name: Profiling

on: 
  workflow_dispatch:
  push:
    branches:
      - og-develop

permissions:
  # deployments permission to deploy GitHub pages website
  deployments: write
  # contents permission to update profiling contents in gh-pages branch
  contents: write

concurrency:
  group: ${{ github.workflow }}-${{ github.event_name == 'pull_request' && github.head_ref || github.sha }}
  cancel-in-progress: true

jobs:
  profiling:
    name: Speed Profiling
    runs-on: [self-hosted, linux, gpu, dataset-enabled]

    defaults:
      run:
        shell: micromamba run -n omnigibson /bin/bash -leo pipefail {0}

    steps:
      - name: Fix home
        run: echo "HOME=/root" >> $GITHUB_ENV

      - name: Checkout source
        uses: actions/checkout@v4

      - name: Install
<<<<<<< HEAD
        run: pip install -e .[dev]
=======
        working-directory: omnigibson-src
        run: pip install -e .[dev,primitives]
>>>>>>> 4d381224
      
      - name: Run performance benchmark
        run: bash scripts/profiling.sh
          
      - name: Store benchmark result
        uses: benchmark-action/github-action-benchmark@v1
        with:
          tool: 'customSmallerIsBetter'
          output-file-path: output.json
          benchmark-data-dir-path: profiling
          fail-on-alert: false
          alert-threshold: '200%'
          github-token: ${{ secrets.GITHUB_TOKEN }}
          comment-on-alert: false
          auto-push: true<|MERGE_RESOLUTION|>--- conflicted
+++ resolved
@@ -33,12 +33,7 @@
         uses: actions/checkout@v4
 
       - name: Install
-<<<<<<< HEAD
-        run: pip install -e .[dev]
-=======
-        working-directory: omnigibson-src
         run: pip install -e .[dev,primitives]
->>>>>>> 4d381224
       
       - name: Run performance benchmark
         run: bash scripts/profiling.sh
