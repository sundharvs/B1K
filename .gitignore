<<<<<<< HEAD
gha-creds-*.json

# training
outputs/
.vscode/
test.ipynb
/site
.vscode
=======
gha-creds-*.json
/site
.vscode
.DS_Store
>>>>>>> f4e0748a
<|MERGE_RESOLUTION|>--- conflicted
+++ resolved
@@ -1,15 +1,8 @@
-<<<<<<< HEAD
-gha-creds-*.json
-
-# training
-outputs/
-.vscode/
-test.ipynb
-/site
-.vscode
-=======
 gha-creds-*.json
 /site
 .vscode
 .DS_Store
->>>>>>> f4e0748a
+
+# training
+outputs/
+test.ipynb