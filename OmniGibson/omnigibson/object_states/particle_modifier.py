import math
from abc import abstractmethod
from collections import defaultdict

import torch as th

import omnigibson as og
import omnigibson.lazy as lazy
import omnigibson.utils.transform_utils as T
from omnigibson.macros import create_module_macros, macros, gm
from omnigibson.object_states.aabb import AABB
from omnigibson.object_states.contact_bodies import ContactBodies
from omnigibson.object_states.contact_particles import ContactParticles
from omnigibson.object_states.covered import Covered
from omnigibson.object_states.link_based_state_mixin import LinkBasedStateMixin
from omnigibson.object_states.object_state_base import IntrinsicObjectState
from omnigibson.object_states.saturated import ModifiedParticles, Saturated
from omnigibson.object_states.toggle import ToggledOn
from omnigibson.object_states.update_state_mixin import UpdateStateMixin
from omnigibson.prims.geom_prim import VisualGeomPrim
from omnigibson.prims.prim_base import BasePrim
from omnigibson.systems.system_base import PhysicalParticleSystem

# from omnigibson.systems.micro_particle_system import MicroParticleSystem
from omnigibson.utils.constants import ParticleModifyCondition, ParticleModifyMethod, PrimType
from omnigibson.utils.geometry_utils import (
    get_particle_positions_from_frame,
    get_particle_positions_in_frame,
)
from omnigibson.utils.numpy_utils import vtarray_to_torch
from omnigibson.utils.python_utils import classproperty
from omnigibson.utils.sampling_utils import sample_cuboid_on_object
from omnigibson.utils.ui_utils import suppress_omni_log
from omnigibson.utils.usd_utils import (
    absolute_prim_path_to_scene_relative,
    create_primitive_mesh,
    delete_or_deactivate_prim,
)

# Create settings for this module
m = create_module_macros(module_path=__file__)

m.APPLICATION_META_LINK_TYPE = "particleapplier"
m.REMOVAL_META_LINK_TYPE = "particleremover"

# How many samples within the application area to generate per update step
m.MAX_VISUAL_PARTICLES_APPLIED_PER_STEP = 2
m.MAX_PHYSICAL_PARTICLES_APPLIED_PER_STEP = 10

# How many steps between generating particle samples
m.N_STEPS_PER_APPLICATION = 5
m.N_STEPS_PER_REMOVAL = 1

# Application thresholds -- maximum number of particles that can be applied by a ParticleApplier
m.VISUAL_PARTICLES_APPLICATION_LIMIT = 1000000
m.PHYSICAL_PARTICLES_APPLICATION_LIMIT = 1000000

# Saturation thresholds -- maximum number of particles that can be removed ("absorbed") by a ParticleRemover
m.VISUAL_PARTICLES_REMOVAL_LIMIT = 200
m.PHYSICAL_PARTICLES_REMOVAL_LIMIT = 400

# Fallback particle visualization radius for visualizing projected visual particles
m.VISUAL_PARTICLE_PROJECTION_PARTICLE_RADIUS = 0.01

# The margin (> 0) to add to the remover area's AABB when detecting overlaps with other objects
m.PARTICLE_MODIFIER_ADJACENCY_AREA_MARGIN = 0.02

# Settings for determining how the projection particles are visualized as they're projected
m.PROJECTION_VISUALIZATION_CONE_TIP_RADIUS = 0.001
m.PROJECTION_VISUALIZATION_RATE = 200
m.PROJECTION_VISUALIZATION_SPEED = 2.0
m.PROJECTION_VISUALIZATION_ORIENTATION_BIAS = 1e6
m.PROJECTION_VISUALIZATION_SPREAD_FACTOR = 0.8

# Whether to visualize direction vector for particle applier
m.USE_PARTICLE_APPLIER_DIRECTION_INDICATOR = True


def create_projection_visualization(
    scene,
    prim_path,
    shape,
    projection_name,
    projection_radius,
    projection_height,
    particle_radius,
    parent_scale,
    material=None,
):
    """
    Helper function to generate a projection visualization using Omniverse's particle visualization system


    Args:
        scene (Scene): Scene object to generate the projection visualization within
        prim_path (str): Stage location for where to generate the projection visualization
        shape (str): Shape of the projection to generate. Valid options are: {Sphere, Cone}
        projection_name (str): Name associated with this projection visualization. Should be unique!
        projection_radius (float): Radius of the generated projection visualization overall volume
            (specified in local frame)
        projection_height (float): Height of the generated projection visualization overall volume
            (specified in local frame)
        particle_radius (float): Radius of the particles composing the projection visualization
        parent_scale (3-array): If specified, specifies the (x,y,z) scale of the parent Xform prim of the
            generated source sphere prim at @prim_path. This will be used to scale the visualization accordingly
        material (None or MaterialPrim): If specified, specifies the material to associate with the generated
            particles within the projection visualization

    Returns:
        2-tuple:
            - UsdPrim: Generated ParticleSystem (ComputeGraph) prim generated
            - UsdPrim: Generated Emitter (ComputeGraph) prim generated
    """
    # Create the desired shape which will be used as the source input prim into the generated projection visualization
    source = lazy.pxr.UsdGeom.Sphere.Define(og.sim.stage, lazy.pxr.Sdf.Path(prim_path))

    # Modify the radius according to the desired @shape (and also infer the desired spread values)
    if shape == "Cylinder":
        source_radius = projection_radius
        spread = th.zeros(3)
    elif shape == "Cone":
        # Default to close to singular point otherwise
        source_radius = m.PROJECTION_VISUALIZATION_CONE_TIP_RADIUS
        spread_ratio = projection_radius * 2.0 / projection_height
        spread = th.ones(3) * spread_ratio * m.PROJECTION_VISUALIZATION_SPREAD_FACTOR
    else:
        raise ValueError(
            f"Invalid shape specified for projection visualization! Valid options are: [Cone, Cylinder], got: {shape}"
        )
    # Set the radius
    source.GetRadiusAttr().Set(source_radius)
    # Also make the prim invisible
    lazy.pxr.UsdGeom.Imageable(source.GetPrim()).MakeInvisible()

    # Generate the ComputeGraph nodes to render the projection
    # Import now to avoid too-eager load of Omni classes due to inheritance
    from omnigibson.utils.deprecated_utils import Core

    core = Core(lambda val: None, particle_system_name=projection_name)

    # Scale radius and height by the parent scale -- projection always points in the negative-z direction of the
    # parent frame
    # We do this AFTER we create the source sphere because the actual projection is scaled in the world frame, whereas
    # the source sphere is already scaled by its own parent frame
    # NOTE: The generated projection visualization will NOT match the underlying projection mesh if the parent link is
    # scaled non-uniformly!!
    projection_radius *= th.mean(parent_scale[:2])
    projection_height *= parent_scale[2]

    # Suppress omni warnings here -- we don't have control over this API, but omni likes to complain about this
    with suppress_omni_log(channels=["omni.graph.core.plugin", "omni.usd", "rtx.neuraylib.plugin"]):
        system_path, _, emitter_path, vis_path, instancer_path, sprite_path, mat_path, output_path = (
            core.create_particle_system(display="point_instancer", paths=[prim_path])
        )

    # Override the prototype with our own sphere with optional material
    prototype_path = "/".join(sprite_path.split("/")[:-1]) + "/prototype"
    create_primitive_mesh(prototype_path, primitive_type="Sphere")
    relative_prototype_path = absolute_prim_path_to_scene_relative(scene, prototype_path)
    prototype = VisualGeomPrim(relative_prim_path=relative_prototype_path, name=f"{projection_name}_prototype")
    prototype.load(scene)
    prototype.initialize()
    # Set the scale (native scaling --> radius 0.5) and possibly update the material
    prototype.scale = particle_radius * 2.0
    if material is not None:
        prototype.material = material
    # Override the prototype used by the instancer
    instancer_prim = lazy.isaacsim.core.utils.prims.get_prim_at_path(instancer_path)
    instancer_prim.GetProperty("inputs:prototypes").SetTargets([prototype_path])

    # Destroy the old mat path since we don't use the sprites
    delete_or_deactivate_prim(mat_path)

    # Modify the settings of the emitter to match the desired shape from inputs
    emitter_prim = lazy.isaacsim.core.utils.prims.get_prim_at_path(emitter_path)
    emitter_prim.GetProperty("inputs:active").Set(True)
    emitter_prim.GetProperty("inputs:rate").Set(m.PROJECTION_VISUALIZATION_RATE)
    emitter_prim.GetProperty("inputs:lifespan").Set(projection_height.item() / m.PROJECTION_VISUALIZATION_SPEED)
    emitter_prim.GetProperty("inputs:speed").Set(m.PROJECTION_VISUALIZATION_SPEED)
    emitter_prim.GetProperty("inputs:alongAxis").Set(m.PROJECTION_VISUALIZATION_ORIENTATION_BIAS)
    emitter_prim.GetProperty("inputs:scale").Set(lazy.pxr.Gf.Vec3f(1.0, 1.0, 1.0))
    emitter_prim.GetProperty("inputs:directionRandom").Set(lazy.pxr.Gf.Vec3f(*spread.tolist()))
    emitter_prim.GetProperty("inputs:addSourceVelocity").Set(1.0)

    # Make sure we render 4 times to fully propagate changes (validated empirically)
    # Omni likes to complain here again, but we have no control over the low-level information, so we suppress warnings
    with suppress_omni_log(
        channels=["omni.particle.system.core.plugin", "omni.hydra.scene_delegate.plugin", "omni.usd"]
    ):
        for i in range(4):
            og.sim.render()

    # Return the particle system prim which "owns" everything
    return lazy.isaacsim.core.utils.prims.get_prim_at_path(system_path), emitter_prim


class ParticleModifier(IntrinsicObjectState, LinkBasedStateMixin, UpdateStateMixin):
    """
    Object state representing an object that has the ability to modify visual and / or physical particles within the
    active simulation.

    Args:
        obj (StatefulObject): Object to which this state will be applied
        conditions (dict): Dictionary mapping the names of ParticleSystem (str) to None or list of 2-tuples, where
            None represents "never", empty list represents "always", or each 2-tuple is interpreted as a single condition in the form of
            (ParticleModifyCondition, value) necessary in order for this particle modifier to be
            able to modify particles belonging to @ParticleSystem. Expected types of val are as follows:

            SATURATED: string name of the desired system that this modifier must be saturated by, e.g., "water"
            TOGGLEDON: boolean T/F; whether this modifier must be toggled on or not
            GRAVITY: boolean T/F; whether this modifier must be pointing downwards (T) or upwards (F)
            FUNCTION: a function, whose signature is as follows:

                def condition(obj) --> bool

                Where @obj is the specific object that this ParticleModifier state belongs to.

            For a given ParticleSystem, the list of 2-tuples will be converted into a list of function calls of the
            form above -- if all of its conditions evaluate to True and particles are detected within
            this particle modifier area, then we potentially modify those particles
        method (ParticleModifyMethod): Method to modify particles. Current options supported are ADJACENCY (i.e.:
            "touching" particles) or PROJECTION (i.e.: "spraying" particles)
        projection_mesh_params (None or dict): If specified and @method is ParticleModifyMethod.PROJECTION,
            manually overrides any data inferred directly from this object to infer what projection volume to generate
            for this particle modifier. Expected entries are as follows:

                "type": (str), one of {"Cylinder", "Cone", "Cube", "Sphere"}
                "extents": (3-array), the (x,y,z) extents of the generated volume (specified in local link frame!)

            If None, information found from @obj.metadata will be used instead.
            NOTE: x-direction should align with the projection mesh's height (i.e.: z) parameter in @extents!
    """

    def __init__(self, obj, conditions, method=ParticleModifyMethod.ADJACENCY, projection_mesh_params=None):
        # Store internal variables
        self.method = method
        self.projection_source_sphere = None
        self.projection_mesh = None
        self._check_overlap = None
        self._link_prim_paths = None
        self._current_step = None
        self._projection_mesh_params = projection_mesh_params

        # Run super method
        super().__init__(obj)

        # Parse conditions
        self._conditions = self._parse_conditions(conditions=conditions)

    @property
    def conditions(self):
        """
        dict: Dictionary mapping the names of ParticleSystem (str) to a list of function calls that must evaluate to
        True in order for this particle modifier to be able to modify particles belonging to @ParticleSystem.
        The list of functions at least contains the limit condition, which is a function that checks whether the
        applier has applied or the remover has removed the maximum number of particles allowed. If the systen name is
        not in the dictionary, then the modifier cannot modify particles of that system.
        """
        return self._conditions

    @classmethod
    def is_compatible(cls, obj, **kwargs):
        # Run super first
        compatible, reason = super().is_compatible(obj, **kwargs)
        if not compatible:
            return compatible, reason

        # Check whether this state has toggledon if required or saturated if required for any condition
        conditions = kwargs.get("conditions", dict())
        cond_types = {cond[0] for _, conds in conditions.items() if conds is not None for cond in conds}
        for cond_type, state_type in zip((ParticleModifyCondition.TOGGLEDON,), (ToggledOn,)):
            if cond_type in cond_types and state_type not in obj.states:
                return False, f"{cls.__name__} requires {state_type.__name__} state!"

<<<<<<< HEAD
        # if len(conditions) > 0:
        #     system_name = list(conditions.keys())[0]
        #     system = obj.scene.get_system(system_name, force_init=False)
        #     if isinstance(system, MicroParticleSystem) and not gm.USE_GPU_DYNAMICS:
        #         return False, f"{cls.__name__} requires gm.USE_GPU_DYNAMICS=True!"

=======
>>>>>>> f6c9f781
        return True, None

    @classmethod
    def is_compatible_asset(cls, prim, **kwargs):
        # Run super first
        compatible, reason = super().is_compatible_asset(prim, **kwargs)
        if not compatible:
            return compatible, reason

        # Check whether this state has toggledon if required or saturated if required for any condition
        conditions = kwargs.get("conditions", dict())
        cond_types = {cond[0] for _, conds in conditions.items() if conds is not None for cond in conds}
        for cond_type, state_type in zip((ParticleModifyCondition.TOGGLEDON,), (ToggledOn,)):
            if cond_type in cond_types and not state_type.is_compatible_asset(prim=prim, **kwargs):
                return False, f"{cls.__name__} requires {state_type.__name__} state!"

        return True, None

    @classmethod
    def postprocess_ability_params(cls, params, scene):
        """
        Post-processes ability parameters to ensure the system names (rather than synsets) are used for conditions.
        """
        # Import here to avoid circular imports
        from omnigibson.utils.bddl_utils import get_system_name_by_synset

        for sys in list(params["conditions"].keys()):
            # The original key can be either a system name or a system synset. If it's a synset, we need to convert it.
            system_name = sys if sys in scene.available_systems.keys() else get_system_name_by_synset(sys)
            params["conditions"][system_name] = params["conditions"].pop(sys)
            conds = params["conditions"][system_name]
            if conds is None:
                continue
            for cond in conds:
                cond_type, cond_sys = cond
                if cond_type == ParticleModifyCondition.SATURATED:
                    cond[1] = (
                        cond_sys if cond_sys in scene.available_systems.keys() else get_system_name_by_synset(cond_sys)
                    )
        return params

    def _initialize(self):
        super()._initialize()

        # Run link initialization
        self.initialize_link_mixin()

        # Sanity check scale if requested
        if self.requires_overlap:
            # Run sanity check to make sure compatibility with omniverse physx
            if self.method == ParticleModifyMethod.PROJECTION and not th.isclose(
                self.obj.scale.max(), self.obj.scale.min(), atol=1e-04
            ):
                raise ValueError(
                    f"{self.__class__.__name__} for obj {self.obj.name} using PROJECTION method cannot be "
                    f"created with non-uniform scale and requires_overlap! Got scale: {self.obj.scale}"
                )

        # Initialize internal variables
        self._current_step = 0

        # Grab link prim paths and potentially update projection mesh params
        self._link_prim_paths = set(self.obj.link_prim_paths)

        # Define callback used during overlap method
        # We want to ignore any hits that are with this object itself
        valid_hit = False

        def overlap_callback(hit):
            nonlocal valid_hit
            valid_hit = hit.rigid_body not in self._link_prim_paths
            # Continue traversal only if we don't have a valid hit yet
            return not valid_hit

        # Possibly create a projection volume if we're using the projection method
        if self.method == ParticleModifyMethod.PROJECTION:
            # Construct naming prefix to apply to generated prims
            name_prefix = f"{self.obj.name}_{self.__class__.__name__}"
            shape_defaults = {
                "radius": 0.5,
                "height": 1.0,
                "size": 1.0,
            }

            # See if the mesh exists at the latest dataset's target location
            mesh_prim_path = f"{self.link.prim_path}/visuals/mesh_0"
            pre_existing_mesh = lazy.isaacsim.core.utils.prims.get_prim_at_path(mesh_prim_path)

            # If not, see if it exists in the legacy format's location
            # TODO: Remove this after new dataset release
            if not pre_existing_mesh:
                mesh_prim_path = f"{self.link.prim_path}/mesh_0"
                pre_existing_mesh = lazy.isaacsim.core.utils.prims.get_prim_at_path(mesh_prim_path)

            # Create a primitive mesh neither option exists
            if not pre_existing_mesh:
                mesh_prim_path = f"{self.link.prim_path}/visuals/mesh_0"

                # Projection mesh params must be specified in order to determine scalings
                assert self._projection_mesh_params is not None, (
                    f"Must specify projection_mesh_params for {self.obj.name}'s {self.__class__.__name__} "
                    f"since it has no pre-existing projection mesh!"
                )
                mesh = (
                    getattr(lazy.pxr.UsdGeom, self._projection_mesh_params["type"])
                    .Define(og.sim.stage, mesh_prim_path)
                    .GetPrim()
                )
                property_names = set(mesh.GetPropertyNames())
                for shape_attr, default_val in shape_defaults.items():
                    if shape_attr in property_names:
                        mesh.GetAttribute(shape_attr).Set(default_val)

            else:
                # Potentially populate projection mesh params if the prim exists
                mesh_type = pre_existing_mesh.GetTypeName()
                if self._projection_mesh_params is None:
                    self._projection_mesh_params = {
                        "type": mesh_type,
                        "extents": vtarray_to_torch(pre_existing_mesh.GetAttribute("xformOp:scale").Get()),
                    }
                # Otherwise, make sure we don't have a mismatch between the pre-existing shape type and the
                # desired type since we can't delete the original mesh
                else:
                    assert self._projection_mesh_params["type"] == mesh_type, (
                        f"Got mismatch in requested projection mesh type ({self._projection_mesh_params['type']}) and "
                        f"pre-existing mesh type ({mesh_type})"
                    )

            # Create the visual geom instance referencing the generated mesh prim, and then hide it
            self.projection_mesh = VisualGeomPrim(
                relative_prim_path=absolute_prim_path_to_scene_relative(self.obj.scene, mesh_prim_path),
                name=f"{name_prefix}_projection_mesh",
            )
            self.projection_mesh.load(self.obj.scene)
            self.projection_mesh.initialize()
            self.projection_mesh.visible = False

            # Make sure the shape-based attributes are not set, and only the scaling is set
            property_names = set(self.projection_mesh.prim.GetPropertyNames())
            for shape_attr, default_val in shape_defaults.items():
                if shape_attr in property_names:
                    val = self.projection_mesh.get_attribute(shape_attr)
                    assert (
                        val == default_val
                    ), f"Projection mesh should have shape-based attribute {shape_attr} == {default_val}! Got: {val}"

            # Set the scale based on projection mesh params
            self.projection_mesh.scale = self._projection_mesh_params["extents"]

            # Make sure the object updates its meshes, and assert that there's only a single visual mesh
            self.link.update_meshes()
            assert (
                len(self.link.visual_meshes) == 1
            ), f"Expected only a single projection mesh for {self.link}, got: {len(self.link.visual_meshes)}"

            # Make sure the mesh is translated so that its tip lies at the meta link origin, and rotated so the vector
            # from tip to tail faces the positive x axis
            z_offset = (
                0.0
                if self._projection_mesh_params["type"] == "Sphere"
                else self._projection_mesh_params["extents"][2] / 2
            )

            self.projection_mesh.set_position_orientation(
                position=th.tensor([0, 0, -z_offset]),
                orientation=T.euler2quat(th.tensor([0, 0, 0], dtype=th.float32)),
                frame="parent",
            )

            # Store the projection mesh's IDs
            projection_mesh_ids = lazy.pxr.PhysicsSchemaTools.encodeSdfPath(self.projection_mesh.prim_path)

            # We also generate the function for checking overlaps at runtime
            def check_overlap():
                nonlocal valid_hit
                valid_hit = False
                if gm.ENABLE_FLATCACHE:
                    # When flatcache is on, overlap_shape doesn't work, so we use a more coarse approximation for this broadphase check
                    aabb = self.link.visual_aabb
                    og.sim.psqi.overlap_box(
                        halfExtent=((aabb[1] - aabb[0]) / 2.0).tolist(),
                        pos=((aabb[1] + aabb[0]) / 2.0).tolist(),
                        rot=[0, 0, 0, 1.0],
                        reportFn=overlap_callback,
                    )
                else:
                    og.sim.psqi.overlap_shape(*projection_mesh_ids, reportFn=overlap_callback)
                return valid_hit

            # Define direction indicator if requested
            if m.USE_PARTICLE_APPLIER_DIRECTION_INDICATOR:
                indicator_mesh_path = f"{mesh_prim_path}_direction_indicator"
                indicator_mesh_prim = (
                    getattr(lazy.pxr.UsdGeom, self._projection_mesh_params["type"])
                    .Define(og.sim.stage, indicator_mesh_path)
                    .GetPrim()
                )
                property_names = set(indicator_mesh_prim.GetPropertyNames())
                for shape_attr, default_val in shape_defaults.items():
                    if shape_attr in property_names:
                        indicator_mesh_prim.GetAttribute(shape_attr).Set(default_val)
                indicator_mesh = VisualGeomPrim(
                    relative_prim_path=absolute_prim_path_to_scene_relative(self.obj.scene, indicator_mesh_path),
                    name=f"{name_prefix}_projection_mesh_direction_indicator",
                )
                indicator_mesh.load(self.obj.scene)
                indicator_mesh.initialize()
                indicator_mesh.visible = True
                # Scale is 5% of the full scale
                indicator_mesh_rel_scale = 0.05
                indicator_mesh.scale = self._projection_mesh_params["extents"] * indicator_mesh_rel_scale
                indicator_z_offset = (
                    0.0
                    if self._projection_mesh_params["type"] == "Sphere"
                    else self._projection_mesh_params["extents"][2] * indicator_mesh_rel_scale / 2
                )
                indicator_mesh.set_position_orientation(
                    position=th.tensor([0, 0, -indicator_z_offset]),
                    orientation=T.euler2quat(th.tensor([0, 0, 0], dtype=th.float32)),
                    frame="parent",
                )

        elif self.method == ParticleModifyMethod.ADJACENCY:
            # Define the function for checking overlaps at runtime
            def check_overlap():
                nonlocal valid_hit
                valid_hit = False
                aabb = self.link.visual_aabb
                og.sim.psqi.overlap_box(
                    halfExtent=((aabb[1] - aabb[0]) / 2.0 + m.PARTICLE_MODIFIER_ADJACENCY_AREA_MARGIN).tolist(),
                    pos=((aabb[1] + aabb[0]) / 2.0).tolist(),
                    rot=[0, 0, 0, 1.0],
                    reportFn=overlap_callback,
                )
                return valid_hit

        else:
            raise ValueError(f"Unsupported ParticleModifyMethod: {self.method}!")

        # Store check overlap function
        self._check_overlap = check_overlap

        # We abuse the Saturated state to store the limit for particle modifier (including both applier and remover)
        self.obj.states[Saturated].set_visual_particle_limit(self.visual_particle_modification_limit)
        self.obj.states[Saturated].set_physical_particle_limit(self.physical_particle_modification_limit)

    def _check_in_mesh(self, particle_positions):
        if self.method == ParticleModifyMethod.ADJACENCY:
            # Define the AABB bounds
            lower, upper = self.link.visual_aabb
            # Add the margin
            lower -= m.PARTICLE_MODIFIER_ADJACENCY_AREA_MARGIN
            upper += m.PARTICLE_MODIFIER_ADJACENCY_AREA_MARGIN
            return ((lower < particle_positions) & (particle_positions < upper)).all(dim=-1)
        else:
            return self.link.check_points_in_volume(particle_positions)

    def _generate_condition(self, condition_type, value):
        """
        Generates a valid condition function given @condition_type and its corresponding @value

        Args:
            condition_type (ParticleModifyCondition): Type of condition to generate
            value (any): Corresponding value whose type depends on @condition_type:

                SATURATED: string name of the desired system that this modifier must be saturated by, e.g., "water"
                TOGGLEDON: boolean T/F; whether this modifier must be toggled on or not
                GRAVITY: boolean T/F; whether this modifier must be pointing downwards (T) or upwards (F)
                FUNCTION: a function, whose signature is as follows:

                    def condition(obj) --> bool

                    Where @obj is the specific object that this ParticleModifier state belongs to.

        Returns:
            function: Condition function whose signature is identical to FUNCTION listed above
        """
        # Avoid circular imports
        from omnigibson.object_states.saturated import Saturated

        if condition_type == ParticleModifyCondition.FUNCTION:
            cond = value
        elif condition_type == ParticleModifyCondition.SATURATED:
            cond = lambda obj: self.obj.scene.is_system_active(value) and obj.states[Saturated].get_value(
                self.obj.scene.get_system(value)
            )
        elif condition_type == ParticleModifyCondition.TOGGLEDON:
            cond = lambda obj: obj.states[ToggledOn].get_value() == value
        elif condition_type == ParticleModifyCondition.GRAVITY:
            # Particles spawn in negative z-axis direction, so check positive dot product of link frame with global
            cond = (
                lambda obj: (
                    th.dot(
                        T.quat2mat(obj.states[self.__class__].link.get_position_orientation()[1])
                        @ th.tensor([0, 0, 1], dtype=th.float32),
                        th.tensor([0, 0, 1], dtype=th.float32),
                    )
                    > 0
                )
                == value
            )
        else:
            raise ValueError(f"Got invalid ParticleModifyCondition: {condition_type}")
        return cond

    def _parse_conditions(self, conditions):
        """
        Parse conditions and store them internally

        Args:
            conditions (dict): Dictionary mapping the names of ParticleSystem (str) to None or list of 2-tuples, where
                None represents "never", empty list represents "always", or each 2-tuple is interpreted as a single condition in the form of
                (ParticleModifyCondition, value) necessary in order for this particle modifier to be
                able to modify particles belonging to @ParticleSystem. Expected types of val are as follows:

                SATURATED: string name of the desired system that this modifier must be saturated by, e.g., "water"
                TOGGLEDON: boolean T/F; whether this modifier must be toggled on or not
                GRAVITY: boolean T/F; whether this modifier must be pointing downwards (T) or upwards (F)
                FUNCTION: a function, whose signature is as follows:

                    def condition(obj) --> bool

                    Where @obj is the specific object that this ParticleModifier state belongs to.

                For a given ParticleSystem, the list of 2-tuples will be converted into a list of function calls of the
                form above -- if all of its conditions evaluate to True and particles are detected within
                this particle modifier area, then we potentially modify those particles

        Returns:
            dict: Dictionary mapping the names of ParticleSystem (str) to list of condition functions
        """
        parsed_conditions = dict()
        # Standardize the conditions (make sure every system has at least one condition, which to make sure
        # the particle modifier isn't already limited with the specific number of particles)
        for system_name, conds in conditions.items():
            # Make sure the system is supported
            assert self.obj.scene.is_visual_particle_system(system_name) or self.obj.scene.is_physical_particle_system(
                system_name
            ), f"Unsupported system for ParticleModifier: {system_name}"
            # Make sure conds isn't empty and is a list
            if conds is None:
                continue
            assert type(conds) is list, f"Expected list of conditions for system {system_name}, got {conds}"
            system_conditions = []
            for cond_type, cond_val in conds:
                cond = self._generate_condition(condition_type=cond_type, value=cond_val)
                system_conditions.append(cond)
            # Always add limit condition at the end
            system_conditions.append(self._generate_limit_condition(system_name))
            parsed_conditions[system_name] = system_conditions

        return parsed_conditions

    @abstractmethod
    def _modify_particles(self, system):
        """
        Helper function to modify any particles belonging to @system.

        NOTE: This should handle both cases for @self.method:

            ParticleModifyMethod.ADJACENCY: modify any particles that are overlapping within the relaxed AABB
                defining adjacency to this object's modification link.
            ParticleModifyMethod.PROJECTION: modify any particles that are overlapping within the projection mesh.

        Must be implemented by subclass.

        Args:
            system (BaseSystem): Particle system whose corresponding particles will be checked for modification
        """
        raise NotImplementedError()

    def _generate_limit_condition(self, system_name):
        """
        Generates a limit function condition for specific system of name @system_name

        Args:
             system_name (str): Name of the particle system for which to generate a limit checker function

        Returns:
            function: Limit checker function, with signature condition(obj) --> bool, where @obj is the specific object
                that this ParticleModifier state belongs to
        """
        system = self.obj.scene.get_system(system_name, force_init=False)

        def condition(obj):
            return not self.obj.states[Saturated].get_value(system=system)

        return condition

    def supports_system(self, system_name):
        """
        Checks whether this particle modifier supports adding/removing a particle from the specified
        system, e.g. whether there exists any configuration (toggled on, etc.) in which this modifier
        can be used to interact with any particles of this system.

        Args:
            system_name (str): Name of the particle system to check

        Returns:
            bool: Whether this particle modifier can add or remove a particle from the specified system
        """
        return system_name in self.conditions

    def check_conditions_for_system(self, system_name):
        """
        Checks whether this particle modifier can add or remove a particle from the specified system
        in its current configuration, e.g. all of the conditions for addition/removal other than
        physical position are met.

        Args:
            system_name (str): Name of the particle system to check

        Returns:
            bool: Whether this particle modifier can add or remove a particle from the specified system
        """
        if not self.supports_system(system_name):
            return False
        return all(condition(self.obj) for condition in self.conditions[system_name])

    def _update(self):
        # Check if there's any overlap and if we're at the correct step
        if self._current_step == 0:
            # Iterate over all systems to check
            for system_name in self.systems_to_check:
                if system_name in self.conditions:
                    # Check if all conditions are met
                    if self.check_conditions_for_system(system_name):
                        system = self.obj.scene.get_system(system_name)
                        # Sanity check to see if the modifier has reached its limit for this system
                        if self.obj.states[Saturated].get_value(system=system):
                            continue
                        # Potentially modify particles within the volume
                        self._modify_particles(system=system)

        # Update the current step
        self._current_step = (self._current_step + 1) % self.n_steps_per_modification

        # Add this object to the current state update set in its scene
        self.obj.state_updated()

    @classmethod
    def get_dependencies(cls):
        deps = super().get_dependencies()
        deps.update({AABB, Saturated, ModifiedParticles})
        return deps

    @classmethod
    def get_optional_dependencies(cls):
        deps = super().get_optional_dependencies()
        deps.update({Covered, ToggledOn, ContactBodies, ContactParticles})
        return deps

    @classproperty
    def requires_overlap(self):
        """
        Returns:
            bool: Whether overlap checks should be executed as a guard condition against modifying particles
        """
        raise NotImplementedError()

    @property
    def systems_to_check(self):
        """
        Returns:
            tuple of str: System names that should be actively checked for particle modification at the current timestep
        """
        # Default is all supported active systems
        # Exclude MicroParticleSystems when GPU dynamics is disabled
        if not gm.USE_GPU_DYNAMICS:
            return tuple(
                name
                for name, system in self.obj.scene.active_systems.items()
                if not isinstance(system, MicroParticleSystem)
            )
        return tuple(self.obj.scene.active_systems.keys())

    @property
    def projection_is_active(self):
        """
        Returns:
            bool: If using ParticleModifyMethod.PROJECTION, should return whether the projection mesh is currently
                active or not (e.g.: whether all conditions are met for a projection modification to potentially occur)
        """
        # Return True by default
        return True

    @property
    def n_steps_per_modification(self):
        """
        Returns:
            int: How many steps to take in between potentially modifying particles within the simulation
        """
        raise NotImplementedError()

    @property
    def visual_particle_modification_limit(self):
        """
        Returns:
            int: Maximum number of visual particles from a specific system that can be modified by this object
        """
        raise NotImplementedError()

    @property
    def physical_particle_modification_limit(self):
        """
        Returns:
            int: Maximum number of physical particles from a specific system that can be modified by this object
        """
        raise NotImplementedError()

    @property
    def state_size(self):
        # Only store the current_step
        return 1

    def _dump_state(self):
        return dict(current_step=int(self._current_step))

    def _load_state(self, state):
        self._current_step = state["current_step"]

    def serialize(self, state):
        return th.tensor([state["current_step"]], dtype=th.float32)

    def deserialize(self, state):
        current_step = int(state[0])
        state_dict = dict(current_step=current_step)

        return state_dict, 1

    @classproperty
    def _do_not_register_classes(cls):
        # Don't register this class since it's an abstract template
        classes = super()._do_not_register_classes
        classes.add("ParticleModifier")
        return classes


class ParticleRemover(ParticleModifier):
    """
    ParticleModifier where the modification results in potentially removing particles from the simulation.

    Args:
        obj (StatefulObject): Object to which this state will be applied
        conditions (dict): Dictionary mapping the names of ParticleSystem (str) to None or list of 2-tuples, where
            None represents "never", empty list represents "always", or each 2-tuple is interpreted as a single condition in the form of
            (ParticleModifyCondition, value) necessary in order for this particle modifier to be
            able to modify particles belonging to @ParticleSystem. Expected types of val are as follows:

            SATURATED: string name of the desired system that this modifier must be saturated by, e.g., "water"
            TOGGLEDON: boolean T/F; whether this modifier must be toggled on or not
            GRAVITY: boolean T/F; whether this modifier must be pointing downwards (T) or upwards (F)
            FUNCTION: a function, whose signature is as follows:

                def condition(obj) --> bool

                Where @obj is the specific object that this ParticleModifier state belongs to.

            For a given ParticleSystem, the list of 2-tuples will be converted into a list of function calls of the
            form above -- if all of its conditions evaluate to True and particles are detected within
            this particle modifier area, then we potentially modify those particles
        method (ParticleModifyMethod): Method to modify particles. Current options supported are ADJACENCY (i.e.:
            "touching" particles) or PROJECTION (i.e.: "spraying" particles)
        projection_mesh_params (None or dict): If specified and @method is ParticleModifyMethod.PROJECTION,
            manually overrides any data inferred directly from this object to infer what projection volume to generate
            for this particle modifier. Expected entries are as follows:

                "type": (str), one of {"Cylinder", "Cone", "Cube", "Sphere"}
                "extents": (3-array), the (x,y,z) extents of the generated volume (specified in local link frame!)

            If None, information found from @obj.metadata will be used instead.
            NOTE: x-direction should align with the projection mesh's height (i.e.: z) parameter in @extents!
        default_fluid_conditions (None or list): Condition(s) needed to remove any fluid particles not explicitly
            specified in @conditions. If None, then it is assumed that no other physical particles can be removed. If
            not None, should be in same format as an entry in @conditions, i.e.: list of (ParticleModifyCondition, val)
            2-tuples
        default_non_fluid_conditions (None or list): Condition(s) needed to remove any physical (excluding fluid)
            particles not explicitly specified in @conditions. If None, then it is assumed that no other physical
            particles can be removed. If not None, should be in same format as an entry in @conditions, i.e.: list of
            (ParticleModifyCondition, val) 2-tuples
        default_visual_conditions (None or list): Condition(s) needed to remove any visual particles not explicitly
            specified in @conditions. If None, then it is assumed that no other visual particles can be removed. If
            not None, should be in same format as an entry in @conditions, i.e.: list of (ParticleModifyCondition, val)
            2-tuples
    """

    def __init__(
        self,
        obj,
        conditions,
        method=ParticleModifyMethod.ADJACENCY,
        projection_mesh_params=None,
        default_fluid_conditions=None,
        default_non_fluid_conditions=None,
        default_visual_conditions=None,
    ):
        # Store values
        self._default_fluid_conditions = (
            default_fluid_conditions
            if default_fluid_conditions is None
            else [self._generate_condition(cond_type, cond_val) for cond_type, cond_val in default_fluid_conditions]
        )
        self._default_non_fluid_conditions = (
            default_non_fluid_conditions
            if default_non_fluid_conditions is None
            else [self._generate_condition(cond_type, cond_val) for cond_type, cond_val in default_non_fluid_conditions]
        )
        self._default_visual_conditions = (
            default_visual_conditions
            if default_visual_conditions is None
            else [self._generate_condition(cond_type, cond_val) for cond_type, cond_val in default_visual_conditions]
        )

        # Run super
        super().__init__(obj=obj, conditions=conditions, method=method, projection_mesh_params=projection_mesh_params)

    def _parse_conditions(self, conditions):
        # Run super first
        parsed_conditions = super()._parse_conditions(conditions=conditions)

        # Create set of default system to condition mappings based on settings
        all_conditions = dict()
        for system_name in self.obj.scene.available_systems.keys():
            # If the system is already explicitly specified in conditions, continue
            if system_name in conditions:
                continue
            # Since fluid system is a subclass of physical system, we need to check for fluid first
            elif self.obj.scene.is_fluid_system(system_name):
                default_system_conditions = self._default_fluid_conditions
            elif self.obj.scene.is_physical_particle_system(system_name):
                default_system_conditions = self._default_non_fluid_conditions
            elif self.obj.scene.is_visual_particle_system(system_name):
                default_system_conditions = self._default_visual_conditions
            else:
                # Don't process any other systems, continue
                continue
            if default_system_conditions is not None:
                # Always make sure to add on condition for checking count of particles (can't remove any particles if
                # there are 0 particles of the given system!)
                all_conditions[system_name] = [
                    self._generate_nonempty_system_condition(system_name),
                    self._generate_limit_condition(system_name),
                ] + default_system_conditions

        # Overwrite conditions based on manually-specified ones
        all_conditions.update(parsed_conditions)

        return all_conditions

    def _modify_particles(self, system):
        # If the system has no particles, return
        if system.n_particles == 0:
            return

        # Check the system
        if self.obj.scene.is_visual_particle_system(system_name=system.name):
            # Iterate over all particles and remove any that are within the relaxed AABB of the remover volume
            particle_positions = system.get_particles_position_orientation()[0]
            inbound_idxs = self._check_in_mesh(particle_positions).nonzero()
            modification_limit = self.visual_particle_modification_limit

        # Physical system
        else:
            # If the object is a cloth, we have to use check_in_mesh with the relaxed AABB since we can't detect
            # collisions via scene query interface. Alternatively, if we're using the projection method,
            # we also need to use check_in_mesh to check for overlap with the projection mesh.
            inbound_idxs = (
                self._check_in_mesh(system.get_particles_position_orientation()[0]).nonzero()
                if self.obj.prim_type == PrimType.CLOTH or self.method == ParticleModifyMethod.PROJECTION
                else th.tensor(list(self.obj.states[ContactParticles].get_value(system, self.link)))
            )
            modification_limit = self.physical_particle_modification_limit

        n_modified_particles = self.obj.states[ModifiedParticles].get_value(system)
        n_particles_absorbed = min(len(inbound_idxs), modification_limit - n_modified_particles)
        system.remove_particles(inbound_idxs[:n_particles_absorbed])
        self.obj.states[ModifiedParticles].set_value(system, n_modified_particles + n_particles_absorbed)

    def _generate_nonempty_system_condition(self, system_name):
        """
        Internal helper function to programatically generate a condition checker to make sure that at least one
        particle exists in a given system

        Args:
            system_name (str): Name of the system

        Returns:
            function: Generated condition function with signature fcn(obj) --> bool, returning True if there is at least
                one particle in the given system @system_name
        """
        system = self.obj.scene.get_system(system_name, force_init=False)
        return lambda obj: system.initialized and system.n_particles > 0

    @property
    def requires_overlap(self):
        # No overlap check needed for particle removers
        return False

    @classproperty
    def meta_link_types(cls):
        return [m.REMOVAL_META_LINK_TYPE]

    @classmethod
    def requires_meta_link(cls, **kwargs):
        # No meta link required for adjacency
        return kwargs.get("method", ParticleModifyMethod.ADJACENCY) != ParticleModifyMethod.ADJACENCY

    @property
    def _default_link(self):
        # Only supported for adjacency, NOT projection
        return self.obj.root_link if self.method == ParticleModifyMethod.ADJACENCY else None

    @property
    def n_steps_per_modification(self):
        return m.N_STEPS_PER_REMOVAL

    @property
    def visual_particle_modification_limit(self):
        return m.VISUAL_PARTICLES_REMOVAL_LIMIT

    @property
    def physical_particle_modification_limit(self):
        return m.PHYSICAL_PARTICLES_REMOVAL_LIMIT


class ParticleApplier(ParticleModifier):
    """
    ParticleModifier where the modification results in potentially adding particles into the simulation.

    Args:
        obj (StatefulObject): Object to which this state will be applied
        conditions (dict): Dictionary mapping the names of ParticleSystem (str) to None or list of 2-tuples, where
            None represents "never", empty list represents "always", or each 2-tuple is interpreted as a single condition in the form of
            (ParticleModifyCondition, value) necessary in order for this particle modifier to be
            able to modify particles belonging to @ParticleSystem. Expected types of val are as follows:

            SATURATED: string name of the desired system that this modifier must be saturated by, e.g., "water"
            TOGGLEDON: boolean T/F; whether this modifier must be toggled on or not
            GRAVITY: boolean T/F; whether this modifier must be pointing downwards (T) or upwards (F)
            FUNCTION: a function, whose signature is as follows:

                def condition(obj) --> bool

                Where @obj is the specific object that this ParticleModifier state belongs to.

            For a given ParticleSystem, the list of 2-tuples will be converted into a list of function calls of the
            form above -- if all of its conditions evaluate to True and particles are detected within
            this particle modifier area, then we potentially modify those particles
        method (ParticleModifyMethod): Method to modify particles. Current options supported are ADJACENCY (i.e.:
            "touching" particles) or PROJECTION (i.e.: "spraying" particles)
        projection_mesh_params (None or dict): If specified and @method is ParticleModifyMethod.PROJECTION,
            manually overrides any data inferred directly from this object to infer what projection volume to generate
            for this particle modifier. Expected entries are as follows:

                "type": (str), one of {"Cylinder", "Cone", "Cube", "Sphere"}
                "extents": (3-array), the (x,y,z) extents of the generated volume (specified in local link frame!)

            If None, information found from @obj.metadata will be used instead.
        sample_with_raycast (bool): If True, will only sample particles at raycast hits. Otherwise, will bypass sampling
            and immediately sample particles at the sampled particle locations. Note that this will only work
            for PhysicalParticleSystem-based ParticleAppliers that use the Projection method!
        initial_speed (float): For physical particles, the initial speed for generated particles. Note that the
            direction of the velocity is inferred from the particle sampling process.
    """

    def __init__(
        self,
        obj,
        conditions,
        method=ParticleModifyMethod.ADJACENCY,
        projection_mesh_params=None,
        sample_with_raycast=True,
        initial_speed=0.0,
    ):
        # Store internal value
        self._sample_particle_locations = None
        self._sample_with_raycast = sample_with_raycast
        self._initial_speed = initial_speed

        # Pre-cached values for where particles should be spawned, and in what direction, when this state is
        # initialized so we can quickly spawn them at runtime
        self._in_mesh_local_particle_positions = None
        self._in_mesh_local_particle_directions = None

        self.projection_system = None
        self.projection_system_prim = None
        self.projection_emitter = None

        # TODO: particle visualization module has been deprecated since Isaac 4.2.0
        # this is a placeholder to replace a part of the visualization code
        self._projection_is_active = False

        # Run super
        super().__init__(obj=obj, method=method, conditions=conditions, projection_mesh_params=projection_mesh_params)

    def _initialize(self):
        # Run super
        super()._initialize()

        system_name = list(self.conditions.keys())[0]

        # This will initialize the system if it's not initialized already.
        system = self.obj.scene.get_system(system_name, force_init=gm.USE_GPU_DYNAMICS)

        # TODO: particle visualization module has been deprecated since Isaac 4.2.0
        # We need to find a new way for this visualization; keeping this code for now for future reference
        if self.visualize and False:
            assert self._projection_mesh_params["type"] in {
                "Cylinder",
                "Cone",
            }, f"{self.__class__.__name__} visualization only supports Cylinder and Cone types!"
            radius, height = (
                th.mean(self._projection_mesh_params["extents"][:2]) / 2.0,
                self._projection_mesh_params["extents"][2],
            )
            # Generate the projection visualization
            particle_radius = (
                m.VISUAL_PARTICLE_PROJECTION_PARTICLE_RADIUS
                if self.obj.scene.is_visual_particle_system(system_name=system.name)
                else system.particle_radius
            )

            name_prefix = f"{self.obj.name}_{self.__class__.__name__}"
            # Create the projection visualization if it doesn't already exist, otherwise we reference it directly
            projection_name = f"{name_prefix}_projection_visualization"
            projection_path = f"/OmniGraph/{projection_name}"
            projection_visualization_path = f"{self.link.prim_path}/projection_visualization"
            if lazy.isaacsim.core.utils.prims.is_prim_path_valid(projection_path):
                self.projection_system = lazy.isaacsim.core.utils.prims.get_prim_at_path(projection_path)
                self.projection_emitter = lazy.isaacsim.core.utils.prims.get_prim_at_path(f"{projection_path}/emitter")
            else:
                self.projection_system, self.projection_emitter = create_projection_visualization(
                    scene=self.obj.scene,
                    prim_path=projection_visualization_path,
                    shape=self._projection_mesh_params["type"],
                    projection_name=projection_name,
                    projection_radius=radius,
                    projection_height=height,
                    particle_radius=particle_radius,
                    parent_scale=self.link.scale,
                    material=system.material,
                )
            relative_projection_system_path = absolute_prim_path_to_scene_relative(
                self.obj.scene, self.projection_system.GetPrimPath().pathString
            )
            self.projection_system_prim = BasePrim(
                relative_prim_path=relative_projection_system_path, name=projection_name
            )
            self.projection_system_prim.load(self.obj.scene)

            # Create the visual geom instance referencing the generated source mesh prim, and then hide it
            relative_projection_source_path = absolute_prim_path_to_scene_relative(
                self.obj.scene, projection_visualization_path
            )
            self.projection_source_sphere = VisualGeomPrim(
                relative_prim_path=relative_projection_source_path, name=f"{name_prefix}_projection_source_sphere"
            )
            self.projection_source_sphere.load(self.obj.scene)
            self.projection_source_sphere.initialize()
            self.projection_source_sphere.visible = False
            # Rotate by 90 degrees in y-axis so that the projection visualization aligns with the projection mesh
            self.projection_source_sphere.set_position_orientation(
                orientation=T.euler2quat(th.tensor([0, math.pi / 2, 0], dtype=th.float32)), frame="parent"
            )

            # Make sure the meta mesh is aligned with the meta link if visualizing
            # This corresponds to checking (a) position of tip of projection mesh should align with origin of
            # metalink, and (b) zero relative orientation between the metalink and the projection mesh
            local_pos, local_quat = self.projection_mesh.get_position_orientation(frame="parent")
            assert th.all(
                th.isclose(local_pos + th.tensor([0, 0, height / 2.0]), th.zeros_like(local_pos))
            ), "Projection mesh tip should align with metalink position!"
            local_euler = T.quat2euler(local_quat)
            assert th.all(
                th.isclose(local_euler, th.zeros_like(local_euler))
            ), "Projection mesh orientation should align with metalink orientation!"

        # Store which method to use for sampling particle locations
        if self._sample_with_raycast:
            if self.method == ParticleModifyMethod.PROJECTION:
                self._sample_particle_locations = self._sample_particle_locations_from_projection_volume
            elif self.method == ParticleModifyMethod.ADJACENCY:
                self._sample_particle_locations = self._sample_particle_locations_from_adjacency_area
            else:
                raise ValueError(f"Unsupported ParticleModifyMethod: {self.method}!")
        else:
            # Make sure we're only using a physical particle system and the projection method
            assert isinstance(
                system, PhysicalParticleSystem
            ), "If not sampling with raycast, ParticleApplier only supports PhysicalParticleSystems!"
            assert (
                self.method == ParticleModifyMethod.PROJECTION
            ), "If not sampling with raycast, ParticleApplier only supports ParticleModifyMethod.PROJECTION method!"
            # Compute particle spawning information once
            self._compute_particle_spawn_information(system=system)

    def _parse_conditions(self, conditions):
        # Run super first
        parsed_conditions = super()._parse_conditions(conditions=conditions)

        # sanity check to make sure only one system is being applied, since unlike a ParticleRemover, which
        # can potentially remove multiple types of particles, a ParticleApplier should only apply one type of particle
        assert len(parsed_conditions) == 1, (
            f"A ParticleApplier can only have a single ParticleSystem associated "
            f"with it! Got: {[system_name for system_name in self.conditions.keys()]}"
        )

        # Append an additional condition for checking overlaps if required
        if self.requires_overlap:
            system_name = next(iter(parsed_conditions))
            parsed_conditions[system_name].append(lambda obj: self._check_overlap())

        return parsed_conditions

    def _compute_particle_spawn_information(self, system):
        """
        Helper function to compute where particles should be spawned. This is to save computation time at runtime
        if @self._sample_with_raycast is False, meaning that we were deterministically sample particles.

        Args:
            system (BaseSystem): Particle system whose particles will be spawned from this ParticleApplier
        """
        # We now pre-compute local particle positions that are within the projection mesh used to infer spawn pos
        # We sample over the entire object AABB, assuming most will be filtered out
        sampling_distance = 2 * system.particle_radius
        extent = self._projection_mesh_params["extents"]
        h = extent[2]
        low, high = self.obj.aabb
        n_particles_per_axis = ((high - low) / sampling_distance).int()
        assert th.all(
            n_particles_per_axis
        ), f"link {self.link.name} is too small to sample any particle of radius {system.particle_radius}."
        # 1e-10 is added because the extent might be an exact multiple of particle radius
        arrs = [
            th.arange(l + system.particle_radius, h - system.particle_radius + 1e-10, system.particle_radius * 2)
            for l, h, n in zip(low, high, n_particles_per_axis)
        ]
        # Generate 3D-rectangular grid of points, and only keep the ones inside the mesh
        points = th.stack([arr.flatten() for arr in th.meshgrid(*arrs)]).T
        pos, quat = self.link.get_position_orientation()
        points = points[th.where(self._check_in_mesh(points))[0]]
        # Convert the points into local frame
        points_in_local_frame = get_particle_positions_in_frame(
            pos=pos,
            quat=quat,
            scale=self.obj.scale,
            particle_positions=points,
        )
        n_max_particles = self._get_max_particles_limit_per_step(system=system)
        # Potentially sub-sample points based on max particle limit per step
        self._in_mesh_local_particle_positions = (
            points_in_local_frame
            if n_max_particles > len(points)
            else points_in_local_frame[th.randperm(len(points_in_local_frame))[:n_max_particles]]
        )
        # Also programmatically compute the directions of each particle position -- this is the normalized
        # vector pointing from source to the particle
        projection_type = self._projection_mesh_params["type"]
        if projection_type == "Cone":
            # Particles point from source ([0, 0, 0]) to point location
            directions = th.clone(self._in_mesh_local_particle_positions)
        elif projection_type == "Cylinder":
            # All particle points in the same parallel direction towards the -z direction
            directions = th.zeros_like(self._in_mesh_local_particle_positions)
            directions[:, 2] = -h
        else:
            raise ValueError(
                "If not sampling with raycast, ParticleApplier only supports `Cone` or `Cylinder` projection types!"
            )
        self._in_mesh_local_particle_directions = directions / th.norm(directions, dim=-1).reshape(-1, 1)

    def _update(self):
        # If we're about to check for modification, update whether it the visualization should be active or not
        if self.visualize and self._current_step == 0:
            # Only one system in our conditions, so next(iter()) suffices
            is_active = all(condition(self.obj) for condition in next(iter(self.conditions.values())))
            # TODO: particle visualization module has been deprecated since Isaac 4.2.0
            # We need to find a new way for this visualization; keeping this code for now for future reference
            # self.projection_emitter.GetProperty("inputs:active").Set(is_active)
            self._projection_is_active = is_active

        # Run super
        super()._update()

    def remove(self):
        # We need to remove the projection visualization if it exists
        if self.projection_system_prim is not None:
            og.sim.remove_prim(self.projection_system_prim)

    def _modify_particles(self, system):
        if self._sample_with_raycast:
            # Sample potential locations to apply particles, and then apply them
            start_points, end_points = self._sample_particle_locations(system=system)
            n_samples = len(start_points)
            is_visual = self.obj.scene.is_visual_particle_system(system_name=system.name)

            if is_visual:
                group = system.get_group_name(obj=self.obj)
                # Create an attachment group if necessary
                if group not in system.groups:
                    system.create_attachment_group(obj=self.obj)
                avg_scale = th.pow(th.prod(self.obj.scale), 1 / 3)
                scales = system.sample_scales_by_group(group=group, n=len(start_points))
                cuboid_dimensions = scales * system.particle_object.aabb_extent.reshape(1, 3) * avg_scale
            else:
                scales = None
                cuboid_dimensions = th.zeros(3)

            # Sample the rays to see where particle can be generated
            results = sample_cuboid_on_object(
                obj=None,
                start_points=start_points.reshape(n_samples, 1, 3),
                end_points=end_points.reshape(n_samples, 1, 3),
                cuboid_dimensions=cuboid_dimensions,
                ignore_objs=[self.obj],
                hit_proportion=0.0,  # We want all hits
                cuboid_bottom_padding=(
                    macros.utils.sampling_utils.DEFAULT_CUBOID_BOTTOM_PADDING if is_visual else system.particle_radius
                ),
                undo_cuboid_bottom_padding=is_visual,  # micro particles have zero cuboid dimensions so we need to maintain padding
                verify_cuboid_empty=False,
            )

            hits = [result for result in results if result[0] is not None]
            scales = (
                [scale for scale, result in zip(scales, results) if result[0] is not None]
                if scales is not None
                else scales
            )

            self._apply_particles_at_raycast_hits(system=system, hits=hits, scales=scales)
        else:
            self._apply_particles_in_projection_volume(system=system)

    def _apply_particles_at_raycast_hits(self, system, hits, scales=None):
        """
        Helper function to apply particles from system @system given raycast hits @hits,
        which are the filtered results from omnigibson.utils.sampling_utils.raytest_batch that include only
        the results with a valid hit

        Args:
            system (BaseSystem): System to apply particles from
            hits (list of dict): Valid hit results from a batched raycast representing locations for sampling particles
            scales (list of numpy arrays or None): None or scales of the particles that should be sampled, same length as hits
        """
        assert system.name in self.conditions, f"System {system.name} is not defined in the conditions."
        # Check the system
        n_modified_particles = self.obj.states[ModifiedParticles].get_value(system)
        if self.obj.scene.is_visual_particle_system(system_name=system.name):
            assert scales is not None, "applying visual particles at raycast hits requires scales."
            assert len(hits) == len(scales), "length of hits and scales are different when spawning visual particles."
            # Sample potential application points
            z_up = th.zeros(3)
            z_up[-1] = 1.0
            n_particles = min(len(hits), m.VISUAL_PARTICLES_APPLICATION_LIMIT - n_modified_particles)
            # Generate particle info -- maps group name to particle info for that group,
            # i.e.: positions, orientations, and link_prim_paths
            particles_info = defaultdict(lambda: defaultdict(lambda: []))
            modifier_avg_scale = th.pow(th.prod(self.obj.scale), 1 / 3)
            for hit, scale in zip(hits[:n_particles], scales[:n_particles]):
                # Infer which object was hit
                hit_obj = self.obj.scene.object_registry("prim_path", "/".join(hit[3].split("/")[:-1]), None)
                if hit_obj is not None:
                    # Create an attachment group if necessary
                    group = system.get_group_name(obj=hit_obj)
                    if group not in system.groups:
                        system.create_attachment_group(obj=hit_obj)
                    # Add to info
                    particles_info[group]["positions"].append(hit[0])
                    particles_info[group]["orientations"].append(hit[2])
                    # Since particles' scales are sampled with respect to the modifier object, but are being placed
                    # (in the USD hierarchy) underneath the in_contact object, we need to compensate for the relative
                    # scale differences between the two objects, so that "moving" the particle to the new object won't
                    # cause it to unexpectedly shrink / grow based on that parent's (potentially) different scale
                    particles_info[group]["scales"].append(
                        scale * modifier_avg_scale / th.pow(th.prod(hit_obj.scale), 1 / 3)
                    )
                    particles_info[group]["link_prim_paths"].append(hit[3])
            # Generate all the particles for each group
            for group, particle_info in particles_info.items():
                # Generate particles for this group
                system.generate_group_particles(
                    group=group,
                    positions=th.stack(particle_info["positions"], dim=0),
                    orientations=th.stack(particle_info["orientations"], dim=0),
                    scales=th.stack(particles_info[group]["scales"], dim=0),
                    link_prim_paths=particle_info["link_prim_paths"],
                )
                # Update our particle count
                self.obj.states[ModifiedParticles].set_value(
                    system, n_modified_particles + len(particle_info["link_prim_paths"])
                )

        # Physical system
        else:
            # Compile the particle poses to generate and sample the particles
            n_particles = min(len(hits), m.PHYSICAL_PARTICLES_APPLICATION_LIMIT - n_modified_particles)
            # Generate particles
            if n_particles > 0:
                velocities = (
                    None
                    if self._initial_speed == 0
                    else -self._initial_speed * th.stack([hit[1] for hit in hits[:n_particles]])
                )
                system.generate_particles(
                    positions=th.stack([hit[0] for hit in hits[:n_particles]]),
                    velocities=velocities,
                )
                # Update our particle count
                self.obj.states[ModifiedParticles].set_value(system, n_modified_particles + n_particles)

    def _apply_particles_in_projection_volume(self, system):
        """
        Helper function to apply particles form system @system within the projection volume owned by this
        ParticleApplier.

        NOTE: This function only supports PhysicalParticleSystems and ParticleModifyMethod.PROJECTION method, which
        should have been asserted during this ParticleApplier's initialize() call

        Args:
            system (BaseSystem): System to apply particles from
        """
        assert (
            self.method == ParticleModifyMethod.PROJECTION
        ), "Can only apply particles within projection volume if ParticleModifyMethod.PROJECTION method is used!"
        assert self.obj.scene.is_physical_particle_system(
            system_name=system.name
        ), "Can only apply particles within projection volume if system is PhysicalParticleSystem!"

        # Transform pre-cached particle positions into the world frame
        pos, quat = self.link.get_position_orientation()
        points = get_particle_positions_from_frame(
            pos=pos,
            quat=quat,
            scale=self.obj.scale,
            particle_positions=self._in_mesh_local_particle_positions,
        )
        directions = self._in_mesh_local_particle_directions @ T.quat2mat(quat).T

        # Compile the particle poses to generate and sample the particles
        n_modified_particles = self.obj.states[ModifiedParticles].get_value(system)
        n_particles = min(len(points), m.PHYSICAL_PARTICLES_APPLICATION_LIMIT - n_modified_particles)
        # Generate particles
        if n_particles > 0:
            velocities = None if self._initial_speed == 0 else self._initial_speed * directions[:n_particles]
            system.generate_particles(
                positions=points[:n_particles],
                velocities=velocities,
            )
            # Update our particle count
            self.obj.states[ModifiedParticles].set_value(system, n_modified_particles + n_particles)

    def _sample_particle_locations_from_projection_volume(self, system):
        """
        Helper function for generating potential particle locations from projection volume

        Args:
            system (BaseSystem): System to sample potential particle positions for

        Returns:
            2-tuple:
                - (n, 3) array: Ray start points to sample
                - (n, 3) array: Ray end points to sample
        """
        # Randomly sample end points from the base of the cone / cylinder
        n_samples = self._get_max_particles_limit_per_step(system=system)
        r, h = self._projection_mesh_params["extents"][0] / 2, self._projection_mesh_params["extents"][2]
        sampled_r_theta = th.rand(n_samples, 2)
        sampled_r_theta = sampled_r_theta * th.tensor([r, math.pi * 2]).reshape(1, 2)
        # Get start, end points in local link frame, start points to end points along the -z direction
        end_points = th.stack(
            [
                sampled_r_theta[:, 0] * th.cos(sampled_r_theta[:, 1]),
                sampled_r_theta[:, 0] * th.sin(sampled_r_theta[:, 1]),
                -h * th.ones(n_samples),
            ],
            dim=1,
        )
        projection_type = self._projection_mesh_params["type"]
        if projection_type == "Cone":
            # All start points are the cone tip, which is the local link origin
            start_points = th.zeros((n_samples, 3))
        elif projection_type == "Cylinder":
            # All start points are the parallel point for their corresponding end point
            # i.e.: (x, y, 0)
            start_points = end_points + th.tensor([0, 0, h]).reshape(1, 3)
        else:
            # Other types not supported
            raise ValueError(f"Unsupported projection mesh type: {projection_type}!")

        # Convert sampled normalized radius and angle into 3D points
        # We convert r, theta --> 3D point in local link frame --> 3D point in global world frame
        # We also combine start and end points for efficiency when doing the transform, then split them up again
        points = th.cat([start_points, end_points], dim=0)
        pos, quat = self.link.get_position_orientation()
        points = get_particle_positions_from_frame(
            pos=pos,
            quat=quat,
            scale=self.obj.scale,
            particle_positions=points,
        )

        return points[:n_samples, :], points[n_samples:, :]

    def _sample_particle_locations_from_adjacency_area(self, system):
        """
        Helper function for generating potential particle locations from adjacency area

        Args:
            system (BaseSystem): System to sample potential particle positions for

        Returns:
            2-tuple:
                - (n, 3) array: Ray start points to sample
                - (n, 3) array: Ray end points to sample
        """
        # Randomly sample end points from within the object's AABB
        n_samples = self._get_max_particles_limit_per_step(system=system)
        lower, upper = self.link.visual_aabb
        lower = lower.reshape(1, 3) - m.PARTICLE_MODIFIER_ADJACENCY_AREA_MARGIN
        upper = upper.reshape(1, 3) + m.PARTICLE_MODIFIER_ADJACENCY_AREA_MARGIN
        lower_upper = th.cat([lower, upper], dim=0)

        # Sample in all directions, shooting from the center of the link / object frame
        pos = self.link.get_position_orientation()[0]
        start_points = th.ones((n_samples, 3)) * pos.reshape(1, 3)
        end_points = th.rand(n_samples, 3) * (upper - lower) + lower
        sides, axes = th.randint(2, size=(n_samples,)), th.randint(3, size=(n_samples,))
        end_points[th.arange(n_samples), axes] = lower_upper[sides, axes]

        return start_points, end_points

    def _get_max_particles_limit_per_step(self, system):
        """
        Helper function for grabbing the maximum particle limit per step

        Args:
            system (BaseSystem): System for which to get max particle limit per step

        Returns:
            int: Maximum particles to apply per step for the given system @system
        """
        assert system.name in self.conditions, f"System {system.name} is not defined in the conditions."
        return (
            m.MAX_VISUAL_PARTICLES_APPLIED_PER_STEP
            if self.obj.scene.is_visual_particle_system(system_name=system.name)
            else m.MAX_PHYSICAL_PARTICLES_APPLIED_PER_STEP
        )

    @property
    def requires_overlap(self):
        # Overlap required only if sampling with raycast
        return self._sample_with_raycast

    @property
    def visualize(self):
        """
        Returns:
            bool: Whether this Applier should be visualized or not
        """
        # Visualize if projection method is used
        return self.method == ParticleModifyMethod.PROJECTION

    @property
    def systems_to_check(self):
        # Only should check active systems in the owned conditions
        active_systems = super().systems_to_check
        return tuple(name for name in self.conditions.keys() if name in active_systems)

    @property
    def projection_is_active(self):
        # TODO: particle visualization module has been deprecated since Isaac 4.2.0
        # We need to find a new way for this visualization; keeping this code for now for future reference
        # # Only active if the projection mesh is enabled
        # return self.projection_emitter.GetProperty("inputs:active").Get()
        return self._projection_is_active

    @classproperty
    def meta_link_types(cls):
        return [m.APPLICATION_META_LINK_TYPE]

    @classmethod
    def requires_meta_link(cls, **kwargs):
        # No meta link required for adjacency
        return kwargs.get("method", ParticleModifyMethod.ADJACENCY) != ParticleModifyMethod.ADJACENCY

    @classmethod
    def is_compatible(cls, obj, **kwargs):
        # Run super first
        compatible, reason = super().is_compatible(obj, **kwargs)
        if not compatible:
            return compatible, reason

        return True, None

    @property
    def _default_link(self):
        # Only supported for adjacency, NOT projection
        return self.obj.root_link if self.method == ParticleModifyMethod.ADJACENCY else None

    @property
    def n_steps_per_modification(self):
        return m.N_STEPS_PER_APPLICATION

    @property
    def visual_particle_modification_limit(self):
        return m.VISUAL_PARTICLES_APPLICATION_LIMIT

    @property
    def physical_particle_modification_limit(self):
        return m.PHYSICAL_PARTICLES_APPLICATION_LIMIT<|MERGE_RESOLUTION|>--- conflicted
+++ resolved
@@ -19,6 +19,7 @@
 from omnigibson.object_states.update_state_mixin import UpdateStateMixin
 from omnigibson.prims.geom_prim import VisualGeomPrim
 from omnigibson.prims.prim_base import BasePrim
+from omnigibson.systems import MicroParticleSystem
 from omnigibson.systems.system_base import PhysicalParticleSystem
 
 # from omnigibson.systems.micro_particle_system import MicroParticleSystem
@@ -272,15 +273,6 @@
             if cond_type in cond_types and state_type not in obj.states:
                 return False, f"{cls.__name__} requires {state_type.__name__} state!"
 
-<<<<<<< HEAD
-        # if len(conditions) > 0:
-        #     system_name = list(conditions.keys())[0]
-        #     system = obj.scene.get_system(system_name, force_init=False)
-        #     if isinstance(system, MicroParticleSystem) and not gm.USE_GPU_DYNAMICS:
-        #         return False, f"{cls.__name__} requires gm.USE_GPU_DYNAMICS=True!"
-
-=======
->>>>>>> f6c9f781
         return True, None
 
     @classmethod
