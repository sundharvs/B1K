--- conflicted
+++ resolved
@@ -12,7 +12,6 @@
 
 def main():
     # Load the scene into iGibson 2
-<<<<<<< HEAD
     p.connect(p.GUI)
     p.setGravity(0,0,-10)
     p.setAdditionalSearchPath(pybullet_data.getDataPath()) #used by loadURDF
@@ -21,20 +20,9 @@
     dataset_path = r"C:\Users\cgokmen\Downloads\urdf-test-2-3"
     cat = "floor_lamp"
     obj = "hdfnqb"
-    urdf_path = os.path.join(dataset_path, "objects", cat, obj, f"{obj}.urdf")
+    urdf_path = os.path.join(dataset_path, "objects", cat, obj, "urdf", f"{obj}.urdf")
 
     p.loadURDF(urdf_path, useFixedBase=False, flags=p.URDF_USE_INERTIA_FROM_FILE)
-=======
-    s = Simulator(mode="headless", use_pb_gui=True, image_height=1080, image_width=1920)
-    scene = EmptyScene()
-    s.import_scene(scene)
-
-    cat = "carton"
-    obj = "libote"
-
-    obj = URDFObject(os.path.join(igibson.ig_dataset_path, "objects", cat, obj, "urdf", f"{obj}.urdf"))
-    s.import_object(obj)
->>>>>>> 262735da
 
     # Step the simulation by 5 seconds.
     while True:
