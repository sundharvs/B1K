{
  "water.n.06": {
    "freezable": {},
    "liquid": {}
  },
  "newspaper.n.03": {
    "breakable": {},
    "dustyable": {}
  },
  "towel.n.01": {
    "cleaningTool": {},
    "soakable": {},
    "stainable": {}
  },
  "light.n.02": {
    "breakable": {},
    "dustyable": {},
    "screwable": {},
    "toggleable": {}
  },
  "cup.n.01": {
    "breakable": {},
    "dustyable": {},
    "stainable": {}
  },
  "bag.n.04": {
<<<<<<< HEAD
=======
    "burnable": {
      "burn_temperature": 260.0
    },
>>>>>>> 9d906641
    "dustyable": {},
    "stainable": {}
  },
  "bag.n.06": {
    "burnable": {
      "burn_temperature": 208.33333333333334
    },
    "dustyable": {},
    "stainable": {}
  },
  "bag.n.01": {
    "stainable": {}
  },
  "box.n.01": {
    "dustyable": {}
  },
  "case.n.19": {
    "burnable": {
      "burn_temperature": 210.0
    },
    "dustyable": {},
    "stainable": {},
    "soakable": {}
  },
  "case.n.05": {
    "dustyable": {},
    "openable": {},
    "stainable": {}
  },
  "door.n.01": {
    "dustyable": {},
    "openable": {},
    "stainable": {}
  },
  "container.n.01": {},
  "fabric.n.01": {
    "cleaningTool": {},
    "soakable": {},
    "stainable": {}
  },
  "soap.n.01": {
    "liquid": {}
  },
  "bottle.n.01": {
    "breakable": {},
    "dustyable": {},
    "stainable": {}
  },
  "dish.n.01": {
    "breakable": {},
    "burnable": {
      "burn_temperature": 93.33333333333333
    },
    "cookable": {
      "cook_temperature": 65.55555555555556
    },
    "freezable": {},
    "perishable": {},
    "stainable": {}
  },
  "glass.n.02": {
    "breakable": {},
    "dustyable": {},
    "stainable": {}
  },
  "table.n.02": {
    "dustyable": {},
    "stainable": {}
  },
  "sheet.n.03": {
    "stainable": {}
  },
  "cleansing_agent.n.01": {},
  "bowl.n.01": {
    "breakable": {},
    "dustyable": {},
    "stainable": {}
  },
  "brush.n.02": {
    "dustyable": {},
    "stainable": {}
  },
  "vegetable_oil.n.01": {
    "burnable": {
      "burn_temperature": 210.0
    },
    "cookable": {
      "cook_temperature": 176.66666666666666
    },
    "freezable": {},
    "liquid": {}
  },
  "atomizer.n.01": {
    "liquid": {},
    "stainable": {},
    "toggleable": {}
  },
  "window.n.01": {
    "breakable": {},
    "dustyable": {},
    "openable": {},
    "stainable": {}
  },
  "tape.n.01": {
    "breakable": {}
  },
  "vinegar.n.01": {
    "freezable": {},
    "liquid": {},
    "perishable": {}
  },
  "handle.n.01": {
    "burnable": {},
    "dustyable": {},
    "stainable": {}
  },
  "rag.n.01": {
    "breakable": {},
    "cleaningTool": {},
    "stainable": {},
    "soakable": {}
  },
  "apparel.n.01": {
    "dustyable": {},
    "stainable": {}
  },
  "lid.n.02": {
    "breakable": {},
    "dustyable": {},
    "screwable": {},
    "stainable": {}
  },
  "knife.n.01": {
    "dustyable": {},
    "slicer": {},
    "stainable": {}
  },
  "detergent.n.02": {
    "freezable": {},
    "liquid": {}
  },
  "laundry.n.01": {
    "burnable": {
      "burn_temperature": 121.11111111111111
    },
    "dustyable": {},
    "stainable": {}
  },
  "car.n.01": {
    "dustyable": {},
    "openable": {},
    "stainable": {}
  },
  "pop.n.02": {
    "freezable": {},
    "liquid": {},
    "perishable": {}
  },
  "vacuum.n.04": {
    "cleaningTool": {},
    "dustyable": {},
    "stainable": {},
    "toggleable": {}
  },
  "clothing.n.01": {
    "stainable": {}
  },
  "plate.n.04": {
    "breakable": {},
    "dustyable": {},
    "stainable": {}
  },
  "salt.n.02": {},
  "tablespoon.n.02": {
    "dustyable": {},
    "stainable": {}
  },
  "pad.n.01": {},
  "pad.n.04": {
    "dustyable": {},
    "stainable": {}
  },
  "coat.n.01": {
    "stainable": {}
  },
  "sink.n.01": {
    "toggleable": {},
    "dustyable": {},
    "stainable": {},
    "waterSource": {}
  },
  "furniture.n.01": {
    "dustyable": {}
  },
  "rack.n.01": {
    "dustyable": {},
    "stainable": {}
  },
  "screw.n.02": {
    "dustyable": {},
    "screwable": {},
    "stainable": {}
  },
  "bubble.n.01": {
    "liquid": {}
  },
  "shoe.n.01": {
    "dustyable": {},
    "stainable": {}
  },
  "bucket.n.01": {
    "dustyable": {},
    "stainable": {}
  },
  "juice.n.01": {
    "freezable": {},
    "liquid": {},
    "perishable": {}
  },
  "wire.n.02": {
    "burnable": {},
    "dustyable": {},
    "stainable": {}
  },
  "pencil.n.01": {
    "breakable": {},
    "dustyable": {},
    "stainable": {}
  },
  "push_button.n.01": {
    "dustyable": {},
    "stainable": {},
    "toggleable": {}
  },
  "shelf.n.01": {
    "dustyable": {},
    "stainable": {}
  },
  "screwdriver.n.01": {
    "dustyable": {},
    "stainable": {}
  },
  "nail.n.02": {
    "dustyable": {}
  },
  "board.n.03": {
    "dustyable": {}
  },
  "lemon.n.01": {
    "burnable": {
      "burn_temperature": 1100.0
    },
    "cookable": {
      "cook_temperature": 100.0
    },
    "freezable": {},
    "perishable": {},
    "sliceable": {}
  },
  "paint.n.01": {
    "freezable": {},
    "liquid": {},
    "perishable": {}
  },
  "fan.n.01": {
    "breakable": {},
    "burnable": {
      "burn_temperature": 255.0
    },
    "coldSource": {},
    "dustyable": {},
    "stainable": {}
  },
  "package.n.02": {
    "breakable": {},
    "dustyable": {},
    "openable": {}
  },
  "frame.n.10": {
    "breakable": {},
    "burnable": {
      "burn_temperature": 148.88888888888889
    },
    "dustyable": {},
    "openable": {},
    "stainable": {}
  },
  "hose.n.03": {
    "dustyable": {},
    "screwable": {},
    "stainable": {}
  },
  "cotton.n.04": {
    "burnable": {
      "burn_temperature": 96.11111111111111
    },
    "sliceable": {},
    "soakable": {}
  },
  "wrapping.n.01": {
    "breakable": {}
  },
  "buffet.n.01": {
    "burnable": {},
    "dustyable": {},
    "openable": {},
    "stainable": {}
  },
  "pot.n.01": {
    "dustyable": {},
    "stainable": {}
  },
  "refrigerator.n.01": {
    "coldSource": {
      "temperature": -18,
      "heating_rate": 0.02,
      "requires_toggled_on": false,
      "requires_closed": true,
      "requires_inside": true
    },
    "dustyable": {},
    "openable": {},
    "stainable": {}
  },
  "book.n.02": {
    "dustyable": {}
  },
  "drawer.n.01": {
    "breakable": {},
    "burnable": {
      "burn_temperature": 148.88888888888889
    },
    "dustyable": {},
    "openable": {},
    "stainable": {}
  },
  "ball.n.01": {
    "dustyable": {},
    "stainable": {}
  },
  "ice.n.02": {
    "breakable": {},
    "coldSource": {},
    "freezable": {},
    "perishable": {},
    "stainable": {}
  },
  "foil.n.01": {
    "breakable": {},
    "dustyable": {},
    "stainable": {}
  },
  "pan.n.01": {
    "dustyable": {},
    "stainable": {}
  },
  "toothbrush.n.01": {
    "cleaningTool": {},
    "dustyable": {},
    "stainable": {}
  },
  "sock.n.01": {
    "dustyable": {},
    "stainable": {}
  },
  "date.n.08": {
    "breakable": {},
    "burnable": {
      "burn_temperature": 260.0
    },
    "cookable": {
      "cook_temperature": 218.33333333333334
    },
    "freezable": {},
    "perishable": {}
  },
  "lint.n.02": {
    "breakable": {},
    "burnable": {
      "burn_temperature": 96.11111111111111
    },
    "sliceable": {},
    "soakable": {}
  },
  "powder.n.03": {},
  "trouser.n.01": {
    "dustyable": {},
    "stainable": {}
  },
  "cream.n.02": {
    "burnable": {
      "burn_temperature": 232.22222222222223
    },
    "cookable": {
      "cook_temperature": 82.22222222222223
    },
    "freezable": {},
    "liquid": {},
    "perishable": {}
  },
  "drain.n.03": {
    "dustyable": {},
    "stainable": {}
  },
  "string.n.01": {
    "breakable": {},
    "burnable": {
      "burn_temperature": 96.11111111111111
    },
    "dustyable": {},
    "stainable": {},
    "soakable": {}
  },
  "cap.n.02": {
    "screwable": {}
  },
  "hook.n.04": {
    "dustyable": {},
    "stainable": {}
  },
  "hook.n.05": {
    "dustyable": {},
    "stainable": {}
  },
  "coffee.n.01": {
    "burnable": {},
    "cookable": {},
    "freezable": {},
    "liquid": {},
    "perishable": {}
  },
  "sleeve.n.01": {
    "burnable": {
      "burn_temperature": 96.11111111111111
    },
    "dustyable": {},
    "stainable": {},
    "soakable": {}
  },
  "stick.n.01": {
    "breakable": {},
    "dustyable": {},
    "stainable": {}
  },
  "vegetable.n.01": {
    "freezable": {},
    "perishable": {}
  },
  "tea.n.01": {
    "freezable": {},
    "liquid": {},
    "perishable": {}
  },
  "basket.n.01": {
    "breakable": {},
    "dustyable": {},
    "stainable": {}
  },
  "shirt.n.01": {
    "dustyable": {},
    "stainable": {}
  },
  "bed.n.01": {
    "dustyable": {},
    "stainable": {}
  },
  "block.n.01": {
    "breakable": {}
  },
  "oven.n.01": {
    "dustyable": {},
    "heatSource": {
      "temperature": 250,
      "heating_rate": 0.01,
      "requires_toggled_on": true,
      "requires_closed": true,
      "requires_inside": true
    },
    "openable": {},
    "stainable": {},
    "toggleable": {}
  },
  "teaspoon.n.02": {
    "dustyable": {},
    "stainable": {}
  },
  "rock.n.01": {
    "dustyable": {},
    "stainable": {}
  },
  "nut.n.03": {
    "breakable": {},
    "burnable": {
      "burn_temperature": 1100.0
    },
    "cookable": {
      "cook_temperature": 176.66666666666666
    },
    "perishable": {},
    "stainable": {},
    "sliceable": {}
  },
  "tray.n.01": {
    "breakable": {},
    "dustyable": {},
    "stainable": {}
  },
  "band.n.07": {
    "burnable": {},
    "stainable": {}
  },
  "pen.n.01": {
    "breakable": {},
    "dustyable": {},
    "screwable": {},
    "stainable": {}
  },
  "fire.n.04": {
    "heatSource": {}
  },
  "washer.n.03": {
    "dustyable": {},
    "openable": {},
    "stainable": {}
  },
  "spread.n.05": {
    "burnable": {},
    "freezable": {},
    "liquid": {},
    "perishable": {},
    "sliceable": {}
  },
  "stove.n.01": {
    "dustyable": {},
    "heatSource": {
      "temperature": 500,
      "heating_rate": 0.02,
      "distance_threshold": 0.2,
      "requires_toggled_on": true,
      "requires_closed": false,
      "requires_inside": false
    },
    "openable": {},
    "stainable": {},
    "toggleable": {}
  },
  "spoon.n.01": {
    "dustyable": {},
    "stainable": {}
  },
  "bathtub.n.01": {
    "dustyable": {},
    "stainable": {}
  },
  "cube.n.05": {
    "breakable": {}
  },
  "clip.n.03": {},
  "wool.n.01": {
    "breakable": {},
    "burnable": {
      "burn_temperature": 315.55555555555554
    },
    "stainable": {},
    "soakable": {}
  },
  "jersey.n.03": {
    "dustyable": {},
    "stainable": {}
  },
  "blanket.n.01": {
    "burnable": {
      "burn_temperature": 96.11111111111111
    },
    "dustyable": {},
    "stainable": {},
    "soakable": {}
  },
  "garbage.n.03": {
    "breakable": {},
    "burnable": {
      "burn_temperature": 255.0
    },
    "dustyable": {},
    "perishable": {},
    "stainable": {}
  },
  "wheel.n.01": {
    "burnable": {
      "burn_temperature": 126.66666666666667
    },
    "dustyable": {},
    "screwable": {},
    "stainable": {}
  },
  "kit.n.02": {
    "burnable": {
      "burn_temperature": 96.11111111111111
    },
    "dustyable": {},
    "openable": {},
    "stainable": {}
  },
  "nozzle.n.01": {
    "burnable": {
      "burn_temperature": 255.0
    },
    "dustyable": {},
    "openable": {},
    "screwable": {},
    "stainable": {}
  },
  "bath.n.01": {
    "dustyable": {},
    "stainable": {}
  },
  "pack.n.03": {
    "breakable": {},
    "burnable": {
      "burn_temperature": 121.11111111111111
    },
    "dustyable": {},
    "openable": {},
    "soakable": {}
  },
  "packaging.n.03": {
    "breakable": {},
    "burnable": {
      "burn_temperature": 204.44444444444446
    },
    "dustyable": {},
    "openable": {},
    "stainable": {}
  },
  "blade.n.09": {
    "dustyable": {},
    "stainable": {}
  },
  "electric_refrigerator.n.01": {
    "coldSource": {
      "temperature": -18,
      "heating_rate": 0.02,
      "requires_toggled_on": false,
      "requires_closed": true,
      "requires_inside": true
    },
    "dustyable": {},
    "openable": {},
    "stainable": {}
  },
  "iron.n.04": {
    "breakable": {},
    "dustyable": {},
    "stainable": {}
  },
  "can.n.01": {
    "dustyable": {},
    "openable": {},
    "stainable": {}
  },
  "net.n.06": {
    "burnable": {},
    "dustyable": {},
    "stainable": {}
  },
  "spring.n.02": {
    "dustyable": {},
    "stainable": {}
  },
  "rug.n.01": {
    "dustyable": {},
    "stainable": {}
  },
  "foam.n.01": {
    "breakable": {},
    "burnable": {},
    "freezable": {}
  },
  "butter.n.01": {
    "breakable": {},
    "burnable": {
      "burn_temperature": 150.0
    },
    "cookable": {
      "cook_temperature": 35.0
    },
    "freezable": {},
    "perishable": {}
  },
  "bristle.n.01": {
    "burnable": {
      "burn_temperature": 255.0
    }
  },
  "dishwasher.n.01": {
    "dustyable": {},
    "openable": {},
    "stainable": {},
    "toggleable": {}
  },
  "orange.n.01": {
    "breakable": {},
    "burnable": {
      "burn_temperature": 1100.0
    },
    "cookable": {
      "cook_temperature": 100.0
    },
    "freezable": {},
    "perishable": {},
    "sliceable": {}
  },
  "citrus.n.01": {
    "burnable": {},
    "cookable": {},
    "freezable": {},
    "perishable": {}
  },
  "egg.n.02": {
    "breakable": {},
    "burnable": {
      "burn_temperature": 1100.0
    },
    "cookable": {
      "cook_temperature": 100.0
    },
    "freezable": {},
    "liquid": {},
    "perishable": {}
  },
  "milk.n.01": {
    "cookable": {},
    "freezable": {},
    "liquid": {},
    "perishable": {}
  },
  "meat.n.01": {
    "burnable": {},
    "cookable": {},
    "freezable": {},
    "perishable": {}
  },
  "wine.n.01": {
    "burnable": {},
    "cookable": {},
    "freezable": {},
    "liquid": {},
    "perishable": {}
  },
  "dryer.n.01": {
    "dustyable": {},
    "openable": {},
    "stainable": {},
    "toggleable": {}
  },
  "seal.n.08": {
    "dustyable": {}
  },
  "hanger.n.02": {
    "breakable": {},
    "dustyable": {},
    "stainable": {}
  },
  "grain.n.01": {
    "burnable": {},
    "cookable": {},
    "perishable": {},
    "soakable": {}
  },
  "chair.n.01": {
    "dustyable": {},
    "stainable": {}
  },
  "apple.n.01": {
    "breakable": {},
    "burnable": {
      "burn_temperature": 1100.0
    },
    "cookable": {
      "cook_temperature": 100.0
    },
    "freezable": {},
    "perishable": {},
    "sliceable": {}
  },
  "shade.n.03": {
    "burnable": {},
    "dustyable": {},
    "stainable": {}
  },
  "cord.n.04": {
    "burnable": {
      "burn_temperature": 250.0
    },
    "dustyable": {},
    "stainable": {},
    "soakable": {}
  },
  "cord.n.01": {},
  "sauce.n.01": {
    "burnable": {},
    "cookable": {},
    "freezable": {},
    "perishable": {}
  },
  "plug.n.01": {
    "burnable": {},
    "dustyable": {},
    "stainable": {}
  },
  "plaything.n.01": {
    "breakable": {},
    "dustyable": {},
    "stainable": {}
  },
  "sugar.n.01": {
    "cookable": {},
    "perishable": {}
  },
  "wardrobe.n.01": {
    "burnable": {},
    "dustyable": {},
    "openable": {},
    "stainable": {}
  },
  "microwave.n.02": {
    "breakable": {},
    "dustyable": {},
    "heatSource": {
      "temperature": 1000,
      "heating_rate": 0.04,
      "requires_toggled_on": true,
      "requires_closed": true,
      "requires_inside": true
    },
    "openable": {},
    "stainable": {},
    "toggleable": {}
  },
  "acid.n.02": {
    "freezable": {},
    "liquid": {}
  },
  "pin.n.09": {
    "dustyable": {},
    "stainable": {}
  },
  "fork.n.01": {
    "dustyable": {},
    "stainable": {}
  },
  "pillow.n.01": {
    "stainable": {}
  },
  "greens.n.01": {
    "freezable": {},
    "perishable": {}
  },
  "holder.n.01": {
    "dustyable": {},
    "stainable": {}
  },
  "mask.n.04": {
    "breakable": {},
    "burnable": {
      "burn_temperature": 96.11111111111111
    },
    "dustyable": {},
    "stainable": {}
  },
  "vehicle.n.01": {
    "dustyable": {},
    "openable": {},
    "stainable": {}
  },
  "photograph.n.01": {
    "breakable": {},
    "dustyable": {}
  },
  "panel.n.01": {
    "dustyable": {},
    "stainable": {}
  },
  "alcohol.n.01": {
    "freezable": {},
    "liquid": {},
    "perishable": {}
  },
  "mold.n.06": {
    "burnable": {
      "burn_temperature": 255.0
    }
  },
  "lining.n.01": {
    "stainable": {}
  },
  "tube.n.01": {},
  "card.n.01": {
    "breakable": {},
    "burnable": {
      "burn_temperature": 248.88888888888889
    }
  },
  "marker.n.03": {
    "breakable": {},
    "dustyable": {},
    "stainable": {}
  },
  "seat.n.03": {
    "dustyable": {},
    "stainable": {}
  },
  "underwear.n.01": {
    "stainable": {}
  },
  "dress.n.01": {
    "dustyable": {},
    "stainable": {}
  },
  "deep-freeze.n.01": {
    "coldSource": {},
    "dustyable": {},
    "openable": {},
    "stainable": {}
  },
  "necktie.n.01": {
    "burnable": {
      "burn_temperature": 96.11111111111111
    },
    "dustyable": {},
    "stainable": {}
  },
  "jacket.n.01": {
    "burnable": {},
    "dustyable": {},
    "stainable": {},
    "soakable": {}
  },
  "wall_socket.n.01": {
    "dustyable": {},
    "toggleable": {}
  },
  "washcloth.n.01": {
    "burnable": {
      "burn_temperature": 96.11111111111111
    },
    "dustyable": {},
    "stainable": {},
    "soakable": {}
  },
  "shower.n.01": {
    "stainable": {}
  },
  "tank.n.02": {
    "dustyable": {},
    "openable": {},
    "stainable": {}
  },
  "switch.n.01": {
    "dustyable": {},
    "stainable": {},
    "toggleable": {}
  },
  "coating.n.01": {
    "freezable": {},
    "liquid": {},
    "perishable": {}
  },
  "mat.n.01": {
    "burnable": {},
    "dustyable": {},
    "stainable": {},
    "soakable": {}
  },
  "mat.n.07": {
    "dustyable": {},
    "stainable": {}
  },
  "toilet.n.02": {
    "dustyable": {},
    "stainable": {}
  },
  "candy.n.01": {
    "burnable": {},
    "cookable": {}
  },
  "crumb.n.03": {
    "burnable": {},
    "cookable": {},
    "perishable": {}
  },
  "picture.n.01": {
    "breakable": {},
    "burnable": {},
    "dustyable": {}
  },
  "jar.n.01": {
    "breakable": {},
    "dustyable": {},
    "openable": {},
    "screwable": {},
    "stainable": {}
  },
  "telephone.n.01": {
    "breakable": {},
    "burnable": {},
    "dustyable": {},
    "stainable": {},
    "timeSetable": {},
    "toggleable": {}
  },
  "sweater.n.01": {
    "dustyable": {},
    "stainable": {}
  },
  "faucet.n.01": {
    "dustyable": {},
    "openable": {},
    "stainable": {}
  },
  "skirt.n.02": {
    "burnable": {
      "burn_temperature": 96.11111111111111
    },
    "dustyable": {},
    "stainable": {}
  },
  "cheese.n.01": {
    "breakable": {},
    "burnable": {},
    "cookable": {},
    "freezable": {},
    "perishable": {}
  },
  "bread.n.01": {
    "breakable": {},
    "burnable": {},
    "cookable": {},
    "freezable": {},
    "perishable": {}
  },
  "pasta.n.02": {
    "breakable": {},
    "burnable": {},
    "cookable": {},
    "perishable": {}
  },
  "file.n.03": {
    "burnable": {
      "burn_temperature": 1510.0
    },
    "dustyable": {},
    "openable": {},
    "soakable": {}
  },
  "roller.n.04": {
    "dustyable": {},
    "stainable": {}
  },
  "vent.n.01": {
    "dustyable": {},
    "openable": {},
    "stainable": {}
  },
  "curtain.n.01": {
    "burnable": {
      "burn_temperature": 201.11111111111111
    },
    "dustyable": {},
    "stainable": {},
    "soakable": {}
  },
  "filter.n.01": {
    "dustyable": {},
    "stainable": {}
  },
  "drill.n.01": {
    "breakable": {},
    "dustyable": {},
    "screwable": {},
    "stainable": {},
    "toggleable": {}
  },
  "brim.n.01": {
    "dustyable": {},
    "stainable": {}
  },
  "ribbon.n.01": {
    "dustyable": {},
    "stainable": {}
  },
  "linen.n.01": {
    "burnable": {
      "burn_temperature": 229.44444444444446
    },
    "stainable": {}
  },
  "jean.n.01": {
    "dustyable": {},
    "stainable": {}
  },
  "broom.n.01": {
    "cleaningTool": {},
    "dustyable": {}
  },
  "bin.n.01": {
    "dustyable": {},
    "stainable": {}
  },
  "bolt.n.06": {
    "dustyable": {},
    "screwable": {}
  },
  "scissors.n.01": {
    "breakable": {},
    "dustyable": {},
    "stainable": {}
  },
  "silk.n.01": {
    "burnable": {
      "burn_temperature": 107.22222222222223
    },
    "dustyable": {},
    "stainable": {}
  },
  "countertop.n.01": {
    "dustyable": {},
    "stainable": {}
  },
  "tile.n.01": {
    "breakable": {},
    "dustyable": {},
    "stainable": {}
  },
  "spatula.n.01": {
    "dustyable": {},
    "stainable": {}
  },
  "spatula.n.02": {
    "burnable": {
      "burn_temperature": 260.0
    },
    "dustyable": {},
    "stainable": {}
  },
  "salad.n.01": {
    "burnable": {},
    "cookable": {},
    "freezable": {},
    "perishable": {}
  },
  "chocolate.n.02": {
    "breakable": {},
    "burnable": {
      "burn_temperature": 1100.0
    },
    "cookable": {
      "cook_temperature": 46.111111111111114
    },
    "freezable": {},
    "perishable": {}
  },
  "jewelry.n.01": {
    "dustyable": {},
    "stainable": {}
  },
  "backpack.n.01": {
<<<<<<< HEAD
=======
    "burnable": {
      "burn_temperature": 37.77777777777778
    },
>>>>>>> 9d906641
    "dustyable": {},
    "openable": {},
    "stainable": {}
  },
  "mallet.n.03": {
    "burnable": {
      "burn_temperature": 160.0
    },
    "dustyable": {},
    "stainable": {}
  },
  "mallet.n.02": {
    "dustyable": {},
    "stainable": {}
  },
  "boot.n.01": {
    "burnable": {
      "burn_temperature": 107.22222222222223
    },
    "dustyable": {},
    "stainable": {}
  },
  "strap.n.01": {
    "breakable": {},
    "burnable": {
      "burn_temperature": 260.0
    },
    "stainable": {}
  },
  "eraser.n.01": {
    "breakable": {},
    "cleaningTool": {},
    "dustyable": {}
  },
  "cable.n.02": {
    "dustyable": {}
  },
  "olive.n.04": {
    "burnable": {
      "burn_temperature": 260.0
    },
    "cookable": {
      "cook_temperature": 232.22222222222223
    },
    "freezable": {},
    "perishable": {}
  },
  "timer.n.01": {
    "breakable": {},
    "burnable": {},
    "dustyable": {},
    "screwable": {},
    "stainable": {},
    "timeSetable": {},
    "toggleable": {}
  },
  "cutter.n.06": {
    "dustyable": {},
    "stainable": {}
  },
  "knob.n.01": {
    "dustyable": {},
    "screwable": {},
    "stainable": {}
  },
  "eatage.n.01": {
    "burnable": {
      "burn_temperature": 593.3333333333334
    },
    "freezable": {},
    "perishable": {}
  },
  "hat.n.01": {
    "dustyable": {},
    "stainable": {}
  },
  "rod.n.01": {
    "breakable": {},
    "dustyable": {},
    "stainable": {}
  },
  "swab.n.02": {
    "breakable": {},
    "burnable": {
      "burn_temperature": 10.0
    },
    "dustyable": {},
    "stainable": {},
    "soakable": {}
  },
  "swab.n.01": {
    "breakable": {},
    "burnable": {
      "burn_temperature": 23.88888888888889
    },
    "soakable": {}
  },
  "computer.n.01": {
    "breakable": {},
    "dustyable": {},
    "openable": {},
    "stainable": {},
    "timeSetable": {},
    "toggleable": {}
  },
  "scum.n.02": {
    "stainable": {}
  },
  "pool.n.06": {
    "freezable": {},
    "liquid": {}
  },
  "pool.n.01": {
    "freezable": {},
    "liquid": {},
    "stainable": {}
  },
  "burner.n.01": {
    "dustyable": {},
    "stainable": {}
  },
  "burner.n.02": {
    "dustyable": {},
    "heatSource": {},
    "toggleable": {}
  },
  "candle.n.01": {
    "breakable": {},
    "dustyable": {}
  },
  "baseboard.n.01": {
    "breakable": {},
    "dustyable": {},
    "stainable": {}
  },
  "ventilation.n.02": {
    "dustyable": {},
    "openable": {},
    "toggleable": {}
  },
  "disinfectant.n.01": {
    "burnable": {
      "burn_temperature": 160.0
    },
    "liquid": {}
  },
  "scrub_brush.n.01": {
    "cleaningTool": {},
    "dustyable": {},
    "stainable": {},
    "soakable": {}
  },
  "stool.n.01": {
    "dustyable": {},
    "stainable": {}
  },
  "gelatin.n.02": {
    "burnable": {
      "burn_temperature": 1100.0
    },
    "cookable": {
      "cook_temperature": 85.0
    },
    "freezable": {},
    "liquid": {},
    "perishable": {}
  },
  "gelatin.n.03": {
    "burnable": {
      "burn_temperature": 200.0
    },
    "freezable": {},
    "liquid": {},
    "perishable": {}
  },
  "formula.n.06": {
    "liquid": {},
    "perishable": {}
  },
  "lock.n.01": {
    "dustyable": {},
    "openable": {},
    "stainable": {}
  },
  "staple.n.04": {
    "dustyable": {}
  },
  "cake.n.03": {
    "breakable": {},
    "burnable": {},
    "cookable": {},
    "freezable": {},
    "perishable": {}
  },
  "garment.n.01": {
    "stainable": {}
  },
  "thermometer.n.01": {
    "breakable": {},
    "dustyable": {}
  },
  "shampoo.n.01": {
    "freezable": {},
    "liquid": {},
    "perishable": {}
  },
  "fish.n.02": {
    "burnable": {},
    "cookable": {},
    "freezable": {},
    "perishable": {}
  },
  "battery.n.02": {
    "burnable": {
      "burn_temperature": 2000.0
    },
    "dustyable": {}
  },
  "cupboard.n.01": {
    "burnable": {
      "burn_temperature": 300.0
    },
    "dustyable": {},
    "openable": {},
    "stainable": {}
  },
  "chip.n.04": {
    "breakable": {},
    "burnable": {
      "burn_temperature": 232.22222222222223
    },
    "cookable": {
      "cook_temperature": 204.44444444444446
    },
    "perishable": {}
  },
  "mirror.n.01": {
    "breakable": {},
    "dustyable": {},
    "stainable": {}
  },
  "stand.n.04": {
    "breakable": {},
    "dustyable": {},
    "stainable": {}
  },
  "conditioner.n.03": {
    "freezable": {},
    "liquid": {},
    "perishable": {}
  },
  "cookie.n.01": {
    "breakable": {},
    "burnable": {},
    "cookable": {},
    "freezable": {},
    "perishable": {}
  },
  "berry.n.01": {
    "burnable": {
      "burn_temperature": 1100.0
    },
    "cookable": {
      "cook_temperature": 100.0
    },
    "freezable": {},
    "perishable": {}
  },
  "glove.n.02": {
    "stainable": {}
  },
  "screen.n.01": {
    "breakable": {},
    "burnable": {
      "burn_temperature": 93.33333333333333
    },
    "dustyable": {},
    "openable": {},
    "stainable": {}
  },
  "kettle.n.01": {
    "dustyable": {},
    "stainable": {}
  },
  "toothpaste.n.01": {
    "freezable": {},
    "perishable": {}
  },
  "toiletry.n.01": {},
  "sandwich.n.01": {
    "burnable": {
      "burn_temperature": 260.0
    },
    "cookable": {
      "cook_temperature": 176.66666666666666
    },
    "freezable": {},
    "perishable": {}
  },
  "carrot.n.03": {
    "breakable": {},
    "burnable": {
      "burn_temperature": 800.0
    },
    "cookable": {
      "cook_temperature": 218.33333333333334
    },
    "dustyable": {},
    "freezable": {},
    "perishable": {},
    "stainable": {}
  },
  "rule.n.12": {
    "dustyable": {},
    "stainable": {}
  },
  "honey.n.01": {
    "burnable": {
      "burn_temperature": 1100.0
    },
    "cookable": {
      "cook_temperature": 121.11111111111111
    },
    "freezable": {},
    "liquid": {},
    "perishable": {}
  },
  "dishrag.n.01": {
    "burnable": {
      "burn_temperature": 96.11111111111111
    },
    "stainable": {},
    "soakable": {}
  },
  "disposal.n.04": {
    "stainable": {},
    "toggleable": {}
  },
  "rice.n.01": {
    "burnable": {
      "burn_temperature": 1100.0
    },
    "cookable": {
      "cook_temperature": 100.0
    },
    "freezable": {},
    "perishable": {},
    "soakable": {}
  },
  "peanut.n.04": {
    "breakable": {},
    "burnable": {
      "burn_temperature": 1100.0
    },
    "cookable": {
      "cook_temperature": 176.66666666666666
    },
    "perishable": {},
    "sliceable": {}
  },
  "land.n.02": {
    "soakable": {}
  },
  "dial.n.01": {
    "dustyable": {},
    "screwable": {},
    "stainable": {},
    "toggleable": {}
  },
  "knot.n.02": {
    "burnable": {
      "burn_temperature": 260.0
    },
    "dustyable": {},
    "openable": {},
    "soakable": {}
  },
  "tire.n.01": {
    "burnable": {
      "burn_temperature": 398.8888888888889
    },
    "dustyable": {},
    "stainable": {}
  },
  "socket.n.02": {
    "dustyable": {},
    "screwable": {},
    "stainable": {}
  },
  "porcelain.n.01": {
    "dustyable": {},
    "stainable": {}
  },
  "onion.n.03": {
    "burnable": {},
    "cookable": {},
    "freezable": {},
    "perishable": {}
  },
  "scraper.n.01": {
    "cleaningTool": {},
    "stainable": {}
  },
  "thread.n.01": {},
  "belt.n.02": {
    "burnable": {
      "burn_temperature": 93.33333333333333
    },
    "dustyable": {},
    "openable": {},
    "stainable": {}
  },
  "desk.n.01": {
    "dustyable": {},
    "stainable": {}
  },
  "pipe.n.02": {
    "dustyable": {},
    "stainable": {}
  },
  "bell.n.01": {
    "dustyable": {},
    "stainable": {},
    "toggleable": {}
  },
  "pill.n.02": {
    "breakable": {},
    "burnable": {},
    "dustyable": {},
    "openable": {},
    "perishable": {}
  },
  "pill.n.01": {
    "breakable": {},
    "burnable": {
      "burn_temperature": 37.77777777777778
    },
    "dustyable": {},
    "openable": {},
    "perishable": {}
  },
  "dustcloth.n.01": {
    "breakable": {},
    "burnable": {
      "burn_temperature": 93.33333333333333
    },
    "cleaningTool": {},
    "stainable": {},
    "soakable": {}
  },
  "magazine.n.02": {
    "breakable": {},
    "dustyable": {}
  },
  "needle.n.03": {
    "breakable": {}
  },
  "grill.n.02": {
    "dustyable": {},
    "stainable": {}
  },
  "pole.n.01": {
    "dustyable": {},
    "stainable": {}
  },
  "bead.n.01": {
    "breakable": {},
    "burnable": {
      "burn_temperature": 93.33333333333333
    },
    "dustyable": {},
    "stainable": {}
  },
  "rail.n.04": {
    "dustyable": {},
    "stainable": {}
  },
  "collar.n.01": {
    "burnable": {
      "burn_temperature": 148.88888888888889
    },
    "dustyable": {},
    "openable": {},
    "stainable": {}
  },
  "banana.n.02": {
    "breakable": {},
    "burnable": {
      "burn_temperature": 1100.0
    },
    "cookable": {
      "cook_temperature": 100.0
    },
    "dustyable": {},
    "freezable": {},
    "perishable": {},
    "stainable": {}
  },
  "cherry.n.03": {
    "burnable": {
      "burn_temperature": 1100.0
    },
    "cookable": {
      "cook_temperature": 100.0
    },
    "dustyable": {},
    "freezable": {},
    "perishable": {},
    "stainable": {}
  },
  "scoop.n.06": {
    "stainable": {}
  },
  "fastener.n.02": {},
  "skewer.n.01": {
    "breakable": {},
    "burnable": {
      "burn_temperature": 93.33333333333333
    },
    "dustyable": {},
    "stainable": {}
  },
  "trap.n.02": {
    "burnable": {
      "burn_temperature": 43.333333333333336
    },
    "dustyable": {},
    "openable": {},
    "toggleable": {}
  },
  "light_bulb.n.01": {
    "breakable": {},
    "dustyable": {},
    "screwable": {},
    "toggleable": {}
  },
  "saucepan.n.01": {
    "dustyable": {},
    "stainable": {}
  },
  "lace.n.01": {
    "burnable": {},
    "stainable": {}
  },
  "bean.n.01": {
    "burnable": {},
    "cookable": {},
    "freezable": {},
    "perishable": {}
  },
  "chest_of_drawers.n.01": {
    "burnable": {
      "burn_temperature": 37.77777777777778
    },
    "dustyable": {},
    "openable": {},
    "stainable": {}
  },
  "chicken.n.01": {
    "burnable": {
      "burn_temperature": 1100.0
    },
    "cookable": {
      "cook_temperature": 73.88888888888889
    },
    "freezable": {},
    "perishable": {}
  },
  "soup.n.01": {
    "burnable": {},
    "cookable": {},
    "freezable": {},
    "liquid": {},
    "perishable": {}
  },
  "pump.n.01": {
    "dustyable": {},
    "toggleable": {}
  },
  "razor.n.01": {
    "dustyable": {},
    "stainable": {}
  },
  "ladder.n.01": {
    "dustyable": {}
  },
  "popcorn.n.02": {
    "breakable": {},
    "burnable": {
      "burn_temperature": 1100.0
    },
    "cookable": {
      "cook_temperature": 180.0
    },
    "perishable": {}
  },
  "peach.n.03": {
    "burnable": {
      "burn_temperature": 1100.0
    },
    "cookable": {
      "cook_temperature": 100.0
    },
    "freezable": {},
    "perishable": {},
    "sliceable": {}
  },
  "straw.n.04": {
    "breakable": {}
  },
  "spice.n.02": {
    "breakable": {},
    "perishable": {}
  },
  "grate.n.01": {
    "dustyable": {},
    "stainable": {}
  },
  "television_receiver.n.01": {
    "breakable": {},
    "dustyable": {},
    "stainable": {},
    "toggleable": {}
  },
  "slide_fastener.n.01": {
    "breakable": {},
    "dustyable": {},
    "openable": {},
    "stainable": {}
  },
  "lotion.n.02": {
    "liquid": {}
  },
  "lotion.n.01": {
    "liquid": {}
  },
  "gauge.n.01": {
    "dustyable": {},
    "stainable": {},
    "toggleable": {}
  },
  "syrup.n.01": {
    "cookable": {
      "cook_temperature": 103.88888888888889
    },
    "freezable": {},
    "liquid": {},
    "perishable": {},
    "burnable": {
      "burn_temperature": 112.77777777777777
    }
  },
  "circuit_breaker.n.01": {
    "dustyable": {},
    "toggleable": {}
  },
  "lime.n.06": {
    "burnable": {
      "burn_temperature": 1100.0
    },
    "cookable": {
      "cook_temperature": 100.0
    },
    "freezable": {},
    "perishable": {},
    "stainable": {}
  },
  "avocado.n.01": {
    "burnable": {
      "burn_temperature": 1100.0
    },
    "cookable": {
      "cook_temperature": 100.0
    },
    "freezable": {},
    "perishable": {},
    "sliceable": {}
  },
  "crayon.n.01": {
    "breakable": {},
    "burnable": {
      "burn_temperature": 63.888888888888886
    },
    "dustyable": {}
  },
  "mint.n.05": {
    "breakable": {},
    "burnable": {},
    "cookable": {},
    "freezable": {},
    "perishable": {},
    "sliceable": {}
  },
  "bookshelf.n.01": {
    "burnable": {
      "burn_temperature": 1100.0
    },
    "dustyable": {},
    "stainable": {}
  },
  "bedclothes.n.01": {
    "burnable": {},
    "stainable": {}
  },
  "wiring.n.01": {
    "dustyable": {}
  },
  "hinge.n.01": {
    "breakable": {},
    "dustyable": {},
    "stainable": {}
  },
  "blush_wine.n.01": {
    "burnable": {
      "burn_temperature": 100.0
    },
    "cookable": {
      "cook_temperature": 13.88888888888889
    },
    "freezable": {},
    "liquid": {},
    "perishable": {}
  },
  "drawing.n.02": {
    "burnable": {},
    "dustyable": {}
  },
  "flour.n.01": {
    "perishable": {}
  },
  "anchor.n.01": {
    "dustyable": {},
    "stainable": {}
  },
  "strainer.n.01": {
    "dustyable": {},
    "stainable": {}
  },
  "vanilla.n.02": {
    "burnable": {
      "burn_temperature": 93.33333333333333
    },
    "freezable": {},
    "perishable": {}
  },
  "gym_shoe.n.01": {
    "dustyable": {},
    "stainable": {}
  },
  "bow.n.08": {
    "breakable": {},
    "dustyable": {}
  },
  "bracket.n.04": {
    "dustyable": {},
    "stainable": {}
  },
  "suit.n.01": {
    "burnable": {
      "burn_temperature": 37.77777777777778
    },
    "dustyable": {},
    "stainable": {}
  },
  "baggage.n.01": {
    "burnable": {},
    "dustyable": {},
    "openable": {},
    "stainable": {}
  },
  "heel.n.01": {
    "stainable": {}
  },
  "pajama.n.02": {
    "stainable": {}
  },
  "mug.n.04": {
    "breakable": {},
    "dustyable": {},
    "stainable": {}
  },
  "wallboard.n.01": {
    "burnable": {
      "burn_temperature": 232.77777777777777
    },
    "dustyable": {},
    "stainable": {}
  },
  "ceramic.n.01": {
    "breakable": {},
    "dustyable": {},
    "stainable": {}
  },
  "funnel.n.02": {
    "burnable": {
      "burn_temperature": 93.33333333333333
    },
    "dustyable": {},
    "stainable": {}
  },
  "cushion.n.03": {
    "stainable": {}
  },
  "lever.n.01": {
    "breakable": {},
    "dustyable": {},
    "stainable": {}
  },
  "dustpan.n.02": {
    "dustyable": {},
    "stainable": {}
  },
  "tin.n.02": {
    "dustyable": {},
    "openable": {},
    "stainable": {}
  },
  "cinnamon.n.03": {
    "breakable": {},
    "perishable": {}
  },
  "notch.n.03": {
    "dustyable": {},
    "stainable": {}
  },
  "sofa.n.01": {
    "dustyable": {},
    "stainable": {}
  },
  "slack.n.06": {
    "burnable": {
      "burn_temperature": 37.77777777777778
    },
    "stainable": {}
  },
  "steamer.n.02": {
    "dustyable": {},
    "heatSource": {},
    "stainable": {}
  },
  "watch.n.01": {
    "breakable": {},
    "dustyable": {},
    "screwable": {},
    "stainable": {},
    "timeSetable": {},
    "toggleable": {}
  },
  "dip.n.04": {
    "freezable": {},
    "perishable": {}
  },
  "pear.n.01": {
    "breakable": {},
    "burnable": {
      "burn_temperature": 1100.0
    },
    "cookable": {
      "cook_temperature": 100.0
    },
    "freezable": {},
    "perishable": {},
    "sliceable": {}
  },
  "packet.n.03": {
    "breakable": {},
    "burnable": {
      "burn_temperature": 246.11111111111111
    },
    "dustyable": {},
    "openable": {}
  },
  "perfume.n.02": {
    "freezable": {},
    "liquid": {},
    "perishable": {}
  },
  "chest.n.02": {
    "dustyable": {},
    "openable": {},
    "stainable": {}
  },
  "basin.n.01": {
    "dustyable": {},
    "stainable": {}
  },
  "breast.n.03": {
    "burnable": {
      "burn_temperature": 1100.0
    },
    "cookable": {
      "cook_temperature": 73.88888888888889
    },
    "freezable": {},
    "perishable": {},
    "sliceable": {}
  },
  "corn.n.03": {
    "burnable": {
      "burn_temperature": 260.0
    },
    "cookable": {
      "cook_temperature": 204.44444444444446
    },
    "freezable": {},
    "perishable": {}
  },
  "cider.n.01": {
    "freezable": {},
    "liquid": {},
    "perishable": {}
  },
  "parsley.n.02": {
    "burnable": {
      "burn_temperature": 800.0
    },
    "cookable": {
      "cook_temperature": 100.0
    },
    "freezable": {},
    "perishable": {}
  },
  "pouch.n.01": {
    "burnable": {
      "burn_temperature": 37.77777777777778
    },
    "dustyable": {},
    "openable": {},
    "stainable": {}
  },
  "chewing_gum.n.01": {
    "burnable": {
      "burn_temperature": 37.77777777777778
    },
    "perishable": {}
  },
  "jug.n.01": {
    "breakable": {},
    "dustyable": {},
    "openable": {},
    "stainable": {}
  },
  "tarpaulin.n.01": {
    "burnable": {
      "burn_temperature": 200.0
    },
    "dustyable": {},
    "stainable": {}
  },
  "quilt.n.01": {
    "burnable": {},
    "stainable": {}
  },
  "cutlery.n.02": {
    "dustyable": {},
    "stainable": {}
  },
  "decoration.n.01": {},
  "lettuce.n.03": {
    "freezable": {},
    "perishable": {}
  },
  "deodorant.n.01": {
    "burnable": {
      "burn_temperature": 37.77777777777778
    },
    "perishable": {},
    "screwable": {}
  },
  "pepper.n.03": {
    "burnable": {
      "burn_temperature": 130.0
    },
    "cookable": {
      "cook_temperature": 93.33333333333333
    },
    "freezable": {},
    "perishable": {},
    "sliceable": {}
  },
  "wrench.n.03": {
    "dustyable": {},
    "screwable": {},
    "stainable": {}
  },
  "lamp.n.02": {
    "dustyable": {},
    "toggleable": {}
  },
  "whisk.n.01": {
    "dustyable": {},
    "stainable": {}
  },
  "spinach.n.02": {
    "burnable": {
      "burn_temperature": 800.0
    },
    "cookable": {
      "cook_temperature": 100.0
    },
    "freezable": {},
    "perishable": {}
  },
  "coil.n.01": {
    "stainable": {}
  },
  "mayonnaise.n.01": {
    "cookable": {
      "cook_temperature": 100.0
    },
    "freezable": {},
    "perishable": {},
    "burnable": {
      "burn_temperature": 232.22222222222223
    }
  },
  "potato.n.01": {
    "burnable": {
      "burn_temperature": 1100.0
    },
    "cookable": {
      "cook_temperature": 232.22222222222223
    },
    "dustyable": {},
    "freezable": {},
    "perishable": {},
    "stainable": {}
  },
  "truck.n.01": {
    "burnable": {},
    "dustyable": {},
    "stainable": {}
  },
  "golf_club.n.02": {
    "dustyable": {},
    "stainable": {}
  },
  "folder.n.02": {
    "breakable": {},
    "dustyable": {},
    "openable": {}
  },
  "enamel.n.04": {
    "breakable": {},
    "dustyable": {},
    "stainable": {}
  },
  "coconut.n.01": {
    "breakable": {},
    "burnable": {
      "burn_temperature": 232.22222222222223
    },
    "cookable": {
      "cook_temperature": 176.66666666666666
    },
    "freezable": {},
    "perishable": {},
    "sliceable": {}
  },
  "notebook.n.01": {
    "dustyable": {}
  },
  "tomato.n.01": {
    "burnable": {
      "burn_temperature": 1100.0
    },
    "cookable": {
      "cook_temperature": 232.22222222222223
    },
    "freezable": {},
    "perishable": {},
    "sliceable": {}
  },
  "broccoli.n.02": {
    "burnable": {
      "burn_temperature": 1100.0
    },
    "cookable": {
      "cook_temperature": 204.44444444444446
    },
    "freezable": {},
    "perishable": {}
  },
  "mattress.n.01": {
    "burnable": {
      "burn_temperature": 93.33333333333333
    },
    "dustyable": {},
    "stainable": {}
  },
  "binder.n.03": {
    "burnable": {
      "burn_temperature": 248.88888888888889
    },
    "dustyable": {},
    "openable": {},
    "stainable": {}
  },
  "blender.n.01": {
    "breakable": {},
    "dustyable": {},
    "stainable": {},
    "toggleable": {}
  },
  "painting.n.01": {
    "dustyable": {}
  },
  "brick.n.01": {
    "breakable": {},
    "dustyable": {},
    "stainable": {}
  },
  "beef.n.02": {
    "burnable": {
      "burn_temperature": 1100.0
    },
    "cookable": {
      "cook_temperature": 71.11111111111111
    },
    "freezable": {},
    "perishable": {}
  },
  "rope.n.01": {
    "burnable": {
      "burn_temperature": 37.77777777777778
    },
    "dustyable": {},
    "stainable": {}
  },
  "raspberry.n.02": {
    "cookable": {
      "cook_temperature": 100.0
    },
    "freezable": {},
    "perishable": {},
    "burnable": {
      "burn_temperature": 1100.0
    }
  },
  "crust.n.02": {
    "breakable": {},
    "burnable": {
      "burn_temperature": 232.22222222222223
    },
    "cookable": {
      "cook_temperature": 190.55555555555554
    },
    "freezable": {},
    "perishable": {},
    "sliceable": {}
  },
  "step_ladder.n.01": {
    "dustyable": {},
    "stainable": {}
  },
  "laminate.n.01": {
    "dustyable": {},
    "stainable": {}
  },
  "frying_pan.n.01": {
    "dustyable": {},
    "stainable": {}
  },
  "throw.n.04": {
    "burnable": {
      "burn_temperature": 246.11111111111111
    },
    "stainable": {}
  },
  "yogurt.n.01": {
    "cookable": {
      "cook_temperature": 22.77777777777778
    },
    "freezable": {},
    "perishable": {},
    "burnable": {
      "burn_temperature": 100.0
    }
  },
  "bookcase.n.01": {
    "burnable": {
      "burn_temperature": 204.44444444444446
    },
    "dustyable": {},
    "stainable": {}
  },
  "comb.n.01": {
    "breakable": {},
    "dustyable": {},
    "stainable": {}
  },
  "blower.n.01": {
    "dustyable": {},
    "stainable": {}
  },
  "undergarment.n.01": {
    "stainable": {}
  },
  "casserole.n.02": {
    "breakable": {},
    "burnable": {
      "burn_temperature": 93.33333333333333
    },
    "cookable": {
      "cook_temperature": 65.55555555555556
    },
    "freezable": {},
    "perishable": {},
    "stainable": {}
  },
  "radio_receiver.n.01": {
    "breakable": {},
    "dustyable": {},
    "timeSetable": {},
    "toggleable": {}
  },
  "document.n.01": {
    "dustyable": {}
  },
  "blockage.n.02": {
    "dustyable": {},
    "openable": {},
    "stainable": {}
  },
  "legging.n.01": {
    "burnable": {
      "burn_temperature": 93.33333333333333
    },
    "stainable": {}
  },
  "dressing.n.01": {
    "burnable": {
      "burn_temperature": 232.22222222222223
    },
    "cookable": {
      "cook_temperature": 100.0
    },
    "freezable": {},
    "perishable": {}
  },
  "cocoa.n.02": {
    "freezable": {},
    "perishable": {}
  },
  "wreath.n.01": {
    "breakable": {},
    "dustyable": {}
  },
  "garlic.n.02": {
    "breakable": {},
    "burnable": {
      "burn_temperature": 204.44444444444446
    },
    "cookable": {
      "cook_temperature": 162.77777777777777
    },
    "freezable": {},
    "perishable": {},
    "stainable": {}
  },
  "scantling.n.01": {
    "dustyable": {},
    "stainable": {}
  },
  "cranberry.n.02": {
    "burnable": {
      "burn_temperature": 1100.0
    },
    "cookable": {
      "cook_temperature": 100.0
    },
    "freezable": {},
    "perishable": {},
    "stainable": {}
  },
  "printer.n.03": {
    "breakable": {},
    "dustyable": {},
    "toggleable": {}
  },
  "shell.n.05": {
    "breakable": {},
    "burnable": {
      "burn_temperature": 93.33333333333333
    },
    "dustyable": {},
    "stainable": {}
  },
  "ginger.n.02": {
    "breakable": {},
    "burnable": {
      "burn_temperature": 1100.0
    },
    "cookable": {
      "cook_temperature": 100.0
    },
    "dustyable": {},
    "freezable": {},
    "perishable": {},
    "stainable": {}
  },
  "sunglass.n.01": {
    "breakable": {},
    "dustyable": {},
    "stainable": {}
  },
  "plunger.n.03": {
    "dustyable": {},
    "stainable": {}
  },
  "cucumber.n.02": {
    "breakable": {},
    "burnable": {
      "burn_temperature": 1100.0
    },
    "cookable": {
      "cook_temperature": 100.0
    },
    "freezable": {},
    "perishable": {},
    "stainable": {}
  },
  "mustard.n.02": {
    "cookable": {
      "cook_temperature": 22.77777777777778
    },
    "freezable": {},
    "liquid": {},
    "perishable": {},
    "burnable": {
      "burn_temperature": 232.22222222222223
    }
  },
  "pineapple.n.02": {
    "burnable": {
      "burn_temperature": 1100.0
    },
    "cookable": {
      "cook_temperature": 176.66666666666666
    },
    "freezable": {},
    "perishable": {},
    "sliceable": {}
  },
  "cracker.n.01": {
    "breakable": {},
    "burnable": {
      "burn_temperature": 1100.0
    },
    "cookable": {
      "cook_temperature": 260.0
    },
    "freezable": {},
    "perishable": {}
  },
  "toothpick.n.01": {
    "breakable": {},
    "dustyable": {},
    "stainable": {}
  },
  "chili.n.02": {
    "burnable": {},
    "cookable": {},
    "freezable": {},
    "perishable": {}
  },
  "chili.n.01": {
    "burnable": {
      "burn_temperature": 148.88888888888889
    },
    "cookable": {
      "cook_temperature": 60.0
    },
    "freezable": {},
    "liquid": {},
    "perishable": {}
  },
  "paintbrush.n.01": {
    "dustyable": {},
    "stainable": {}
  },
  "blind.n.03": {
    "breakable": {},
    "burnable": {},
    "dustyable": {},
    "openable": {},
    "stainable": {}
  },
  "soapsuds.n.01": {
    "liquid": {}
  },
  "napkin.n.01": {
    "cleaningTool": {},
    "soakable": {}
  },
  "float.n.05": {
    "stainable": {}
  },
  "flashlight.n.01": {
    "breakable": {},
    "burnable": {
      "burn_temperature": 93.33333333333333
    },
    "dustyable": {},
    "stainable": {},
    "toggleable": {}
  },
  "jack.n.10": {
    "stainable": {}
  },
  "marble.n.02": {
    "stainable": {}
  },
  "pie.n.01": {
    "burnable": {
      "burn_temperature": 176.66666666666666
    },
    "cookable": {
      "cook_temperature": 93.33333333333333
    },
    "freezable": {}
  },
  "compact_disk.n.01": {
    "breakable": {},
    "dustyable": {},
    "stainable": {}
  },
  "stew.n.02": {
    "cookable": {
      "cook_temperature": 100.0
    },
    "freezable": {},
    "liquid": {},
    "perishable": {},
    "burnable": {
      "burn_temperature": 100.0
    }
  },
  "applicator.n.01": {
    "dustyable": {},
    "stainable": {}
  },
  "muffin.n.01": {
    "breakable": {},
    "burnable": {
      "burn_temperature": 1100.0
    },
    "cookable": {
      "cook_temperature": 176.66666666666666
    },
    "freezable": {},
    "perishable": {}
  },
  "mill.n.04": {
    "breakable": {},
    "dustyable": {},
    "stainable": {}
  },
  "flight.n.03": {
    "dustyable": {},
    "stainable": {}
  },
  "grape.n.01": {
    "burnable": {
      "burn_temperature": 1100.0
    },
    "cookable": {
      "cook_temperature": 100.0
    },
    "freezable": {},
    "perishable": {}
  },
  "drive.n.10": {
    "breakable": {},
    "dustyable": {},
    "toggleable": {}
  },
  "gravy.n.01": {
    "cookable": {
      "cook_temperature": 100.0
    },
    "freezable": {},
    "liquid": {},
    "perishable": {},
    "burnable": {
      "burn_temperature": 100.0
    }
  },
  "pork.n.01": {
    "burnable": {
      "burn_temperature": 1100.0
    },
    "cookable": {
      "cook_temperature": 62.77777777777778
    },
    "freezable": {},
    "perishable": {}
  },
  "cauliflower.n.02": {
    "breakable": {},
    "burnable": {
      "burn_temperature": 1100.0
    },
    "cookable": {
      "cook_temperature": 232.22222222222223
    },
    "freezable": {},
    "perishable": {},
    "sliceable": {}
  },
  "heater.n.01": {
    "dustyable": {},
    "toggleable": {}
  },
  "umbrella.n.01": {
    "breakable": {},
    "dustyable": {},
    "stainable": {}
  },
  "hairbrush.n.01": {
    "dustyable": {},
    "stainable": {}
  },
  "alarm.n.02": {
    "breakable": {},
    "dustyable": {},
    "stainable": {},
    "timeSetable": {},
    "toggleable": {}
  },
  "journal.n.04": {
    "burnable": {},
    "dustyable": {},
    "openable": {},
    "soakable": {}
  },
  "backing.n.02": {
    "dustyable": {},
    "stainable": {}
  },
  "dishtowel.n.01": {
    "cleaningTool": {},
    "stainable": {},
    "soakable": {}
  },
  "beer.n.01": {
    "freezable": {},
    "liquid": {},
    "perishable": {}
  },
  "disk.n.02": {
    "breakable": {},
    "dustyable": {}
  },
  "chopstick.n.01": {
    "breakable": {},
    "dustyable": {},
    "stainable": {}
  },
  "tablecloth.n.01": {
    "burnable": {
      "burn_temperature": 51.666666666666664
    },
    "stainable": {}
  },
  "library.n.01": {
    "burnable": {
      "burn_temperature": 232.77777777777777
    },
    "dustyable": {}
  },
  "camera.n.01": {
    "breakable": {},
    "dustyable": {},
    "timeSetable": {},
    "toggleable": {}
  },
  "jam.n.01": {
    "cookable": {
      "cook_temperature": 104.44444444444444
    },
    "freezable": {},
    "perishable": {},
    "burnable": {
      "burn_temperature": 232.22222222222223
    }
  },
  "tuna.n.02": {
    "burnable": {
      "burn_temperature": 1100.0
    },
    "cookable": {
      "cook_temperature": 62.77777777777778
    },
    "freezable": {},
    "perishable": {},
    "sliceable": {}
  },
  "partition.n.01": {
    "dustyable": {},
    "stainable": {}
  },
  "caddy.n.01": {
    "dustyable": {},
    "openable": {},
    "stainable": {}
  },
  "carton.n.02": {
    "breakable": {},
    "dustyable": {},
    "openable": {}
  },
  "steak.n.01": {
    "burnable": {},
    "cookable": {},
    "freezable": {},
    "perishable": {}
  },
  "plywood.n.01": {
    "dustyable": {},
    "stainable": {}
  },
  "peppermint.n.03": {
    "cookable": {
      "cook_temperature": 176.66666666666666
    },
    "burnable": {
      "burn_temperature": 232.22222222222223
    },
    "freezable": {},
    "perishable": {},
    "sliceable": {}
  },
  "clove.n.03": {
    "breakable": {},
    "burnable": {
      "burn_temperature": 204.44444444444446
    },
    "cookable": {
      "cook_temperature": 162.77777777777777
    },
    "freezable": {},
    "perishable": {},
    "stainable": {}
  },
  "celery.n.02": {
    "breakable": {},
    "burnable": {
      "burn_temperature": 1100.0
    },
    "cookable": {
      "cook_temperature": 100.0
    },
    "freezable": {},
    "perishable": {},
    "stainable": {}
  },
  "almond.n.02": {
    "breakable": {},
    "burnable": {
      "burn_temperature": 204.44444444444446
    },
    "cookable": {
      "cook_temperature": 162.77777777777777
    },
    "perishable": {}
  },
  "step.n.04": {
    "dustyable": {},
    "stainable": {}
  },
  "squeegee.n.01": {
    "dustyable": {},
    "stainable": {}
  },
  "clothespin.n.01": {
    "breakable": {},
    "burnable": {
      "burn_temperature": 37.77777777777778
    },
    "dustyable": {},
    "openable": {},
    "stainable": {}
  },
  "brassiere.n.01": {
    "burnable": {
      "burn_temperature": 51.666666666666664
    },
    "openable": {},
    "stainable": {},
    "soakable": {}
  },
  "scarf.n.01": {
    "stainable": {}
  },
  "canvas.n.01": {
    "burnable": {},
    "dustyable": {}
  },
  "basil.n.03": {
    "burnable": {
      "burn_temperature": 1100.0
    },
    "cookable": {
      "cook_temperature": 100.0
    },
    "dustyable": {},
    "freezable": {},
    "perishable": {}
  },
  "toaster.n.02": {
    "dustyable": {},
    "toggleable": {}
  },
  "plum.n.02": {
    "breakable": {},
    "cookable": {
      "cook_temperature": 204.44444444444446
    },
    "freezable": {},
    "perishable": {},
    "sliceable": {},
    "burnable": {
      "burn_temperature": 232.22222222222223
    }
  },
  "colander.n.01": {
    "dustyable": {},
    "stainable": {}
  },
  "girdle.n.02": {
    "burnable": {
      "burn_temperature": 51.666666666666664
    },
    "stainable": {}
  },
  "frosting.n.01": {
    "cookable": {
      "cook_temperature": 22.77777777777778
    },
    "freezable": {},
    "perishable": {},
    "burnable": {
      "burn_temperature": 104.44444444444444
    }
  },
  "charger.n.02": {
    "dustyable": {},
    "toggleable": {}
  },
  "canister.n.02": {
    "dustyable": {},
    "openable": {},
    "stainable": {}
  },
  "pizza.n.01": {
    "breakable": {},
    "burnable": {
      "burn_temperature": 1100.0
    },
    "cookable": {
      "cook_temperature": 246.11111111111111
    },
    "freezable": {},
    "perishable": {},
    "sliceable": {},
    "soakable": {}
  },
  "turkey.n.04": {
    "breakable": {},
    "burnable": {
      "burn_temperature": 1100.0
    },
    "cookable": {
      "cook_temperature": 73.88888888888889
    },
    "freezable": {},
    "perishable": {},
    "sliceable": {}
  },
  "planner.n.02": {
    "burnable": {
      "burn_temperature": 37.77777777777778
    },
    "dustyable": {},
    "openable": {}
  },
  "beater.n.02": {
    "stainable": {}
  },
  "blazer.n.01": {
    "burnable": {
      "burn_temperature": 37.77777777777778
    },
    "dustyable": {},
    "stainable": {}
  },
  "pickle.n.01": {
    "breakable": {},
    "burnable": {},
    "cookable": {},
    "freezable": {},
    "perishable": {},
    "sliceable": {}
  },
  "windowsill.n.01": {
    "burnable": {
      "burn_temperature": 93.33333333333333
    },
    "dustyable": {},
    "stainable": {}
  },
  "satin.n.01": {
    "burnable": {
      "burn_temperature": 51.666666666666664
    },
    "stainable": {}
  },
  "mail.n.03": {
    "breakable": {},
    "burnable": {
      "burn_temperature": 232.77777777777777
    },
    "dustyable": {},
    "openable": {},
    "soakable": {}
  },
  "pedal.n.02": {
    "dustyable": {},
    "stainable": {}
  },
  "guard.n.03": {
    "dustyable": {},
    "stainable": {}
  },
  "tack.n.02": {
    "dustyable": {},
    "screwable": {}
  },
  "windshield.n.01": {
    "dustyable": {},
    "stainable": {}
  },
  "cocktail.n.01": {
    "freezable": {},
    "liquid": {},
    "perishable": {}
  },
  "catsup.n.01": {
    "burnable": {
      "burn_temperature": 121.11111111111111
    },
    "cookable": {
      "cook_temperature": 87.77777777777777
    },
    "freezable": {},
    "liquid": {},
    "perishable": {}
  },
  "laptop.n.01": {
    "breakable": {},
    "dustyable": {},
    "openable": {},
    "stainable": {},
    "timeSetable": {},
    "toggleable": {}
  },
  "necklace.n.01": {
    "breakable": {},
    "dustyable": {},
    "stainable": {}
  },
  "fiber.n.05": {
    "breakable": {},
    "burnable": {
      "burn_temperature": 165.55555555555554
    },
    "stainable": {}
  },
  "clamp.n.01": {
    "dustyable": {},
    "openable": {},
    "screwable": {}
  },
  "barrel.n.02": {
    "burnable": {
      "burn_temperature": 160.0
    },
    "dustyable": {},
    "openable": {},
    "stainable": {}
  },
  "latch.n.01": {
    "breakable": {},
    "dustyable": {},
    "openable": {},
    "stainable": {}
  },
  "bedspread.n.01": {
    "burnable": {
      "burn_temperature": 37.77777777777778
    },
    "stainable": {}
  },
  "pitcher.n.02": {
    "breakable": {},
    "dustyable": {},
    "stainable": {}
  },
  "platter.n.01": {
    "breakable": {},
    "dustyable": {},
    "stainable": {}
  },
  "crate.n.01": {
    "burnable": {
      "burn_temperature": 93.33333333333333
    },
    "dustyable": {},
    "openable": {},
    "stainable": {}
  },
  "palette.n.02": {
    "breakable": {},
    "burnable": {
      "burn_temperature": 282.22222222222223
    },
    "dustyable": {},
    "stainable": {}
  },
  "lemonade.n.01": {
    "freezable": {},
    "liquid": {},
    "perishable": {}
  },
  "cereal.n.03": {
    "breakable": {},
    "perishable": {}
  },
  "dispenser.n.01": {
    "liquid": {},
    "stainable": {},
    "toggleable": {}
  },
  "nectarine.n.02": {
    "burnable": {
      "burn_temperature": 232.22222222222223
    },
    "cookable": {
      "cook_temperature": 204.44444444444446
    },
    "freezable": {},
    "perishable": {},
    "stainable": {},
    "sliceable": {}
  },
  "dental_floss.n.01": {
    "breakable": {}
  },
  "pretzel.n.01": {
    "breakable": {},
    "burnable": {
      "burn_temperature": 1100.0
    },
    "cookable": {
      "cook_temperature": 260.0
    },
    "freezable": {},
    "perishable": {}
  },
  "bagel.n.01": {
    "breakable": {},
    "burnable": {
      "burn_temperature": 1100.0
    },
    "cookable": {
      "cook_temperature": 260.0
    },
    "freezable": {},
    "perishable": {}
  },
  "covering.n.02": {},
  "receptacle.n.01": {
    "dustyable": {},
    "stainable": {}
  },
  "lens.n.01": {
    "breakable": {},
    "dustyable": {},
    "stainable": {}
  },
  "trowel.n.01": {
    "stainable": {}
  },
  "clock.n.01": {
    "breakable": {},
    "dustyable": {},
    "stainable": {},
    "timeSetable": {}
  },
  "stocking.n.01": {
    "stainable": {}
  },
  "chalk.n.04": {
    "breakable": {}
  },
  "blouse.n.01": {
    "burnable": {
      "burn_temperature": 210.0
    },
    "stainable": {}
  },
  "bean_curd.n.01": {
    "breakable": {},
    "burnable": {
      "burn_temperature": 232.22222222222223
    },
    "cookable": {
      "cook_temperature": 190.55555555555554
    },
    "freezable": {},
    "perishable": {},
    "sliceable": {},
    "soakable": {}
  },
  "soy_sauce.n.01": {
    "breakable": {},
    "burnable": {
      "burn_temperature": 1100.0
    },
    "cookable": {
      "cook_temperature": 100.0
    },
    "freezable": {},
    "perishable": {},
    "sliceable": {}
  },
  "earphone.n.01": {
    "dustyable": {},
    "stainable": {},
    "toggleable": {}
  },
  "dough.n.01": {
    "burnable": {
      "burn_temperature": 1100.0
    },
    "cookable": {
      "cook_temperature": 480.0
    },
    "freezable": {},
    "perishable": {},
    "sliceable": {}
  },
  "strawberry.n.01": {
    "burnable": {
      "burn_temperature": 1100.0
    },
    "cookable": {
      "cook_temperature": 100.0
    },
    "freezable": {},
    "perishable": {},
    "sliceable": {}
  },
  "wicker.n.02": {
    "burnable": {
      "burn_temperature": 200.0
    },
    "dustyable": {},
    "openable": {},
    "stainable": {},
    "soakable": {}
  },
  "prawn.n.01": {
    "breakable": {},
    "burnable": {
      "burn_temperature": 1100.0
    },
    "cookable": {
      "cook_temperature": 48.888888888888886
    },
    "freezable": {},
    "perishable": {},
    "sliceable": {}
  },
  "personal_computer.n.01": {
    "breakable": {},
    "dustyable": {},
    "openable": {},
    "stainable": {},
    "timeSetable": {},
    "toggleable": {}
  },
  "peg.n.01": {
    "burnable": {
      "burn_temperature": 200.0
    },
    "dustyable": {},
    "stainable": {}
  },
  "egg_yolk.n.01": {
    "breakable": {},
    "burnable": {
      "burn_temperature": 1100.0
    },
    "cookable": {
      "cook_temperature": 100.0
    },
    "freezable": {},
    "liquid": {},
    "perishable": {}
  },
  "noodle.n.01": {
    "breakable": {},
    "burnable": {
      "burn_temperature": 232.22222222222223
    },
    "cookable": {
      "cook_temperature": 100.0
    },
    "freezable": {},
    "perishable": {},
    "sliceable": {},
    "soakable": {}
  },
  "fireplace.n.01": {
    "dustyable": {},
    "heatSource": {},
    "stainable": {}
  },
  "sandal.n.01": {
    "dustyable": {},
    "stainable": {}
  },
  "swimsuit.n.01": {
    "burnable": {},
    "stainable": {}
  },
  "hamper.n.02": {
    "dustyable": {},
    "openable": {},
    "stainable": {}
  },
  "peeler.n.03": {
    "stainable": {}
  },
  "gasket.n.01": {
    "burnable": {
      "burn_temperature": 660.0
    },
    "stainable": {}
  },
  "bird_feeder.n.01": {
    "dustyable": {},
    "openable": {},
    "stainable": {}
  },
  "clothesline.n.01": {
    "burnable": {
      "burn_temperature": 210.0
    },
    "dustyable": {},
    "stainable": {}
  },
  "wheat.n.02": {
    "burnable": {
      "burn_temperature": 176.66666666666666
    },
    "cookable": {
      "cook_temperature": 93.33333333333333
    },
    "freezable": {},
    "perishable": {},
    "soakable": {}
  },
  "plush.n.01": {
    "burnable": {
      "burn_temperature": 210.0
    },
    "stainable": {},
    "soakable": {}
  },
  "bandage.n.01": {
    "breakable": {},
    "burnable": {
      "burn_temperature": 210.0
    },
    "stainable": {},
    "soakable": {}
  },
  "brine.n.02": {
    "cookable": {
      "cook_temperature": 100.0
    },
    "freezable": {},
    "liquid": {},
    "perishable": {},
    "burnable": {
      "burn_temperature": 100.0
    }
  },
  "papaya.n.02": {
    "breakable": {},
    "burnable": {
      "burn_temperature": 800.0
    },
    "cookable": {
      "cook_temperature": 176.66666666666666
    },
    "freezable": {},
    "perishable": {},
    "sliceable": {}
  },
  "apricot.n.02": {
    "breakable": {},
    "burnable": {
      "burn_temperature": 1100.0
    },
    "cookable": {
      "cook_temperature": 100.0
    },
    "freezable": {},
    "perishable": {},
    "sliceable": {}
  },
  "highlighter.n.02": {
    "breakable": {},
    "dustyable": {},
    "stainable": {}
  },
  "foliation.n.03": {
    "burnable": {
      "burn_temperature": 593.3333333333334
    },
    "perishable": {}
  },
  "lipstick.n.01": {
    "breakable": {},
    "perishable": {}
  },
  "blueberry.n.02": {
    "breakable": {},
    "burnable": {
      "burn_temperature": 1100.0
    },
    "cookable": {
      "cook_temperature": 100.0
    },
    "freezable": {},
    "perishable": {},
    "sliceable": {}
  },
  "salsa.n.01": {
    "burnable": {
      "burn_temperature": 260.0
    },
    "cookable": {
      "cook_temperature": 204.44444444444446
    },
    "freezable": {},
    "liquid": {},
    "perishable": {}
  },
  "sill.n.01": {
    "freezable": {},
    "stainable": {}
  },
  "globe.n.03": {
    "breakable": {},
    "dustyable": {},
    "stainable": {}
  },
  "paprika.n.02": {
    "freezable": {},
    "perishable": {}
  },
  "tart.n.03": {
    "breakable": {},
    "burnable": {
      "burn_temperature": 232.22222222222223
    },
    "cookable": {
      "cook_temperature": 176.66666666666666
    },
    "freezable": {},
    "perishable": {},
    "sliceable": {}
  },
  "khaki.n.01": {
    "burnable": {
      "burn_temperature": 210.0
    },
    "stainable": {}
  },
  "ointment.n.01": {
    "burnable": {
      "burn_temperature": 143.33333333333334
    },
    "freezable": {},
    "perishable": {}
  },
  "bacon.n.01": {
    "breakable": {},
    "burnable": {
      "burn_temperature": 232.22222222222223
    },
    "cookable": {
      "cook_temperature": 204.44444444444446
    },
    "freezable": {},
    "perishable": {},
    "sliceable": {}
  },
  "sunscreen.n.01": {
    "freezable": {},
    "liquid": {},
    "perishable": {}
  },
  "carryall.n.01": {
    "breakable": {},
    "burnable": {
      "burn_temperature": 210.0
    },
    "dustyable": {},
    "openable": {},
    "stainable": {}
  },
  "turnbuckle.n.01": {
    "dustyable": {},
    "openable": {},
    "screwable": {},
    "stainable": {}
  },
  "bicycle.n.01": {
    "dustyable": {},
    "stainable": {}
  },
  "pumpkin.n.02": {
    "breakable": {},
    "burnable": {
      "burn_temperature": 260.0
    },
    "cookable": {
      "cook_temperature": 204.44444444444446
    },
    "freezable": {},
    "perishable": {}
  },
  "salmon.n.03": {
    "burnable": {},
    "cookable": {},
    "freezable": {},
    "perishable": {},
    "sliceable": {}
  },
  "earring.n.01": {
    "breakable": {},
    "dustyable": {},
    "stainable": {}
  },
  "pantyhose.n.01": {
    "burnable": {
      "burn_temperature": 217.77777777777777
    },
    "stainable": {},
    "soakable": {}
  },
  "railing.n.01": {
    "dustyable": {},
    "stainable": {}
  },
  "calculator.n.02": {
    "breakable": {},
    "dustyable": {},
    "toggleable": {}
  },
  "vase.n.01": {
    "breakable": {},
    "dustyable": {},
    "openable": {},
    "stainable": {}
  },
  "headboard.n.01": {
    "burnable": {
      "burn_temperature": 200.0
    },
    "dustyable": {},
    "stainable": {}
  },
  "granule.n.01": {},
  "sequin.n.01": {
    "breakable": {},
    "burnable": {
      "burn_temperature": 570.0
    },
    "dustyable": {}
  },
  "shovel.n.01": {
    "breakable": {},
    "stainable": {}
  },
  "punch.n.02": {
    "freezable": {},
    "liquid": {},
    "perishable": {}
  },
  "nylon.n.02": {
    "breakable": {},
    "burnable": {
      "burn_temperature": 423.8888888888889
    },
    "stainable": {}
  },
  "rayon.n.01": {
    "burnable": {},
    "stainable": {}
  },
  "baseball.n.02": {
    "burnable": {
      "burn_temperature": 211.66666666666666
    },
    "dustyable": {},
    "stainable": {}
  },
  "sketch.n.01": {
    "breakable": {},
    "burnable": {
      "burn_temperature": 232.77777777777777
    }
  },
  "stapler.n.01": {
    "breakable": {},
    "dustyable": {},
    "openable": {},
    "stainable": {}
  },
  "deck.n.01": {
    "dustyable": {},
    "stainable": {}
  },
  "cupcake.n.01": {
    "breakable": {},
    "burnable": {
      "burn_temperature": 232.22222222222223
    },
    "cookable": {
      "cook_temperature": 176.66666666666666
    },
    "freezable": {},
    "perishable": {}
  },
  "keyboard.n.01": {
    "breakable": {},
    "dustyable": {}
  },
  "mitten.n.01": {
    "burnable": {
      "burn_temperature": 210.0
    },
    "stainable": {},
    "soakable": {}
  },
  "burlap.n.01": {
    "burnable": {
      "burn_temperature": 210.0
    },
    "stainable": {}
  },
  "uniform.n.01": {
    "burnable": {
      "burn_temperature": 210.0
    },
    "dustyable": {},
    "stainable": {},
    "soakable": {}
  },
  "zucchini.n.02": {
    "burnable": {
      "burn_temperature": 287.77777777777777
    },
    "cookable": {
      "cook_temperature": 218.33333333333334
    },
    "freezable": {},
    "perishable": {},
    "stainable": {}
  },
  "rosemary.n.02": {
    "breakable": {},
    "burnable": {
      "burn_temperature": 218.33333333333334
    },
    "cookable": {
      "cook_temperature": 190.55555555555554
    },
    "freezable": {},
    "perishable": {},
    "sliceable": {}
  },
  "raisin.n.01": {
    "burnable": {},
    "cookable": {},
    "freezable": {},
    "perishable": {},
    "sliceable": {},
    "soakable": {}
  },
  "watermelon.n.02": {
    "breakable": {},
    "burnable": {
      "burn_temperature": 204.44444444444446
    },
    "cookable": {
      "cook_temperature": 176.66666666666666
    },
    "freezable": {},
    "perishable": {}
  },
  "kosher.n.01": {},
  "saw.n.02": {
    "dustyable": {},
    "stainable": {}
  },
  "fur.n.03": {
    "burnable": {
      "burn_temperature": 210.0
    },
    "dustyable": {},
    "stainable": {},
    "soakable": {}
  },
  "batter.n.02": {
    "cookable": {
      "cook_temperature": 100.0
    },
    "freezable": {},
    "liquid": {},
    "perishable": {},
    "burnable": {
      "burn_temperature": 100.0
    }
  },
  "mixer.n.04": {
    "breakable": {},
    "dustyable": {},
    "stainable": {},
    "toggleable": {}
  },
  "fuse.n.01": {
    "burnable": {},
    "toggleable": {}
  },
  "suede_cloth.n.01": {
    "burnable": {
      "burn_temperature": 210.0
    },
    "dustyable": {},
    "stainable": {}
  },
  "duffel_bag.n.01": {
    "dustyable": {},
    "stainable": {}
  },
  "tinsel.n.02": {
    "dustyable": {}
  },
  "dolly.n.02": {
    "dustyable": {},
    "stainable": {}
  },
  "scanner.n.02": {
    "breakable": {},
    "dustyable": {},
    "toggleable": {}
  },
  "cellophane.n.01": {
    "breakable": {},
    "burnable": {
      "burn_temperature": 350.0
    },
    "dustyable": {}
  },
  "sweetening.n.01": {
    "cookable": {},
    "perishable": {}
  },
  "pita.n.01": {
    "breakable": {},
    "burnable": {
      "burn_temperature": 301.6666666666667
    },
    "cookable": {
      "cook_temperature": 246.11111111111111
    },
    "freezable": {},
    "perishable": {},
    "sliceable": {},
    "soakable": {}
  },
  "chickpea.n.03": {
    "breakable": {},
    "burnable": {
      "burn_temperature": 260.0
    },
    "cookable": {
      "cook_temperature": 204.44444444444446
    },
    "freezable": {},
    "perishable": {},
    "sliceable": {}
  },
  "dill.n.02": {
    "breakable": {},
    "burnable": {
      "burn_temperature": 176.66666666666666
    },
    "cookable": {
      "cook_temperature": 107.22222222222223
    },
    "freezable": {},
    "perishable": {},
    "sliceable": {}
  },
  "velcro.n.01": {
    "burnable": {
      "burn_temperature": 137.77777777777777
    },
    "dustyable": {},
    "openable": {},
    "stainable": {}
  },
  "clog.n.02": {
    "breakable": {},
    "burnable": {
      "burn_temperature": 200.0
    },
    "freezable": {},
    "openable": {},
    "stainable": {}
  },
  "drum_sander.n.01": {
    "dustyable": {},
    "stainable": {},
    "toggleable": {}
  },
  "flat_coat.n.01": {
    "freezable": {},
    "liquid": {},
    "perishable": {}
  },
  "hummus.n.01": {
    "burnable": {
      "burn_temperature": 232.22222222222223
    },
    "cookable": {
      "cook_temperature": 176.66666666666666
    },
    "freezable": {},
    "perishable": {}
  },
  "router.n.02": {
    "breakable": {},
    "dustyable": {},
    "toggleable": {}
  },
  "dressing_table.n.01": {
    "burnable": {
      "burn_temperature": 200.0
    },
    "dustyable": {},
    "stainable": {}
  },
  "tripod.n.01": {
    "dustyable": {},
    "stainable": {}
  },
  "marshmallow.n.01": {
    "breakable": {},
    "burnable": {
      "burn_temperature": 40.55555555555556
    },
    "cookable": {
      "cook_temperature": 37.0
    },
    "freezable": {},
    "perishable": {},
    "sliceable": {}
  },
  "fillet.n.02": {
    "breakable": {},
    "burnable": {
      "burn_temperature": 260.0
    },
    "cookable": {
      "cook_temperature": 218.33333333333334
    },
    "freezable": {},
    "perishable": {}
  },
  "parmesan.n.01": {
    "breakable": {},
    "burnable": {
      "burn_temperature": 93.33333333333333
    },
    "cookable": {
      "cook_temperature": 32.22222222222222
    },
    "freezable": {},
    "perishable": {},
    "sliceable": {}
  },
  "kale.n.03": {
    "breakable": {},
    "burnable": {
      "burn_temperature": 246.11111111111111
    },
    "cookable": {
      "cook_temperature": 190.55555555555554
    },
    "freezable": {},
    "perishable": {},
    "sliceable": {}
  },
  "cheddar.n.02": {
    "breakable": {},
    "burnable": {
      "burn_temperature": 93.33333333333333
    },
    "cookable": {
      "cook_temperature": 32.22222222222222
    },
    "freezable": {},
    "perishable": {},
    "sliceable": {}
  },
  "cone.n.01": {
    "breakable": {},
    "burnable": {
      "burn_temperature": 1648.888888888889
    },
    "cookable": {
      "cook_temperature": 982.2222222222222
    },
    "dustyable": {},
    "perishable": {},
    "stainable": {}
  },
  "respirator.n.01": {
    "breakable": {},
    "burnable": {
      "burn_temperature": 570.0
    },
    "dustyable": {},
    "stainable": {}
  },
  "gauze.n.02": {
    "burnable": {},
    "dustyable": {},
    "stainable": {},
    "soakable": {}
  },
  "gauze.n.01": {
    "burnable": {
      "burn_temperature": 210.0
    },
    "dustyable": {},
    "stainable": {},
    "soakable": {},
    "sliceable": {}
  },
  "runner.n.09": {
    "dustyable": {},
    "stainable": {}
  },
  "granola.n.01": {
    "breakable": {},
    "burnable": {
      "burn_temperature": 218.33333333333334
    },
    "cookable": {
      "cook_temperature": 162.77777777777777
    },
    "perishable": {}
  },
  "margarine.n.01": {
    "cookable": {
      "cook_temperature": 35.0
    },
    "freezable": {},
    "perishable": {},
    "sliceable": {},
    "burnable": {
      "burn_temperature": 232.22222222222223
    }
  },
  "mantel.n.01": {
    "burnable": {
      "burn_temperature": 200.0
    },
    "dustyable": {},
    "stainable": {},
    "soakable": {}
  },
  "pendulum.n.01": {
    "dustyable": {},
    "stainable": {},
    "timeSetable": {},
    "toggleable": {}
  },
  "drawstring.n.01": {
    "burnable": {
      "burn_temperature": 210.0
    },
    "openable": {},
    "stainable": {},
    "soakable": {}
  },
  "pulp.n.01": {
    "breakable": {},
    "burnable": {
      "burn_temperature": 232.77777777777777
    },
    "freezable": {},
    "perishable": {}
  },
  "pegboard.n.01": {
    "dustyable": {},
    "stainable": {}
  },
  "barley.n.01": {
    "breakable": {},
    "burnable": {
      "burn_temperature": 246.11111111111111
    },
    "cookable": {
      "cook_temperature": 190.55555555555554
    },
    "freezable": {},
    "perishable": {},
    "soakable": {}
  },
  "compressor.n.01": {
    "dustyable": {},
    "stainable": {}
  },
  "caramel.n.02": {
    "burnable": {
      "burn_temperature": 176.66666666666666
    },
    "cookable": {
      "cook_temperature": 121.11111111111111
    },
    "freezable": {},
    "liquid": {},
    "perishable": {}
  },
  "french_dressing.n.01": {
    "cookable": {
      "cook_temperature": 22.77777777777778
    },
    "freezable": {},
    "liquid": {},
    "perishable": {},
    "burnable": {
      "burn_temperature": 100.0
    }
  },
  "padding.n.01": {
    "stainable": {}
  },
  "videodisk.n.01": {
    "breakable": {},
    "burnable": {
      "burn_temperature": 580.0
    },
    "dustyable": {}
  },
  "tortilla.n.01": {
    "breakable": {},
    "burnable": {
      "burn_temperature": 246.11111111111111
    },
    "cookable": {
      "cook_temperature": 190.55555555555554
    },
    "freezable": {},
    "perishable": {},
    "sliceable": {},
    "soakable": {}
  },
  "nutcracker.n.01": {
    "breakable": {},
    "dustyable": {},
    "openable": {},
    "stainable": {}
  },
  "caliper.n.01": {
    "dustyable": {},
    "stainable": {}
  },
  "doorknob.n.01": {
    "dustyable": {},
    "screwable": {},
    "stainable": {},
    "toggleable": {}
  },
  "ham.n.01": {
    "breakable": {},
    "burnable": {
      "burn_temperature": 204.44444444444446
    },
    "cookable": {
      "cook_temperature": 204.44444444444446
    },
    "freezable": {},
    "perishable": {}
  },
  "wallet.n.01": {
    "burnable": {
      "burn_temperature": 211.66666666666666
    },
    "dustyable": {},
    "openable": {}
  },
  "pea.n.01": {
    "breakable": {},
    "burnable": {
      "burn_temperature": 287.77777777777777
    },
    "cookable": {
      "cook_temperature": 232.22222222222223
    },
    "freezable": {},
    "perishable": {}
  },
  "tartan.n.01": {
    "burnable": {
      "burn_temperature": 210.0
    },
    "stainable": {},
    "soakable": {}
  },
  "diaper.n.01": {
    "openable": {},
    "soakable": {}
  },
  "mouse.n.04": {
    "breakable": {},
    "dustyable": {},
    "stainable": {},
    "toggleable": {}
  },
  "mango.n.02": {
    "breakable": {},
    "burnable": {
      "burn_temperature": 121.11111111111111
    },
    "cookable": {
      "cook_temperature": 85.0
    },
    "freezable": {},
    "perishable": {},
    "sliceable": {}
  },
  "sack.n.01": {
<<<<<<< HEAD
=======
    "burnable": {
      "burn_temperature": 210.0
    },
    "openable": {},
>>>>>>> 9d906641
    "stainable": {}
  },
  "crank.n.04": {
    "breakable": {},
    "dustyable": {},
    "screwable": {},
    "stainable": {}
  },
  "rum.n.01": {
    "burnable": {
      "burn_temperature": 135.0
    },
    "cookable": {
      "cook_temperature": 78.33333333333333
    },
    "freezable": {},
    "liquid": {},
    "perishable": {}
  },
  "crock.n.03": {
    "breakable": {},
    "dustyable": {},
    "openable": {},
    "stainable": {}
  },
  "cooler.n.01": {
    "dustyable": {},
    "openable": {},
    "stainable": {}
  },
  "drum.n.04": {
    "breakable": {},
    "burnable": {
      "burn_temperature": 200.0
    },
    "dustyable": {},
    "stainable": {}
  },
  "watchband.n.01": {
    "breakable": {},
    "dustyable": {},
    "openable": {},
    "stainable": {}
  },
  "cheesecloth.n.01": {
    "burnable": {
      "burn_temperature": 210.0
    },
    "stainable": {},
    "soakable": {}
  },
  "beam.n.02": {
    "burnable": {},
    "dustyable": {}
  },
  "firewall.n.03": {
    "toggleable": {}
  },
  "sieve.n.01": {
    "stainable": {}
  },
  "detector.n.01": {
    "toggleable": {}
  },
  "cart.n.01": {
    "stainable": {}
  },
  "hoop.n.02": {
    "dustyable": {},
    "openable": {},
    "stainable": {}
  },
  "jigsaw.n.02": {
    "breakable": {},
    "dustyable": {},
    "stainable": {},
    "toggleable": {}
  },
  "hamburger.n.01": {
    "burnable": {
      "burn_temperature": 260.0
    },
    "cookable": {
      "cook_temperature": 176.66666666666666
    },
    "freezable": {},
    "perishable": {}
  },
  "yardstick.n.02": {
    "breakable": {},
    "burnable": {
      "burn_temperature": 200.0
    },
    "dustyable": {},
    "stainable": {}
  },
  "upholstery.n.01": {
    "breakable": {},
    "burnable": {
      "burn_temperature": 210.0
    },
    "dustyable": {},
    "stainable": {}
  },
  "cashmere.n.01": {
    "burnable": {
      "burn_temperature": 315.55555555555554
    },
    "dustyable": {},
    "stainable": {},
    "soakable": {}
  },
  "lego.n.01": {
    "burnable": {
      "burn_temperature": 415.55555555555554
    },
    "dustyable": {},
    "stainable": {}
  },
  "puree.n.01": {
    "burnable": {
      "burn_temperature": 176.66666666666666
    },
    "cookable": {
      "cook_temperature": 112.77777777777777
    },
    "freezable": {},
    "liquid": {},
    "perishable": {}
  },
  "chutney.n.01": {
    "burnable": {
      "burn_temperature": 176.66666666666666
    },
    "cookable": {
      "cook_temperature": 121.11111111111111
    },
    "freezable": {},
    "liquid": {},
    "perishable": {}
  },
  "terry.n.02": {
    "burnable": {
      "burn_temperature": 210.0
    },
    "dustyable": {},
    "stainable": {},
    "soakable": {}
  },
  "tumbler.n.02": {
    "breakable": {},
    "dustyable": {},
    "stainable": {}
  },
  "rake.n.03": {
    "stainable": {}
  },
  "trophy.n.02": {
    "breakable": {},
    "dustyable": {},
    "stainable": {}
  },
  "stamp.n.08": {
    "breakable": {},
    "burnable": {
      "burn_temperature": 232.77777777777777
    }
  },
  "opener.n.03": {
    "dustyable": {},
    "openable": {},
    "stainable": {}
  },
  "pincer.n.01": {
    "dustyable": {},
    "openable": {},
    "stainable": {}
  },
  "thumbtack.n.01": {
    "dustyable": {},
    "screwable": {}
  },
  "applesauce.n.01": {
    "burnable": {
      "burn_temperature": 232.22222222222223
    },
    "cookable": {
      "cook_temperature": 176.66666666666666
    },
    "freezable": {},
    "liquid": {},
    "perishable": {}
  },
  "monitor.n.04": {
    "breakable": {},
    "dustyable": {},
    "timeSetable": {},
    "toggleable": {}
  },
  "nipple.n.02": {
    "burnable": {
      "burn_temperature": 450.0
    },
    "stainable": {}
  },
  "boiler.n.01": {
    "burnable": {
      "burn_temperature": 1100.0
    },
    "dustyable": {},
    "heatSource": {},
    "stainable": {},
    "toggleable": {}
  },
  "glaze.n.01": {
    "burnable": {
      "burn_temperature": 260.0
    },
    "cookable": {
      "cook_temperature": 148.88888888888889
    },
    "freezable": {},
    "liquid": {},
    "perishable": {}
  },
  "shellac.n.02": {
    "breakable": {},
    "burnable": {
      "burn_temperature": 75.0
    },
    "liquid": {}
  },
  "varnish.n.01": {
    "burnable": {},
    "freezable": {},
    "liquid": {}
  },
  "spine.n.04": {
    "breakable": {}
  },
  "slat.n.01": {
    "breakable": {},
    "burnable": {},
    "dustyable": {},
    "stainable": {}
  },
  "jaw.n.03": {
    "dustyable": {},
    "openable": {},
    "stainable": {}
  },
  "football.n.02": {
    "burnable": {
      "burn_temperature": 211.66666666666666
    },
    "dustyable": {},
    "stainable": {}
  },
  "headband.n.01": {
    "burnable": {
      "burn_temperature": 210.0
    },
    "dustyable": {},
    "soakable": {}
  },
  "walnut.n.01": {
    "breakable": {},
    "burnable": {
      "burn_temperature": 232.22222222222223
    },
    "cookable": {
      "cook_temperature": 176.66666666666666
    },
    "perishable": {}
  },
  "asparagus.n.02": {
    "burnable": {
      "burn_temperature": 273.8888888888889
    },
    "cookable": {
      "cook_temperature": 218.33333333333334
    },
    "freezable": {},
    "perishable": {},
    "sliceable": {}
  },
  "flannel.n.01": {
    "burnable": {
      "burn_temperature": 470.55555555555554
    },
    "stainable": {}
  },
  "ice_lolly.n.01": {
    "breakable": {},
    "coldSource": {},
    "freezable": {},
    "perishable": {},
    "sliceable": {}
  },
  "knickknack.n.01": {
    "breakable": {},
    "burnable": {
      "burn_temperature": 300.0
    },
    "dustyable": {}
  },
  "paper_clip.n.01": {
    "breakable": {}
  },
  "sprout.n.02": {
    "breakable": {},
    "burnable": {
      "burn_temperature": 260.0
    },
    "cookable": {
      "cook_temperature": 204.44444444444446
    },
    "freezable": {},
    "perishable": {}
  },
  "lasagna.n.01": {
    "burnable": {
      "burn_temperature": 246.11111111111111
    },
    "cookable": {
      "cook_temperature": 190.55555555555554
    },
    "freezable": {},
    "perishable": {}
  },
  "melon.n.01": {
    "burnable": {},
    "cookable": {
      "cook_temperature": 176.66666666666666
    },
    "freezable": {},
    "perishable": {}
  },
  "nightgown.n.01": {
    "burnable": {
      "burn_temperature": 406.6666666666667
    },
    "stainable": {}
  },
  "novel.n.02": {
    "burnable": {
      "burn_temperature": 232.77777777777777
    },
    "dustyable": {},
    "openable": {}
  },
  "frill.n.03": {
    "burnable": {
      "burn_temperature": 406.6666666666667
    },
    "dustyable": {},
    "stainable": {},
    "soakable": {}
  },
  "shoebox.n.02": {
    "breakable": {},
    "burnable": {
      "burn_temperature": 232.77777777777777
    },
    "dustyable": {},
    "openable": {},
    "soakable": {}
  },
  "liquid_crystal_display.n.01": {
    "breakable": {},
    "dustyable": {},
    "stainable": {},
    "toggleable": {}
  },
  "magnet.n.01": {
    "dustyable": {},
    "stainable": {}
  },
  "remote_control.n.01": {
    "breakable": {},
    "dustyable": {},
    "stainable": {},
    "toggleable": {}
  },
  "fleece.n.03": {
    "burnable": {
      "burn_temperature": 406.6666666666667
    },
    "stainable": {}
  },
  "raincoat.n.01": {
    "burnable": {
      "burn_temperature": 240.55555555555554
    },
    "stainable": {}
  },
  "slipper.n.01": {
    "burnable": {
      "burn_temperature": 406.6666666666667
    },
    "dustyable": {},
    "stainable": {}
  },
  "tenderloin.n.02": {
    "burnable": {
      "burn_temperature": 171.11111111111111
    },
    "cookable": {
      "cook_temperature": 60.0
    },
    "freezable": {},
    "perishable": {},
    "sliceable": {},
    "soakable": {}
  },
  "robe.n.01": {
    "burnable": {
      "burn_temperature": 406.6666666666667
    },
    "stainable": {},
    "soakable": {}
  },
  "bench.n.01": {
    "dustyable": {},
    "stainable": {}
  },
  "insole.n.01": {
    "burnable": {
      "burn_temperature": 211.66666666666666
    },
    "stainable": {}
  },
  "brew.n.01": {
    "freezable": {},
    "liquid": {},
    "perishable": {}
  },
  "axle.n.01": {
    "screwable": {},
    "stainable": {}
  },
  "teacup.n.02": {
    "breakable": {},
    "dustyable": {},
    "stainable": {}
  },
  "espresso.n.01": {
    "burnable": {
      "burn_temperature": 151.66666666666666
    },
    "cookable": {
      "cook_temperature": 96.11111111111111
    },
    "freezable": {},
    "liquid": {},
    "perishable": {}
  },
  "marjoram.n.02": {
    "breakable": {},
    "burnable": {
      "burn_temperature": 137.77777777777777
    },
    "cookable": {
      "cook_temperature": 82.22222222222223
    },
    "freezable": {},
    "perishable": {},
    "sliceable": {}
  },
  "beet.n.02": {
    "breakable": {},
    "burnable": {
      "burn_temperature": 260.0
    },
    "cookable": {
      "cook_temperature": 204.44444444444446
    },
    "freezable": {},
    "perishable": {},
    "stainable": {}
  },
  "macaroni.n.02": {
    "breakable": {},
    "burnable": {
      "burn_temperature": 232.22222222222223
    },
    "cookable": {
      "cook_temperature": 176.66666666666666
    },
    "freezable": {},
    "perishable": {},
    "soakable": {}
  },
  "topper.n.05": {
    "breakable": {},
    "burnable": {
      "burn_temperature": 415.55555555555554
    },
    "dustyable": {},
    "stainable": {}
  },
  "saucer.n.02": {
    "breakable": {},
    "dustyable": {},
    "stainable": {}
  },
  "portrait.n.02": {
    "breakable": {},
    "burnable": {
      "burn_temperature": 232.77777777777777
    },
    "dustyable": {}
  },
  "cabbage.n.01": {
    "burnable": {
      "burn_temperature": 260.0
    },
    "cookable": {
      "cook_temperature": 232.22222222222223
    },
    "freezable": {},
    "perishable": {}
  },
  "sweatshirt.n.01": {
    "burnable": {
      "burn_temperature": 406.6666666666667
    },
    "stainable": {}
  },
  "background.n.07": {
    "dustyable": {},
    "stainable": {},
    "toggleable": {}
  },
  "mozzarella.n.01": {
    "breakable": {},
    "burnable": {
      "burn_temperature": 260.0
    },
    "cookable": {
      "cook_temperature": 204.44444444444446
    },
    "freezable": {},
    "perishable": {},
    "sliceable": {}
  },
  "tampon.n.01": {
    "breakable": {},
    "burnable": {
      "burn_temperature": 406.6666666666667
    },
    "soakable": {}
  },
  "facsimile.n.02": {
    "dustyable": {},
    "stainable": {},
    "toggleable": {}
  },
  "shoelace.n.01": {
    "burnable": {
      "burn_temperature": 406.6666666666667
    },
    "stainable": {},
    "soakable": {}
  },
  "hubcap.n.01": {
    "dustyable": {},
    "stainable": {}
  },
  "hay.n.01": {
    "burnable": {
      "burn_temperature": 54.44444444444444
    },
    "soakable": {}
  },
  "windshield_wiper.n.01": {
    "breakable": {},
    "stainable": {}
  },
  "stake.n.05": {
    "burnable": {
      "burn_temperature": 200.0
    },
    "dustyable": {}
  },
  "muslin.n.01": {
    "burnable": {
      "burn_temperature": 406.6666666666667
    },
    "stainable": {},
    "soakable": {}
  },
  "fountain.n.03": {
    "dustyable": {},
    "stainable": {}
  },
  "lamb.n.05": {
    "burnable": {
      "burn_temperature": 218.33333333333334
    },
    "cookable": {
      "cook_temperature": 162.77777777777777
    },
    "freezable": {},
    "perishable": {},
    "sliceable": {}
  },
  "ratchet.n.01": {
    "dustyable": {},
    "screwable": {},
    "stainable": {}
  },
  "antenna.n.01": {
    "breakable": {},
    "dustyable": {},
    "stainable": {},
    "toggleable": {}
  },
  "cornmeal.n.01": {
    "burnable": {
      "burn_temperature": 232.22222222222223
    },
    "cookable": {
      "cook_temperature": 176.66666666666666
    },
    "perishable": {},
    "soakable": {}
  },
  "ramp.n.01": {
    "stainable": {}
  },
  "snake.n.05": {
    "burnable": {},
    "cookable": {},
    "freezable": {},
    "perishable": {}
  },
  "carafe.n.01": {
    "breakable": {},
    "dustyable": {},
    "stainable": {}
  },
  "shaver.n.03": {
    "dustyable": {},
    "slicer": {},
    "stainable": {}
  },
  "pane.n.01": {
    "breakable": {},
    "dustyable": {},
    "stainable": {}
  },
  "piano.n.01": {
    "breakable": {},
    "dustyable": {}
  },
  "doll.n.01": {
    "breakable": {},
    "burnable": {},
    "dustyable": {},
    "stainable": {}
  },
  "cos.n.02": {
    "breakable": {},
    "burnable": {
      "burn_temperature": 260.0
    },
    "cookable": {
      "cook_temperature": 204.44444444444446
    },
    "freezable": {},
    "perishable": {},
    "sliceable": {}
  },
  "ranch.n.01": {
    "freezable": {},
    "liquid": {},
    "perishable": {}
  },
  "freshener.n.01": {
    "burnable": {
      "burn_temperature": 236.66666666666666
    },
    "liquid": {}
  },
  "aerosol.n.02": {
    "burnable": {
      "burn_temperature": 236.66666666666666
    }
  },
  "adapter.n.02": {
    "dustyable": {},
    "toggleable": {}
  },
  "beading.n.01": {
    "breakable": {}
  },
  "embroidery.n.02": {
    "breakable": {},
    "burnable": {
      "burn_temperature": 406.6666666666667
    },
    "dustyable": {},
    "stainable": {}
  },
  "caper.n.02": {
    "burnable": {
      "burn_temperature": 273.8888888888889
    },
    "cookable": {
      "cook_temperature": 218.33333333333334
    },
    "freezable": {},
    "perishable": {}
  },
  "thyme.n.02": {
    "burnable": {
      "burn_temperature": 218.33333333333334
    },
    "cookable": {
      "cook_temperature": 190.55555555555554
    },
    "perishable": {},
    "sliceable": {}
  },
  "coriander.n.03": {
    "burnable": {
      "burn_temperature": 190.55555555555554
    },
    "cookable": {
      "cook_temperature": 135.0
    },
    "freezable": {},
    "perishable": {},
    "sliceable": {}
  },
  "radish.n.01": {
    "burnable": {
      "burn_temperature": 287.77777777777777
    },
    "cookable": {
      "cook_temperature": 232.22222222222223
    },
    "freezable": {},
    "perishable": {},
    "stainable": {}
  },
  "oat.n.02": {
    "burnable": {
      "burn_temperature": 218.33333333333334
    },
    "cookable": {
      "cook_temperature": 162.77777777777777
    },
    "perishable": {},
    "soakable": {}
  },
  "hub.n.01": {
    "dustyable": {},
    "stainable": {},
    "toggleable": {}
  },
  "chop.n.02": {
    "burnable": {
      "burn_temperature": 246.11111111111111
    },
    "cookable": {
      "cook_temperature": 190.55555555555554
    },
    "freezable": {},
    "perishable": {},
    "stainable": {}
  },
  "apron.n.01": {
    "burnable": {
      "burn_temperature": 406.6666666666667
    },
    "dustyable": {},
    "stainable": {},
    "soakable": {}
  },
  "liquor.n.01": {
    "burnable": {},
    "liquid": {},
    "perishable": {}
  },
  "briefcase.n.01": {
    "dustyable": {},
    "openable": {},
    "stainable": {}
  },
  "cobweb.n.03": {
    "breakable": {},
    "burnable": {
      "burn_temperature": 27.77777777777778
    }
  },
  "cleaver.n.01": {
    "dustyable": {},
    "slicer": {},
    "stainable": {}
  },
  "envelope.n.01": {
    "breakable": {}
  },
  "coca_cola.n.01": {
    "freezable": {},
    "liquid": {},
    "perishable": {}
  },
  "cringle.n.01": {
    "dustyable": {},
    "screwable": {},
    "stainable": {}
  },
  "sorter.n.02": {
    "dustyable": {},
    "stainable": {},
    "toggleable": {}
  },
  "mural.n.01": {
    "dustyable": {},
    "stainable": {}
  },
  "biscuit.n.01": {
    "breakable": {},
    "burnable": {
      "burn_temperature": 287.77777777777777
    },
    "cookable": {
      "cook_temperature": 232.22222222222223
    },
    "freezable": {},
    "perishable": {},
    "sliceable": {},
    "soakable": {}
  },
  "thermostat.n.01": {
    "breakable": {},
    "dustyable": {},
    "toggleable": {}
  },
  "cornice.n.01": {
    "burnable": {
      "burn_temperature": 200.0
    },
    "dustyable": {},
    "stainable": {},
    "sliceable": {},
    "soakable": {}
  },
  "lingerie.n.01": {
    "burnable": {},
    "stainable": {},
    "soakable": {}
  },
  "blackberry.n.01": {
    "burnable": {
      "burn_temperature": 273.8888888888889
    },
    "cookable": {
      "cook_temperature": 218.33333333333334
    },
    "freezable": {},
    "perishable": {},
    "sliceable": {}
  },
  "toggle_switch.n.01": {
    "toggleable": {}
  },
  "slate.n.01": {
    "breakable": {},
    "dustyable": {},
    "stainable": {}
  },
  "shim.n.01": {
    "breakable": {},
    "burnable": {
      "burn_temperature": 200.0
    },
    "dustyable": {},
    "stainable": {}
  },
  "carpet_pad.n.01": {
    "burnable": {
      "burn_temperature": 415.55555555555554
    },
    "dustyable": {},
    "stainable": {},
    "soakable": {}
  },
  "sawhorse.n.01": {
    "burnable": {
      "burn_temperature": 200.0
    },
    "dustyable": {},
    "stainable": {}
  },
  "straightener.n.01": {
    "dustyable": {},
    "heatSource": {},
    "toggleable": {}
  },
  "gown.n.05": {
    "burnable": {
      "burn_temperature": 406.6666666666667
    },
    "dustyable": {},
    "stainable": {},
    "soakable": {}
  },
  "griddle.n.01": {
    "dustyable": {},
    "stainable": {},
    "toggleable": {}
  },
  "shaker.n.03": {
    "dustyable": {},
    "openable": {},
    "screwable": {},
    "stainable": {}
  },
  "shield.n.01": {
    "dustyable": {},
    "stainable": {}
  },
  "light-emitting_diode.n.01": {
    "breakable": {},
    "dustyable": {},
    "toggleable": {}
  },
  "sash.n.01": {
    "burnable": {},
    "dustyable": {},
    "stainable": {},
    "soakable": {}
  },
  "footboard.n.02": {
    "burnable": {
      "burn_temperature": 200.0
    },
    "dustyable": {},
    "stainable": {}
  },
  "confetti.n.01": {
    "burnable": {
      "burn_temperature": 232.77777777777777
    }
  },
  "sirloin.n.01": {
    "burnable": {
      "burn_temperature": 190.55555555555554
    },
    "cookable": {
      "cook_temperature": 135.0
    },
    "freezable": {},
    "perishable": {},
    "sliceable": {}
  },
  "relish.n.02": {
    "burnable": {
      "burn_temperature": 260.0
    },
    "cookable": {
      "cook_temperature": 232.22222222222223
    },
    "freezable": {},
    "perishable": {}
  },
  "coaster.n.03": {
    "breakable": {},
    "burnable": {
      "burn_temperature": 300.0
    },
    "dustyable": {},
    "stainable": {}
  },
  "seltzer.n.01": {
    "freezable": {},
    "liquid": {},
    "perishable": {}
  },
  "buttermilk.n.01": {
    "cookable": {
      "cook_temperature": 100.0
    },
    "freezable": {},
    "liquid": {},
    "perishable": {},
    "burnable": {
      "burn_temperature": 100.0
    }
  },
  "ski.n.01": {
    "burnable": {
      "burn_temperature": 537.7777777777778
    },
    "dustyable": {},
    "stainable": {}
  },
  "doorjamb.n.01": {
    "burnable": {
      "burn_temperature": 200.0
    },
    "dustyable": {}
  },
  "plumbing.n.01": {
    "breakable": {},
    "dustyable": {},
    "stainable": {}
  },
  "eiderdown.n.01": {
    "burnable": {
      "burn_temperature": 406.6666666666667
    },
    "dustyable": {},
    "stainable": {}
  },
  "lampshade.n.01": {
    "breakable": {},
    "burnable": {
      "burn_temperature": 406.6666666666667
    },
    "dustyable": {},
    "screwable": {},
    "stainable": {}
  },
  "guitar.n.01": {
    "breakable": {},
    "dustyable": {},
    "stainable": {}
  },
  "computer_keyboard.n.01": {
    "dustyable": {},
    "stainable": {}
  },
  "denture.n.01": {
    "breakable": {},
    "stainable": {}
  },
  "loaf_of_bread.n.01": {
    "breakable": {},
    "burnable": {},
    "cookable": {},
    "freezable": {},
    "perishable": {},
    "sliceable": {},
    "soakable": {}
  },
  "lentil.n.01": {
    "burnable": {
      "burn_temperature": 218.33333333333334
    },
    "cookable": {
      "cook_temperature": 162.77777777777777
    },
    "freezable": {},
    "perishable": {},
    "soakable": {}
  },
  "cinder.n.01": {
    "breakable": {},
    "burnable": {
      "burn_temperature": 200.0
    },
    "dustyable": {},
    "heatSource": {}
  },
  "bookend.n.01": {
    "dustyable": {},
    "stainable": {}
  },
  "cantaloup.n.02": {
    "burnable": {
      "burn_temperature": 232.22222222222223
    },
    "cookable": {
      "cook_temperature": 176.66666666666666
    },
    "freezable": {},
    "perishable": {},
    "stainable": {}
  },
  "paperback_book.n.01": {
    "burnable": {
      "burn_temperature": 232.77777777777777
    },
    "dustyable": {},
    "openable": {},
    "soakable": {}
  },
  "floorboard.n.02": {
    "burnable": {
      "burn_temperature": 200.0
    },
    "dustyable": {},
    "stainable": {}
  },
  "scotch.n.02": {
    "burnable": {
      "burn_temperature": 133.88888888888889
    },
    "cookable": {
      "cook_temperature": 78.33333333333333
    },
    "freezable": {},
    "liquid": {},
    "perishable": {}
  },
  "clasp.n.01": {
    "breakable": {},
    "dustyable": {},
    "openable": {},
    "stainable": {}
  },
  "curry.n.01": {
    "burnable": {
      "burn_temperature": 246.11111111111111
    },
    "cookable": {
      "cook_temperature": 190.55555555555554
    },
    "freezable": {},
    "perishable": {}
  },
  "cognac.n.01": {
    "burnable": {
      "burn_temperature": 54.44444444444444
    },
    "freezable": {},
    "liquid": {},
    "perishable": {}
  },
  "carpet_sweeper.n.01": {
    "cleaningTool": {}
  },
  "ladle.n.01": {
    "dustyable": {},
    "stainable": {}
  },
  "sausage.n.01": {
    "breakable": {},
    "burnable": {},
    "cookable": {},
    "freezable": {},
    "perishable": {}
  },
  "crowbar.n.01": {
    "dustyable": {},
    "stainable": {}
  },
  "webbing.n.03": {
    "burnable": {
      "burn_temperature": 423.8888888888889
    },
    "dustyable": {},
    "stainable": {},
    "soakable": {}
  },
  "pudding.n.03": {
    "burnable": {
      "burn_temperature": 135.0
    },
    "cookable": {
      "cook_temperature": 79.44444444444444
    },
    "freezable": {},
    "perishable": {}
  },
  "stereo.n.01": {
    "breakable": {},
    "burnable": {},
    "dustyable": {},
    "stainable": {},
    "toggleable": {}
  },
  "armoire.n.01": {
    "burnable": {
      "burn_temperature": 200.0
    },
    "dustyable": {},
    "openable": {},
    "stainable": {}
  },
  "meatball.n.01": {
    "burnable": {
      "burn_temperature": 260.0
    },
    "cookable": {
      "cook_temperature": 204.44444444444446
    },
    "freezable": {},
    "perishable": {},
    "sliceable": {}
  },
  "sushi.n.01": {
    "burnable": {
      "burn_temperature": 287.77777777777777
    },
    "cookable": {
      "cook_temperature": 232.22222222222223
    },
    "freezable": {},
    "perishable": {}
  },
  "cologne.n.02": {
    "freezable": {},
    "liquid": {},
    "perishable": {}
  },
  "baguet.n.01": {
    "breakable": {},
    "burnable": {
      "burn_temperature": 273.8888888888889
    },
    "cookable": {
      "cook_temperature": 218.33333333333334
    },
    "freezable": {},
    "perishable": {}
  },
  "fennel.n.02": {
    "burnable": {
      "burn_temperature": 260.0
    },
    "cookable": {
      "cook_temperature": 204.44444444444446
    },
    "freezable": {},
    "perishable": {},
    "stainable": {}
  },
  "allspice.n.03": {
    "burnable": {
      "burn_temperature": 315.55555555555554
    },
    "perishable": {}
  },
  "squash.n.02": {
    "burnable": {
      "burn_temperature": 287.77777777777777
    },
    "cookable": {
      "cook_temperature": 218.33333333333334
    },
    "freezable": {},
    "perishable": {},
    "stainable": {}
  },
  "corkscrew.n.01": {
    "burnable": {
      "burn_temperature": 485.0
    },
    "dustyable": {},
    "screwable": {},
    "stainable": {}
  },
  "gingham.n.01": {
    "burnable": {
      "burn_temperature": 406.6666666666667
    },
    "dustyable": {},
    "stainable": {}
  },
  "scrapbook.n.01": {
    "burnable": {
      "burn_temperature": 232.77777777777777
    },
    "dustyable": {},
    "openable": {}
  },
  "jewel.n.01": {
    "breakable": {},
    "dustyable": {},
    "stainable": {}
  },
  "bangle.n.02": {
    "breakable": {},
    "dustyable": {},
    "stainable": {}
  },
  "cradle.n.01": {
    "breakable": {},
    "burnable": {
      "burn_temperature": 200.0
    },
    "dustyable": {},
    "stainable": {}
  },
  "doormat.n.02": {
    "burnable": {
      "burn_temperature": 423.8888888888889
    },
    "dustyable": {},
    "stainable": {}
  },
  "tabbouleh.n.01": {
    "burnable": {
      "burn_temperature": 210.0
    },
    "freezable": {},
    "perishable": {}
  },
  "oatmeal.n.01": {
    "burnable": {
      "burn_temperature": 232.22222222222223
    },
    "cookable": {
      "cook_temperature": 176.66666666666666
    },
    "freezable": {},
    "perishable": {}
  },
  "ravioli.n.01": {
    "burnable": {
      "burn_temperature": 232.22222222222223
    },
    "cookable": {
      "cook_temperature": 176.66666666666666
    },
    "freezable": {},
    "perishable": {}
  },
  "cornbread.n.01": {
    "breakable": {},
    "burnable": {
      "burn_temperature": 246.11111111111111
    },
    "cookable": {
      "cook_temperature": 190.55555555555554
    },
    "freezable": {},
    "perishable": {},
    "sliceable": {},
    "soakable": {}
  },
  "fig.n.04": {
    "burnable": {
      "burn_temperature": 260.0
    },
    "cookable": {
      "cook_temperature": 204.44444444444446
    },
    "freezable": {},
    "perishable": {},
    "sliceable": {}
  },
  "fence.n.01": {
    "dustyable": {},
    "stainable": {}
  },
  "eyeliner.n.01": {
    "breakable": {},
    "burnable": {
      "burn_temperature": 200.0
    },
    "dustyable": {},
    "openable": {}
  },
  "bikini.n.02": {
    "burnable": {
      "burn_temperature": 406.6666666666667
    },
    "stainable": {},
    "soakable": {}
  },
  "collage.n.01": {
    "breakable": {},
    "burnable": {
      "burn_temperature": 232.77777777777777
    },
    "dustyable": {}
  },
  "jamb.n.01": {
    "burnable": {},
    "dustyable": {},
    "stainable": {}
  },
  "piston.n.02": {
    "dustyable": {},
    "stainable": {}
  },
  "ashcan.n.01": {
    "dustyable": {},
    "stainable": {}
  },
  "cigarette.n.01": {
    "breakable": {},
    "burnable": {
      "burn_temperature": 593.3333333333334
    },
    "perishable": {}
  },
  "hygrometer.n.01": {
    "breakable": {},
    "dustyable": {},
    "stainable": {},
    "toggleable": {}
  },
  "broth.n.01": {
    "cookable": {
      "cook_temperature": 100.0
    },
    "freezable": {},
    "liquid": {},
    "perishable": {},
    "burnable": {
      "burn_temperature": 100.0
    }
  },
  "mousse.n.01": {
    "cookable": {
      "cook_temperature": 40.0
    },
    "freezable": {},
    "perishable": {},
    "burnable": {
      "burn_temperature": 100.0
    }
  },
  "reamer.n.01": {
    "dustyable": {},
    "screwable": {},
    "stainable": {},
    "toggleable": {}
  },
  "chisel.n.01": {
    "dustyable": {},
    "stainable": {},
    "slicer": {}
  },
  "lanolin.n.02": {
    "burnable": {
      "burn_temperature": 445.0
    },
    "freezable": {},
    "liquid": {},
    "perishable": {}
  },
  "balloon.n.02": {
    "burnable": {
      "burn_temperature": 260.0
    },
    "dustyable": {}
  },
  "firework.n.01": {
    "burnable": {
      "burn_temperature": 200.0
    }
  },
  "purifier.n.01": {
    "dustyable": {},
    "stainable": {},
    "toggleable": {}
  },
  "marinara.n.01": {
    "burnable": {
      "burn_temperature": 260.0
    },
    "cookable": {
      "cook_temperature": 204.44444444444446
    },
    "freezable": {},
    "liquid": {},
    "perishable": {}
  },
  "mushroom.n.05": {
    "breakable": {},
    "burnable": {
      "burn_temperature": 287.77777777777777
    },
    "cookable": {
      "cook_temperature": 232.22222222222223
    },
    "freezable": {},
    "perishable": {},
    "sliceable": {}
  },
  "bannister.n.02": {
    "burnable": {
      "burn_temperature": 200.0
    },
    "dustyable": {},
    "stainable": {}
  },
  "pancake.n.01": {
    "breakable": {},
    "burnable": {},
    "cookable": {},
    "freezable": {},
    "perishable": {},
    "sliceable": {},
    "soakable": {}
  },
  "canola_oil.n.01": {
    "burnable": {
      "burn_temperature": 423.8888888888889
    },
    "freezable": {},
    "liquid": {},
    "perishable": {}
  },
  "teapot.n.01": {
    "breakable": {},
    "dustyable": {},
    "stainable": {}
  },
  "anchovy.n.01": {
    "breakable": {},
    "burnable": {
      "burn_temperature": 235.55555555555554
    },
    "cookable": {
      "cook_temperature": 180.0
    },
    "freezable": {},
    "perishable": {},
    "sliceable": {}
  },
  "pond.n.01": {
    "freezable": {},
    "liquid": {}
  },
  "stockpot.n.01": {
    "dustyable": {},
    "stainable": {}
  },
  "probe.n.02": {
    "dustyable": {},
    "stainable": {}
  },
  "masher.n.02": {
    "stainable": {}
  },
  "nutmeg.n.02": {
    "perishable": {}
  },
  "dart.n.01": {
    "dustyable": {},
    "stainable": {}
  },
  "hedge.n.01": {
    "burnable": {
      "burn_temperature": 200.0
    },
    "perishable": {}
  },
  "dartboard.n.01": {
    "dustyable": {}
  },
  "motorcycle.n.01": {
    "dustyable": {},
    "stainable": {},
    "toggleable": {}
  },
  "tequila.n.01": {
    "burnable": {
      "burn_temperature": 16.666666666666668
    },
    "freezable": {},
    "liquid": {},
    "perishable": {}
  },
  "vodka.n.01": {
    "burnable": {
      "burn_temperature": 16.666666666666668
    },
    "freezable": {},
    "liquid": {},
    "perishable": {}
  },
  "frisbee.n.01": {
    "breakable": {},
    "dustyable": {}
  },
  "farfalle.n.01": {
    "cookable": {
      "cook_temperature": 100.0
    },
    "freezable": {},
    "soakable": {},
    "burnable": {
      "burn_temperature": 232.22222222222223
    }
  },
  "worktable.n.01": {
    "burnable": {
      "burn_temperature": 200.0
    },
    "dustyable": {},
    "stainable": {}
  },
  "sifter.n.01": {
    "dustyable": {},
    "stainable": {}
  },
  "turmeric.n.02": {
    "burnable": {
      "burn_temperature": 260.0
    },
    "cookable": {
      "cook_temperature": 204.44444444444446
    },
    "perishable": {}
  },
  "horseradish.n.03": {
    "burnable": {
      "burn_temperature": 287.77777777777777
    },
    "cookable": {
      "cook_temperature": 232.22222222222223
    },
    "freezable": {},
    "perishable": {},
    "stainable": {}
  },
  "radicchio.n.01": {
    "burnable": {
      "burn_temperature": 273.8888888888889
    },
    "cookable": {
      "cook_temperature": 218.33333333333334
    },
    "freezable": {},
    "perishable": {},
    "sliceable": {}
  },
  "worcester_sauce.n.01": {
    "freezable": {},
    "liquid": {},
    "perishable": {}
  },
  "minibike.n.01": {
    "dustyable": {},
    "stainable": {},
    "toggleable": {}
  },
  "handlebar.n.01": {
    "dustyable": {},
    "stainable": {}
  },
  "oxford.n.04": {
    "burnable": {
      "burn_temperature": 211.66666666666666
    },
    "dustyable": {},
    "soakable": {}
  },
  "cashew.n.02": {
    "breakable": {},
    "burnable": {
      "burn_temperature": 232.22222222222223
    },
    "cookable": {
      "cook_temperature": 176.66666666666666
    },
    "perishable": {}
  },
  "shallot.n.03": {
    "burnable": {
      "burn_temperature": 260.0
    },
    "cookable": {
      "cook_temperature": 204.44444444444446
    },
    "freezable": {},
    "perishable": {},
    "sliceable": {}
  },
  "smoothie.n.02": {
    "freezable": {},
    "liquid": {},
    "perishable": {}
  },
  "sharpener.n.01": {
    "dustyable": {},
    "stainable": {}
  },
  "album.n.02": {
    "burnable": {},
    "dustyable": {},
    "openable": {}
  },
  "hood.n.09": {
    "burnable": {
      "burn_temperature": 210.0
    },
    "dustyable": {},
    "stainable": {}
  },
  "oolong.n.01": {
    "perishable": {},
    "soakable": {}
  },
  "fudge.n.01": {
    "breakable": {},
    "burnable": {
      "burn_temperature": 170.55555555555554
    },
    "cookable": {
      "cook_temperature": 115.0
    },
    "freezable": {},
    "perishable": {},
    "sliceable": {}
  },
  "modem.n.01": {
    "breakable": {},
    "dustyable": {},
    "toggleable": {}
  },
  "bidet.n.01": {
    "burnable": {
      "burn_temperature": -17.77777777777778
    },
    "dustyable": {},
    "stainable": {}
  },
  "furnace.n.01": {
    "dustyable": {},
    "heatSource": {},
    "stainable": {},
    "toggleable": {}
  },
  "crouton.n.01": {
    "breakable": {},
    "burnable": {
      "burn_temperature": 246.11111111111111
    },
    "cookable": {
      "cook_temperature": 190.55555555555554
    },
    "perishable": {},
    "sliceable": {},
    "soakable": {}
  },
  "cotter.n.03": {
    "dustyable": {},
    "openable": {},
    "stainable": {}
  },
  "accelerator.n.01": {
    "burnable": {
      "burn_temperature": -32.77777777777778
    },
    "dustyable": {},
    "toggleable": {},
    "stainable": {}
  },
  "accelerator.n.02": {
    "dustyable": {}
  },
  "capacitor.n.01": {
    "burnable": {
      "burn_temperature": 285.0
    },
    "dustyable": {},
    "toggleable": {}
  },
  "siren.n.04": {
    "dustyable": {},
    "toggleable": {}
  },
  "recreational_vehicle.n.01": {
    "burnable": {
      "burn_temperature": 257.22222222222223
    },
    "dustyable": {},
    "openable": {},
    "stainable": {}
  },
  "lighter.n.02": {
    "burnable": {
      "burn_temperature": 37.77777777777778
    },
    "heatSource": {},
    "toggleable": {}
  },
  "crossbar.n.01": {
    "dustyable": {},
    "stainable": {}
  },
  "teddy.n.01": {
    "burnable": {
      "burn_temperature": 210.0
    },
    "dustyable": {},
    "stainable": {},
    "soakable": {}
  },
  "mousetrap.n.01": {
    "breakable": {},
    "dustyable": {},
    "stainable": {},
    "toggleable": {}
  },
  "brownie.n.03": {
    "burnable": {
      "burn_temperature": 232.22222222222223
    },
    "cookable": {
      "cook_temperature": 176.66666666666666
    },
    "freezable": {},
    "perishable": {},
    "sliceable": {}
  },
  "mocha.n.03": {
    "burnable": {
      "burn_temperature": 232.22222222222223
    },
    "cookable": {
      "cook_temperature": 176.66666666666666
    },
    "freezable": {},
    "liquid": {},
    "perishable": {}
  },
  "sculpture.n.01": {
    "breakable": {},
    "dustyable": {},
    "stainable": {}
  },
  "putter.n.02": {
    "dustyable": {},
    "stainable": {}
  },
  "kabob.n.01": {
    "breakable": {},
    "burnable": {
      "burn_temperature": 287.77777777777777
    },
    "cookable": {
      "cook_temperature": 232.22222222222223
    },
    "freezable": {},
    "perishable": {},
    "sliceable": {}
  },
  "faceplate.n.01": {
    "breakable": {},
    "dustyable": {},
    "stainable": {}
  },
  "grapefruit.n.02": {
    "burnable": {
      "burn_temperature": 246.11111111111111
    },
    "cookable": {
      "cook_temperature": 190.55555555555554
    },
    "freezable": {},
    "perishable": {},
    "sliceable": {}
  },
  "duplicator.n.01": {
    "dustyable": {},
    "stainable": {},
    "toggleable": {}
  },
  "undercarriage.n.01": {
    "stainable": {}
  },
  "chock.n.01": {
    "dustyable": {},
    "stainable": {}
  },
  "coloring.n.01": {
    "liquid": {}
  },
  "gumdrop.n.01": {
    "cookable": {
      "cook_temperature": 123.88888888888889
    },
    "freezable": {},
    "perishable": {},
    "burnable": {
      "burn_temperature": 232.22222222222223
    }
  },
  "hardback.n.01": {
    "dustyable": {}
  },
  "stopcock.n.01": {
    "dustyable": {},
    "openable": {},
    "stainable": {}
  },
  "fire_extinguisher.n.01": {
    "dustyable": {},
    "stainable": {},
    "toggleable": {}
  },
  "pomegranate.n.02": {
    "burnable": {
      "burn_temperature": 287.77777777777777
    },
    "cookable": {
      "cook_temperature": 232.22222222222223
    },
    "freezable": {},
    "perishable": {},
    "sliceable": {}
  },
  "resistor.n.01": {
    "dustyable": {},
    "toggleable": {}
  },
  "cheesecake.n.01": {
    "burnable": {
      "burn_temperature": 204.44444444444446
    },
    "cookable": {
      "cook_temperature": 162.77777777777777
    },
    "freezable": {},
    "perishable": {},
    "sliceable": {}
  },
  "demitasse.n.02": {
    "breakable": {},
    "dustyable": {},
    "stainable": {}
  },
  "jump_suit.n.01": {
    "burnable": {
      "burn_temperature": 210.0
    },
    "stainable": {},
    "soakable": {}
  },
  "penne.n.01": {
    "cookable": {
      "cook_temperature": 100.0
    },
    "freezable": {},
    "soakable": {},
    "burnable": {
      "burn_temperature": 232.22222222222223
    }
  },
  "sail.n.03": {
    "burnable": {
      "burn_temperature": 210.0
    },
    "dustyable": {},
    "stainable": {},
    "soakable": {}
  },
  "trailer_truck.n.01": {
    "dustyable": {},
    "openable": {},
    "stainable": {},
    "toggleable": {}
  },
  "sprocket.n.01": {
    "dustyable": {},
    "screwable": {},
    "stainable": {}
  },
  "pulley.n.01": {
    "dustyable": {},
    "stainable": {}
  },
  "semigloss.n.01": {
    "liquid": {}
  },
  "dander.n.01": {
    "burnable": {
      "burn_temperature": 266.1111111111111
    },
    "dustyable": {}
  },
  "dampener.n.01": {
    "stainable": {}
  },
  "firebox.n.01": {
    "dustyable": {},
    "heatSource": {},
    "stainable": {}
  },
  "tabasco.n.02": {
    "freezable": {},
    "liquid": {},
    "perishable": {}
  },
  "tulle.n.01": {
    "breakable": {},
    "burnable": {
      "burn_temperature": 431.6666666666667
    },
    "dustyable": {},
    "stainable": {},
    "soakable": {}
  },
  "tent.n.01": {
    "burnable": {
      "burn_temperature": 423.8888888888889
    },
    "dustyable": {},
    "openable": {},
    "stainable": {},
    "soakable": {}
  },
  "voltmeter.n.01": {
    "dustyable": {},
    "stainable": {},
    "toggleable": {}
  },
  "clamshell.n.02": {
    "breakable": {},
    "dustyable": {},
    "openable": {},
    "stainable": {}
  },
  "wastepaper_basket.n.01": {
    "burnable": {
      "burn_temperature": 415.55555555555554
    },
    "dustyable": {},
    "openable": {},
    "stainable": {}
  },
  "tidy.n.01": {
    "breakable": {},
    "burnable": {
      "burn_temperature": 200.0
    },
    "dustyable": {}
  },
  "decaffeinated_coffee.n.01": {
    "burnable": {
      "burn_temperature": 276.6666666666667
    },
    "cookable": {
      "cook_temperature": 221.11111111111111
    },
    "freezable": {},
    "liquid": {},
    "perishable": {}
  },
  "frappe.n.01": {
    "freezable": {},
    "liquid": {},
    "perishable": {}
  },
  "cream_pitcher.n.01": {
    "breakable": {},
    "dustyable": {},
    "stainable": {}
  },
  "percolator.n.01": {
    "dustyable": {},
    "heatSource": {},
    "openable": {},
    "stainable": {},
    "toggleable": {}
  },
  "monocle.n.01": {
    "breakable": {},
    "dustyable": {},
    "stainable": {}
  },
  "bale.n.01": {
    "breakable": {},
    "burnable": {
      "burn_temperature": 54.44444444444444
    },
    "dustyable": {},
    "openable": {}
  },
  "grater.n.01": {
    "dustyable": {},
    "stainable": {}
  },
  "cayenne.n.03": {
    "burnable": {
      "burn_temperature": 107.22222222222223
    },
    "cookable": {
      "cook_temperature": 51.666666666666664
    },
    "freezable": {},
    "perishable": {},
    "sliceable": {}
  },
  "power_shovel.n.01": {
    "dustyable": {},
    "stainable": {}
  },
  "potpourri.n.03": {
    "burnable": {
      "burn_temperature": 700.0
    },
    "perishable": {}
  },
  "snowball.n.04": {
    "breakable": {},
    "coldSource": {},
    "freezable": {}
  },
  "burrito.n.01": {
    "breakable": {},
    "burnable": {
      "burn_temperature": 232.22222222222223
    },
    "cookable": {
      "cook_temperature": 176.66666666666666
    },
    "freezable": {},
    "perishable": {},
    "sliceable": {}
  },
  "flatbed.n.02": {
    "dustyable": {},
    "stainable": {}
  },
  "speedometer.n.01": {
    "dustyable": {},
    "toggleable": {}
  },
  "odometer.n.01": {
    "dustyable": {},
    "toggleable": {}
  },
  "shear.n.02": {
    "dustyable": {},
    "stainable": {},
    "slicer": {}
  },
  "trimmer.n.02": {
    "dustyable": {},
    "stainable": {},
    "slicer": {},
    "toggleable": {}
  },
  "sauerkraut.n.01": {
    "burnable": {
      "burn_temperature": 232.22222222222223
    },
    "cookable": {
      "cook_temperature": 176.66666666666666
    },
    "freezable": {},
    "perishable": {},
    "sliceable": {}
  },
  "bobbin.n.01": {
    "burnable": {
      "burn_temperature": 415.55555555555554
    },
    "dustyable": {},
    "screwable": {}
  },
  "earplug.n.01": {
    "breakable": {},
    "burnable": {
      "burn_temperature": 450.0
    },
    "dustyable": {},
    "toggleable": {}
  },
  "repeater.n.04": {
    "breakable": {},
    "dustyable": {},
    "toggleable": {}
  },
  "stout.n.01": {
    "burnable": {
      "burn_temperature": 232.22222222222223
    },
    "cookable": {
      "cook_temperature": 176.66666666666666
    },
    "freezable": {},
    "liquid": {},
    "perishable": {}
  },
  "whiskey.n.01": {
    "burnable": {},
    "cookable": {},
    "liquid": {},
    "perishable": {}
  },
  "liqueur.n.01": {
    "burnable": {},
    "cookable": {},
    "freezable": {},
    "liquid": {},
    "perishable": {}
  },
  "sweatband.n.02": {
    "burnable": {
      "burn_temperature": 210.0
    },
    "dustyable": {},
    "stainable": {},
    "soakable": {}
  },
  "tahini.n.01": {
    "burnable": {
      "burn_temperature": 232.22222222222223
    },
    "cookable": {
      "cook_temperature": 176.66666666666666
    },
    "freezable": {},
    "liquid": {},
    "perishable": {}
  },
  "chassis.n.02": {
    "stainable": {}
  },
  "goblet.n.01": {
    "breakable": {},
    "dustyable": {},
    "stainable": {}
  },
  "gazpacho.n.01": {
    "burnable": {
      "burn_temperature": 301.6666666666667
    },
    "cookable": {
      "cook_temperature": 246.11111111111111
    },
    "freezable": {},
    "liquid": {},
    "perishable": {}
  },
  "brie.n.01": {
    "breakable": {},
    "burnable": {
      "burn_temperature": 287.77777777777777
    },
    "cookable": {
      "cook_temperature": 232.22222222222223
    },
    "freezable": {},
    "perishable": {},
    "sliceable": {}
  },
  "plumber's_snake.n.01": {
    "dustyable": {},
    "screwable": {},
    "stainable": {},
    "toggleable": {}
  },
  "webcam.n.01": {
    "breakable": {},
    "burnable": {
      "burn_temperature": 450.0
    },
    "dustyable": {},
    "toggleable": {}
  },
  "mascara.n.01": {
    "burnable": {
      "burn_temperature": 198.88888888888889
    },
    "dustyable": {},
    "liquid": {},
    "openable": {},
    "perishable": {},
    "screwable": {}
  },
  "eyeshadow.n.01": {
    "breakable": {},
    "burnable": {
      "burn_temperature": 198.88888888888889
    },
    "dustyable": {}
  },
  "licorice.n.02": {
    "breakable": {},
    "burnable": {
      "burn_temperature": 218.33333333333334
    },
    "cookable": {
      "cook_temperature": 162.77777777777777
    },
    "freezable": {},
    "perishable": {},
    "sliceable": {}
  },
  "comfrey.n.02": {
    "breakable": {},
    "burnable": {
      "burn_temperature": 107.22222222222223
    },
    "cookable": {
      "cook_temperature": 76.66666666666667
    },
    "perishable": {},
    "sliceable": {}
  },
  "alfalfa.n.02": {
    "breakable": {},
    "burnable": {
      "burn_temperature": 121.11111111111111
    },
    "cookable": {
      "cook_temperature": 65.55555555555556
    },
    "freezable": {},
    "perishable": {},
    "sliceable": {}
  },
  "shortening.n.01": {
    "burnable": {
      "burn_temperature": 65.55555555555556
    },
    "cookable": {
      "cook_temperature": 22.22222222222222
    },
    "freezable": {},
    "perishable": {}
  },
  "groundsheet.n.01": {
    "burnable": {
      "burn_temperature": 400.0
    },
    "dustyable": {},
    "stainable": {}
  },
  "bedpost.n.01": {
    "burnable": {
      "burn_temperature": 200.0
    },
    "dustyable": {},
    "stainable": {}
  },
  "easel.n.01": {
    "breakable": {},
    "burnable": {
      "burn_temperature": 200.0
    },
    "dustyable": {},
    "stainable": {}
  },
  "dinner_jacket.n.01": {
    "burnable": {
      "burn_temperature": 210.0
    },
    "dustyable": {},
    "stainable": {},
    "soakable": {}
  },
  "dipper.n.01": {
    "dustyable": {},
    "stainable": {}
  },
  "stopwatch.n.01": {
    "breakable": {},
    "burnable": {
      "burn_temperature": 415.55555555555554
    },
    "dustyable": {},
    "stainable": {},
    "timeSetable": {},
    "toggleable": {}
  },
  "roaster.n.04": {
    "dustyable": {},
    "heatSource": {},
    "openable": {},
    "stainable": {}
  },
  "aspartame.n.01": {
    "burnable": {
      "burn_temperature": 180.0
    },
    "perishable": {}
  },
  "spindle.n.02": {
    "burnable": {
      "burn_temperature": 200.0
    }
  },
  "greatcoat.n.01": {
    "burnable": {
      "burn_temperature": 210.0
    },
    "dustyable": {},
    "stainable": {},
    "soakable": {}
  },
  "blackboard.n.01": {
    "breakable": {},
    "dustyable": {},
    "stainable": {}
  },
  "softball.n.01": {
    "dustyable": {},
    "stainable": {}
  },
  "martini.n.01": {
    "freezable": {},
    "liquid": {},
    "perishable": {}
  },
  "doily.n.01": {
    "breakable": {},
    "burnable": {
      "burn_temperature": 210.0
    },
    "stainable": {}
  },
  "basketball.n.02": {
    "burnable": {
      "burn_temperature": 211.66666666666666
    },
    "dustyable": {},
    "stainable": {}
  },
  "tiara.n.01": {
    "breakable": {},
    "dustyable": {}
  },
  "comforter.n.04": {
    "burnable": {
      "burn_temperature": 210.0
    },
    "stainable": {}
  },
  "bib.n.02": {
    "burnable": {
      "burn_temperature": 210.0
    },
    "stainable": {}
  },
  "puppet.n.03": {
    "burnable": {
      "burn_temperature": 210.0
    },
    "dustyable": {},
    "stainable": {},
    "soakable": {}
  },
  "gingerbread.n.01": {
    "breakable": {},
    "burnable": {
      "burn_temperature": 232.22222222222223
    },
    "cookable": {
      "cook_temperature": 176.66666666666666
    },
    "freezable": {},
    "perishable": {}
  },
  "lollipop.n.02": {
    "breakable": {},
    "cookable": {
      "cook_temperature": 148.88888888888889
    },
    "perishable": {},
    "burnable": {
      "burn_temperature": 176.66666666666666
    }
  },
  "hazelnut.n.02": {
    "breakable": {},
    "burnable": {
      "burn_temperature": 232.22222222222223
    },
    "cookable": {
      "cook_temperature": 176.66666666666666
    },
    "freezable": {},
    "perishable": {},
    "sliceable": {},
    "soakable": {}
  },
  "blanc.n.01": {
    "freezable": {},
    "liquid": {},
    "perishable": {}
  },
  "chicory_escarole.n.01": {
    "breakable": {},
    "burnable": {
      "burn_temperature": 260.0
    },
    "cookable": {
      "cook_temperature": 204.44444444444446
    },
    "freezable": {},
    "perishable": {},
    "sliceable": {}
  },
  "gorgonzola.n.01": {
    "breakable": {},
    "burnable": {
      "burn_temperature": 232.22222222222223
    },
    "cookable": {
      "cook_temperature": 176.66666666666666
    },
    "freezable": {},
    "perishable": {},
    "sliceable": {}
  },
  "green_onion.n.01": {
    "breakable": {},
    "burnable": {
      "burn_temperature": 273.8888888888889
    },
    "cookable": {
      "cook_temperature": 218.33333333333334
    },
    "freezable": {},
    "perishable": {}
  },
  "cumin.n.02": {
    "burnable": {
      "burn_temperature": 315.55555555555554
    },
    "perishable": {}
  },
  "mostaccioli.n.01": {
    "breakable": {},
    "burnable": {
      "burn_temperature": 287.77777777777777
    },
    "cookable": {
      "cook_temperature": 232.22222222222223
    },
    "freezable": {},
    "perishable": {},
    "soakable": {}
  },
  "pepperoni.n.01": {
    "burnable": {
      "burn_temperature": 280.0
    },
    "cookable": {
      "cook_temperature": 51.666666666666664
    },
    "freezable": {},
    "perishable": {},
    "sliceable": {}
  },
  "salami.n.01": {
    "burnable": {
      "burn_temperature": 246.11111111111111
    },
    "cookable": {
      "cook_temperature": 190.55555555555554
    },
    "freezable": {},
    "perishable": {},
    "sliceable": {}
  },
  "carabiner.n.01": {
    "dustyable": {},
    "openable": {},
    "stainable": {}
  },
  "outsole.n.01": {
    "burnable": {
      "burn_temperature": 260.0
    },
    "stainable": {}
  },
  "awl.n.01": {
    "dustyable": {},
    "stainable": {}
  },
  "pebble.n.01": {
    "stainable": {}
  },
  "brocade.n.01": {
    "burnable": {
      "burn_temperature": 210.0
    },
    "dustyable": {},
    "soakable": {}
  },
  "gourd.n.01": {
    "breakable": {},
    "dustyable": {},
    "openable": {},
    "stainable": {}
  },
  "cassette.n.01": {
    "breakable": {},
    "burnable": {
      "burn_temperature": 430.0
    },
    "dustyable": {},
    "toggleable": {}
  },
  "sled.n.01": {
    "burnable": {
      "burn_temperature": 200.0
    },
    "dustyable": {},
    "stainable": {}
  },
  "meat_loaf.n.01": {
    "breakable": {},
    "burnable": {
      "burn_temperature": 246.11111111111111
    },
    "cookable": {
      "cook_temperature": 190.55555555555554
    },
    "freezable": {},
    "perishable": {},
    "sliceable": {}
  },
  "taco.n.02": {
    "breakable": {},
    "burnable": {
      "burn_temperature": 287.77777777777777
    },
    "cookable": {
      "cook_temperature": 190.55555555555554
    },
    "freezable": {},
    "perishable": {},
    "sliceable": {}
  },
  "waffle.n.01": {
    "breakable": {},
    "burnable": {
      "burn_temperature": 182.22222222222223
    },
    "cookable": {
      "cook_temperature": 82.22222222222223
    },
    "freezable": {},
    "perishable": {}
  },
  "kiwi.n.03": {
    "burnable": {
      "burn_temperature": 246.11111111111111
    },
    "cookable": {
      "cook_temperature": 190.55555555555554
    },
    "freezable": {},
    "perishable": {},
    "sliceable": {}
  },
  "artichoke.n.02": {
    "breakable": {},
    "burnable": {
      "burn_temperature": 273.8888888888889
    },
    "cookable": {
      "cook_temperature": 218.33333333333334
    },
    "freezable": {},
    "perishable": {}
  },
  "blinker.n.01": {
    "dustyable": {},
    "toggleable": {}
  },
  "shrapnel.n.01": {
    "dustyable": {},
    "stainable": {}
  },
  "venison.n.01": {
    "burnable": {
      "burn_temperature": 71.11111111111111
    },
    "cookable": {
      "cook_temperature": 60.0
    },
    "freezable": {},
    "perishable": {},
    "sliceable": {}
  },
  "generator.n.04": {
    "dustyable": {},
    "stainable": {},
    "toggleable": {}
  },
  "diskette.n.01": {
    "breakable": {},
    "dustyable": {}
  },
  "gumbo.n.03": {
    "burnable": {
      "burn_temperature": 218.33333333333334
    },
    "cookable": {
      "cook_temperature": 218.33333333333334
    },
    "freezable": {},
    "perishable": {},
    "sliceable": {}
  },
  "eggplant.n.01": {
    "breakable": {},
    "burnable": {
      "burn_temperature": 260.0
    },
    "cookable": {
      "cook_temperature": 204.44444444444446
    },
    "freezable": {},
    "perishable": {}
  },
  "honeydew.n.01": {
    "breakable": {},
    "burnable": {
      "burn_temperature": 260.0
    },
    "cookable": {
      "cook_temperature": 204.44444444444446
    },
    "freezable": {},
    "perishable": {},
    "sliceable": {}
  },
  "protractor.n.01": {
    "breakable": {},
    "dustyable": {},
    "stainable": {}
  },
  "helmet.n.01": {
    "dustyable": {},
    "stainable": {}
  },
  "skateboard.n.01": {
    "breakable": {},
    "burnable": {
      "burn_temperature": 200.0
    },
    "dustyable": {},
    "stainable": {}
  },
  "water_scooter.n.01": {
    "dustyable": {},
    "stainable": {}
  },
  "cellular_telephone.n.01": {
    "breakable": {},
    "dustyable": {},
    "stainable": {},
    "timeSetable": {},
    "toggleable": {}
  },
  "braid.n.02": {
    "soakable": {}
  },
  "lath.n.01": {
    "breakable": {},
    "burnable": {
      "burn_temperature": 200.0
    },
    "dustyable": {}
  },
  "inflater.n.01": {
    "dustyable": {},
    "stainable": {},
    "toggleable": {}
  },
  "potholder.n.01": {
    "burnable": {
      "burn_temperature": 210.0
    },
    "stainable": {}
  },
  "paperweight.n.01": {
    "breakable": {},
    "dustyable": {}
  },
  "van.n.05": {
    "dustyable": {},
    "openable": {},
    "stainable": {},
    "toggleable": {}
  },
  "earmuff.n.01": {
    "burnable": {
      "burn_temperature": 210.0
    },
    "dustyable": {},
    "stainable": {},
    "soakable": {}
  },
  "bust.n.03": {
    "breakable": {},
    "dustyable": {},
    "stainable": {}
  },
  "ember.n.01": {
    "breakable": {},
    "burnable": {
      "burn_temperature": 200.0
    },
    "heatSource": {}
  },
  "hacksaw.n.01": {
    "dustyable": {},
    "stainable": {},
    "slicer": {}
  },
  "dowel.n.01": {
    "breakable": {},
    "burnable": {
      "burn_temperature": 200.0
    },
    "stainable": {}
  },
  "windowpane.n.01": {
    "breakable": {},
    "dustyable": {},
    "openable": {},
    "stainable": {}
  },
  "julienne.n.01": {
    "breakable": {},
    "cookable": {
      "cook_temperature": 100.0
    },
    "freezable": {},
    "perishable": {},
    "sliceable": {},
    "burnable": {
      "burn_temperature": 1100.0
    }
  },
  "buffer.n.05": {
    "dustyable": {},
    "stainable": {},
    "toggleable": {}
  },
  "lacquer.n.02": {
    "freezable": {},
    "liquid": {},
    "perishable": {}
  },
  "curacao.n.02": {
    "cookable": {},
    "freezable": {},
    "liquid": {},
    "perishable": {}
  },
  "stirrer.n.02": {
    "dustyable": {},
    "stainable": {}
  },
  "mussel.n.01": {
    "burnable": {
      "burn_temperature": 260.0
    },
    "cookable": {
      "cook_temperature": 204.44444444444446
    },
    "freezable": {},
    "perishable": {}
  },
  "clam.n.03": {
    "burnable": {
      "burn_temperature": 232.22222222222223
    },
    "cookable": {
      "cook_temperature": 176.66666666666666
    },
    "freezable": {},
    "perishable": {}
  },
  "cardigan.n.01": {
    "burnable": {
      "burn_temperature": 210.0
    },
    "soakable": {}
  },
  "stiletto.n.01": {
    "dustyable": {},
    "slicer": {},
    "stainable": {}
  },
  "sunhat.n.01": {
    "burnable": {
      "burn_temperature": 210.0
    },
    "dustyable": {}
  },
  "diary.n.02": {
    "breakable": {},
    "burnable": {
      "burn_temperature": 232.77777777777777
    },
    "dustyable": {},
    "openable": {},
    "soakable": {}
  },
  "treadmill.n.01": {
    "dustyable": {},
    "stainable": {},
    "toggleable": {}
  },
  "loafer.n.02": {
    "burnable": {
      "burn_temperature": 211.66666666666666
    },
    "dustyable": {},
    "stainable": {}
  },
  "toner.n.03": {
    "freezable": {},
    "liquid": {}
  },
  "ipod.n.01": {
    "breakable": {},
    "dustyable": {},
    "timeSetable": {},
    "toggleable": {}
  },
  "barbell.n.01": {
    "dustyable": {},
    "stainable": {}
  },
  "cardamom.n.02": {
    "breakable": {},
    "cookable": {
      "cook_temperature": 190.55555555555554
    },
    "burnable": {
      "burn_temperature": 218.33333333333334
    },
    "freezable": {},
    "perishable": {}
  },
  "conserve.n.01": {
    "burnable": {
      "burn_temperature": 232.22222222222223
    },
    "cookable": {
      "cook_temperature": 104.44444444444444
    },
    "freezable": {},
    "perishable": {}
  },
  "toast.n.01": {
    "breakable": {},
    "burnable": {
      "burn_temperature": 190.55555555555554
    },
    "cookable": {
      "cook_temperature": 165.55555555555554
    },
    "freezable": {},
    "perishable": {},
    "sliceable": {},
    "soakable": {}
  },
  "intake.n.02": {
    "dustyable": {},
    "stainable": {}
  },
  "fluorescent.n.01": {
    "breakable": {},
    "dustyable": {},
    "screwable": {},
    "toggleable": {}
  },
  "chenille.n.02": {
    "burnable": {
      "burn_temperature": 210.0
    },
    "stainable": {},
    "soakable": {}
  },
  "prosciutto.n.01": {
    "breakable": {},
    "burnable": {
      "burn_temperature": 204.44444444444446
    },
    "cookable": {
      "cook_temperature": 204.44444444444446
    },
    "freezable": {},
    "perishable": {}
  },
  "coleslaw.n.01": {
    "burnable": {
      "burn_temperature": 260.0
    },
    "cookable": {
      "cook_temperature": 204.44444444444446
    },
    "freezable": {},
    "perishable": {}
  },
  "puff.n.02": {
    "breakable": {},
    "burnable": {
      "burn_temperature": 204.44444444444446
    },
    "cookable": {
      "cook_temperature": 190.55555555555554
    },
    "perishable": {}
  },
  "nacho.n.01": {
    "breakable": {},
    "burnable": {
      "burn_temperature": 246.11111111111111
    },
    "cookable": {
      "cook_temperature": 204.44444444444446
    },
    "freezable": {},
    "perishable": {}
  },
  "guacamole.n.01": {
    "freezable": {},
    "perishable": {}
  },
  "sangaree.n.01": {
    "freezable": {},
    "liquid": {},
    "perishable": {}
  },
  "footstool.n.01": {
    "burnable": {
      "burn_temperature": 200.0
    },
    "dustyable": {},
    "stainable": {}
  },
  "carriage.n.04": {
    "burnable": {
      "burn_temperature": 200.0
    },
    "dustyable": {},
    "stainable": {}
  },
  "baby_buggy.n.01": {
    "burnable": {
      "burn_temperature": 660.0
    },
    "dustyable": {},
    "stainable": {}
  },
  "cheeseboard.n.01": {
    "burnable": {
      "burn_temperature": 200.0
    },
    "dustyable": {},
    "perishable": {},
    "stainable": {}
  },
  "thimble.n.02": {
    "dustyable": {},
    "stainable": {}
  },
  "inverter.n.01": {
    "dustyable": {},
    "toggleable": {}
  },
  "choke.n.01": {
    "openable": {}
  },
  "filament.n.04": {
    "breakable": {},
    "burnable": {
      "burn_temperature": 415.55555555555554
    }
  },
  "bisque.n.01": {
    "burnable": {
      "burn_temperature": 148.88888888888889
    },
    "cookable": {
      "cook_temperature": 93.33333333333333
    },
    "freezable": {},
    "liquid": {},
    "perishable": {}
  },
  "lobster.n.01": {
    "burnable": {
      "burn_temperature": 93.33333333333333
    },
    "cookable": {
      "cook_temperature": 60.0
    },
    "freezable": {},
    "perishable": {}
  },
  "breadcrumb.n.01": {
    "burnable": {
      "burn_temperature": 204.44444444444446
    },
    "cookable": {
      "cook_temperature": 148.88888888888889
    },
    "freezable": {},
    "perishable": {},
    "soakable": {}
  },
  "crab.n.05": {
    "burnable": {
      "burn_temperature": 93.33333333333333
    },
    "cookable": {
      "cook_temperature": 60.0
    },
    "freezable": {},
    "perishable": {}
  },
  "veal.n.01": {
    "burnable": {
      "burn_temperature": 93.33333333333333
    },
    "cookable": {
      "cook_temperature": 65.55555555555556
    },
    "freezable": {},
    "perishable": {},
    "sliceable": {}
  },
  "cutlet.n.01": {
    "burnable": {
      "burn_temperature": 93.33333333333333
    },
    "cookable": {
      "cook_temperature": 60.0
    },
    "freezable": {},
    "perishable": {},
    "sliceable": {}
  },
  "medallion.n.02": {
    "dustyable": {},
    "stainable": {}
  },
  "gouda.n.01": {
    "burnable": {
      "burn_temperature": 260.0
    },
    "cookable": {
      "cook_temperature": 218.33333333333334
    },
    "freezable": {},
    "perishable": {},
    "sliceable": {}
  },
  "brandy.n.01": {
    "burnable": {},
    "freezable": {},
    "liquid": {},
    "perishable": {}
  },
  "selsyn.n.01": {
    "stainable": {}
  },
  "capsule.n.02": {
    "breakable": {},
    "burnable": {
      "burn_temperature": 200.0
    },
    "openable": {}
  },
  "talcum.n.02": {
    "soakable": {}
  },
  "vest.n.01": {
    "burnable": {
      "burn_temperature": 210.0
    },
    "dustyable": {},
    "stainable": {},
    "soakable": {}
  },
  "manifold.n.01": {
    "dustyable": {},
    "stainable": {}
  },
  "camcorder.n.01": {
    "breakable": {},
    "dustyable": {},
    "timeSetable": {},
    "toggleable": {}
  },
  "microphone.n.01": {
    "burnable": {
      "burn_temperature": 415.55555555555554
    },
    "dustyable": {},
    "toggleable": {}
  },
  "headlight.n.01": {
    "breakable": {},
    "dustyable": {},
    "stainable": {}
  },
  "dumbbell.n.01": {
    "dustyable": {},
    "stainable": {}
  },
  "buckle.n.01": {
    "dustyable": {},
    "openable": {}
  },
  "doorframe.n.01": {
    "burnable": {
      "burn_temperature": 200.0
    },
    "dustyable": {}
  },
  "stairwell.n.01": {
    "dustyable": {},
    "stainable": {}
  },
  "joist.n.01": {
    "breakable": {},
    "burnable": {
      "burn_temperature": 300.0
    }
  },
  "breathing_device.n.01": {
    "dustyable": {},
    "toggleable": {}
  },
  "mothball.n.01": {
    "breakable": {},
    "burnable": {
      "burn_temperature": 218.0
    },
    "soakable": {}
  },
  "clipboard.n.01": {
    "burnable": {
      "burn_temperature": 160.0
    },
    "dustyable": {},
    "openable": {}
  },
  "pomade.n.01": {
    "perishable": {}
  },
  "scone.n.01": {
    "breakable": {},
    "burnable": {
      "burn_temperature": 246.11111111111111
    },
    "cookable": {
      "cook_temperature": 218.33333333333334
    },
    "freezable": {},
    "perishable": {},
    "sliceable": {},
    "soakable": {}
  },
  "pestle.n.03": {
    "dustyable": {},
    "stainable": {}
  },
  "crusher.n.01": {
    "dustyable": {},
    "openable": {},
    "stainable": {},
    "toggleable": {}
  },
  "wafer.n.02": {
    "breakable": {},
    "burnable": {
      "burn_temperature": 204.44444444444446
    },
    "cookable": {
      "cook_temperature": 176.66666666666666
    },
    "perishable": {},
    "soakable": {}
  },
  "caster.n.02": {
    "dustyable": {},
    "openable": {},
    "screwable": {},
    "stainable": {}
  },
  "crochet.n.01": {
    "burnable": {
      "burn_temperature": 660.0
    },
    "soakable": {}
  },
  "toolbox.n.01": {
    "dustyable": {},
    "openable": {},
    "stainable": {}
  },
  "caldron.n.01": {
    "dustyable": {},
    "stainable": {}
  },
  "loudspeaker.n.01": {
    "dustyable": {},
    "stainable": {}
  },
  "armchair.n.01": {
    "dustyable": {},
    "stainable": {}
  },
  "cabinet.n.01": {
    "dustyable": {},
    "openable": {},
    "stainable": {}
  },
  "chaise_longue.n.01": {
    "dustyable": {},
    "stainable": {}
  },
  "coffee_maker.n.01": {
    "dustyable": {},
    "stainable": {},
    "timeSetable": {},
    "toggleable": {}
  },
  "coffee_table.n.01": {
    "dustyable": {},
    "stainable": {}
  },
  "console_table.n.01": {
    "dustyable": {},
    "stainable": {}
  },
  "crib.n.01": {
    "dustyable": {},
    "stainable": {}
  },
  "dining_table.n.01": {
    "dustyable": {},
    "stainable": {}
  },
  "floor_lamp.n.01": {
    "dustyable": {},
    "stainable": {},
    "toggleable": {}
  },
  "table_lamp.n.01": {
    "dustyable": {},
    "screwable": {},
    "toggleable": {}
  },
  "gaming_table.n.01": {
    "dustyable": {},
    "stainable": {}
  },
  "grandfather_clock.n.01": {
    "breakable": {},
    "dustyable": {},
    "stainable": {},
    "timeSetable": {}
  },
  "highchair.n.01": {
    "dustyable": {},
    "stainable": {}
  },
  "pedestal_table.n.01": {
    "dustyable": {},
    "stainable": {}
  },
  "pool_table.n.01": {
    "dustyable": {},
    "stainable": {}
  },
  "pot_plant.n.01": {
    "soakable": {}
  },
  "rail_fence.n.01": {
    "dustyable": {},
    "stainable": {}
  },
  "range_hood.n.01": {
    "dustyable": {},
    "stainable": {}
  },
  "rocking_chair.n.01": {
    "dustyable": {},
    "stainable": {}
  },
  "straight_chair.n.01": {
    "dustyable": {},
    "stainable": {}
  },
  "swivel_chair.n.01": {
    "dustyable": {},
    "stainable": {}
  },
  "towel_rack.n.01": {
    "breakable": {},
    "dustyable": {},
    "stainable": {}
  },
  "wall_clock.n.01": {
    "breakable": {},
    "dustyable": {},
    "stainable": {},
    "timeSetable": {},
    "toggleable": {}
  },
  "bell_pepper.n.02": {
    "burnable": {
      "burn_temperature": 260.0
    },
    "cookable": {
      "cook_temperature": 232.22222222222223
    },
    "freezable": {},
    "perishable": {},
    "stainable": {}
  },
  "lyonnaise_sauce.n.01": {
    "burnable": {
      "burn_temperature": 260.0
    },
    "cookable": {
      "cook_temperature": 204.44444444444446
    },
    "freezable": {},
    "liquid": {},
    "perishable": {}
  },
  "bulldog_clip.n.01": {
    "dustyable": {},
    "stainable": {}
  },
  "bulletin_board.n.02": {
    "dustyable": {}
  },
  "canned_food.n.01": {
    "burnable": {
      "burn_temperature": 93.33333333333333
    },
    "cookable": {
      "cook_temperature": 60.0
    },
    "freezable": {}
  },
  "carving_knife.n.01": {
    "dustyable": {},
    "stainable": {},
    "slicer": {}
  },
  "cheese_dip.n.01": {
    "freezable": {},
    "perishable": {}
  },
  "chestnut.n.03": {
    "burnable": {
      "burn_temperature": 260.0
    },
    "cookable": {
      "cook_temperature": 218.33333333333334
    },
    "freezable": {},
    "perishable": {},
    "sliceable": {}
  },
  "chives.n.01": {
    "burnable": {
      "burn_temperature": 76.66666666666667
    },
    "cookable": {
      "cook_temperature": 65.55555555555556
    },
    "freezable": {},
    "perishable": {}
  },
  "chopping_board.n.01": {
    "dustyable": {},
    "stainable": {}
  },
  "coatrack.n.01": {
    "dustyable": {},
    "stainable": {}
  },
  "corn_flake.n.01": {
    "cookable": {
      "cook_temperature": 176.66666666666666
    },
    "soakable": {},
    "burnable": {
      "burn_temperature": 1100.0
    }
  },
  "cruet.n.01": {
    "breakable": {},
    "dustyable": {},
    "stainable": {}
  },
  "scale.n.07": {
    "dustyable": {},
    "stainable": {},
    "toggleable": {}
  },
  "dinner_napkin.n.01": {
    "cleaningTool": {},
    "soakable": {}
  },
  "dish_rack.n.01": {
    "dustyable": {},
    "stainable": {}
  },
  "foot_rule.n.01": {
    "dustyable": {},
    "stainable": {}
  },
  "pistachio.n.02": {
    "burnable": {
      "burn_temperature": 204.44444444444446
    },
    "cookable": {
      "cook_temperature": 176.66666666666666
    },
    "freezable": {},
    "perishable": {}
  },
  "pomelo.n.02": {
    "burnable": {
      "burn_temperature": 246.11111111111111
    },
    "cookable": {
      "cook_temperature": 190.55555555555554
    },
    "freezable": {},
    "perishable": {},
    "sliceable": {}
  },
  "vidalia_onion.n.01": {
    "burnable": {
      "burn_temperature": 232.22222222222223
    },
    "cookable": {
      "cook_temperature": 204.44444444444446
    },
    "freezable": {},
    "perishable": {},
    "sliceable": {}
  },
  "head_cabbage.n.02": {
    "burnable": {
      "burn_temperature": 260.0
    },
    "cookable": {
      "cook_temperature": 232.22222222222223
    },
    "freezable": {},
    "perishable": {}
  },
  "steel.n.03": {
    "dustyable": {},
    "stainable": {}
  },
  "low-fat_milk.n.01": {
    "cookable": {
      "cook_temperature": 100.0
    },
    "freezable": {},
    "liquid": {},
    "perishable": {},
    "burnable": {
      "burn_temperature": 100.0
    }
  },
  "millet.n.03": {
    "soakable": {}
  },
  "olive_oil.n.01": {
    "cookable": {
      "cook_temperature": 176.66666666666666
    },
    "freezable": {},
    "liquid": {},
    "burnable": {
      "burn_temperature": 210.0
    }
  },
  "paper_towel.n.01": {
    "breakable": {},
    "cleaningTool": {},
    "dustyable": {},
    "stainable": {},
    "soakable": {}
  },
  "parer.n.02": {
    "dustyable": {},
    "stainable": {},
    "slicer": {}
  },
  "pencil_box.n.01": {
    "dustyable": {},
    "stainable": {}
  },
  "pepper_grinder.n.01": {
    "dustyable": {},
    "screwable": {},
    "stainable": {}
  },
  "pepper_sauce.n.01": {
    "burnable": {
      "burn_temperature": 260.0
    },
    "cookable": {
      "cook_temperature": 204.44444444444446
    },
    "freezable": {},
    "perishable": {}
  },
  "powdered_milk.n.01": {
    "soakable": {}
  },
  "puffed_rice.n.01": {
    "cookable": {
      "cook_temperature": 176.66666666666666
    },
    "soakable": {},
    "burnable": {
      "burn_temperature": 1100.0
    }
  },
  "raisin_bran.n.01": {
    "cookable": {
      "cook_temperature": 176.66666666666666
    },
    "soakable": {},
    "burnable": {
      "burn_temperature": 1100.0
    }
  },
  "hip.n.05": {
    "burnable": {
      "burn_temperature": 148.88888888888889
    },
    "cookable": {
      "cook_temperature": 104.44444444444444
    },
    "freezable": {},
    "perishable": {}
  },
  "soup_ladle.n.01": {
    "dustyable": {},
    "stainable": {}
  },
  "spaghetti.n.01": {
    "cookable": {
      "cook_temperature": 100.0
    },
    "freezable": {},
    "soakable": {},
    "burnable": {
      "burn_temperature": 232.22222222222223
    }
  },
  "spaghetti_sauce.n.01": {
    "burnable": {},
    "cookable": {},
    "freezable": {},
    "perishable": {}
  },
  "straight_pin.n.01": {
    "dustyable": {},
    "stainable": {}
  },
  "sweet_corn.n.02": {
    "burnable": {
      "burn_temperature": 260.0
    },
    "cookable": {
      "cook_temperature": 204.44444444444446
    },
    "freezable": {},
    "perishable": {}
  },
  "table_knife.n.01": {
    "dustyable": {},
    "stainable": {},
    "slicer": {}
  },
  "tablefork.n.01": {
    "dustyable": {},
    "stainable": {}
  },
  "toasting_fork.n.01": {
    "dustyable": {},
    "stainable": {}
  },
  "tongs.n.01": {
    "dustyable": {},
    "stainable": {}
  },
  "turnip.n.02": {
    "burnable": {
      "burn_temperature": 232.22222222222223
    },
    "cookable": {
      "cook_temperature": 176.66666666666666
    },
    "freezable": {},
    "perishable": {}
  },
  "velveeta.n.01": {
    "burnable": {
      "burn_temperature": 93.33333333333333
    },
    "cookable": {
      "cook_temperature": 76.66666666666667
    },
    "freezable": {},
    "perishable": {},
    "sliceable": {}
  },
  "display_panel.n.01": {
    "dustyable": {},
    "stainable": {},
    "toggleable": {}
  },
  "wine_bottle.n.01": {
    "breakable": {},
    "dustyable": {},
    "liquid": {},
    "stainable": {}
  },
  "computer_game.n.01": {
    "breakable": {},
    "dustyable": {},
    "stainable": {},
    "toggleable": {}
  },
  "board_game.n.01": {
    "dustyable": {},
    "stainable": {}
  },
  "walker.n.04": {
    "dustyable": {},
    "stainable": {}
  },
  "medicine.n.02": {},
  "protein.n.01": {},
  "ink_cartridge.n.01": {
    "dustyable": {},
    "stainable": {}
  },
  "cpu_board.n.01": {
    "breakable": {},
    "dustyable": {},
    "toggleable": {}
  },
  "headset.n.01": {
    "dustyable": {},
    "stainable": {},
    "toggleable": {}
  },
  "disk_drive.n.01": {
    "breakable": {},
    "dustyable": {},
    "toggleable": {}
  },
  "hammer.n.02": {
    "dustyable": {},
    "stainable": {}
  },
  "bath_towel.n.01": {
    "cleaningTool": {},
    "dustyable": {},
    "stainable": {},
    "soakable": {}
  },
  "hand_towel.n.01": {
    "cleaningTool": {},
    "dustyable": {},
    "stainable": {},
    "soakable": {}
  },
  "candy_cane.n.01": {
    "burnable": {
      "burn_temperature": 204.44444444444446
    },
    "cookable": {
      "cook_temperature": 143.33333333333334
    }
  },
  "folderal.n.01": {
    "dustyable": {},
    "stainable": {}
  },
  "clout_nail.n.01": {
    "dustyable": {},
    "stainable": {}
  },
  "pocketknife.n.01": {
    "dustyable": {},
    "slicer": {},
    "stainable": {}
  },
  "bracelet.n.02": {
    "dustyable": {},
    "stainable": {}
  },
  "ring.n.08": {
    "dustyable": {},
    "stainable": {}
  },
  "christmas_tree.n.05": {},
  "polish.n.03": {
    "liquid": {},
    "openable": {}
  },
  "fruit.n.01": {
    "burnable": {},
    "cookable": {},
    "perishable": {}
  },
  "rib.n.03": {
    "burnable": {
      "burn_temperature": 176.66666666666666
    },
    "cookable": {
      "cook_temperature": 93.33333333333333
    },
    "freezable": {},
    "perishable": {}
  },
  "brisket.n.01": {
    "burnable": {
      "burn_temperature": 148.88888888888889
    },
    "cookable": {
      "cook_temperature": 90.55555555555556
    },
    "freezable": {},
    "perishable": {},
    "sliceable": {}
  },
  "curd.n.02": {
    "freezable": {},
    "liquid": {},
    "perishable": {}
  },
  "racket.n.04": {},
  "champagne.n.01": {
    "liquid": {},
    "breakable": {},
    "openable": {}
  },
  "cage.n.01": {
    "openable": {},
    "stainable": {}
  },
  "trout.n.01": {
    "burnable": {
      "burn_temperature": 121.11111111111111
    },
    "cookable": {
      "cook_temperature": 62.77777777777778
    },
    "freezable": {},
    "perishable": {},
    "sliceable": {}
  },
  "shank.n.01": {
    "burnable": {
      "burn_temperature": 121.11111111111111
    },
    "cookable": {
      "cook_temperature": 71.11111111111111
    },
    "freezable": {},
    "perishable": {},
    "sliceable": {}
  },
  "lantern.n.01": {
    "breakable": {},
    "dustyable": {},
    "toggleable": {}
  },
  "rivet.n.02": {},
  "barbecue.n.01": {
    "stainable": {},
    "heatSource": {},
    "toggleable": {}
  },
  "rump.n.02": {
    "burnable": {
      "burn_temperature": 121.11111111111111
    },
    "cookable": {
      "cook_temperature": 65.55555555555556
    },
    "freezable": {},
    "perishable": {},
    "sliceable": {}
  },
  "flank.n.03": {
    "burnable": {
      "burn_temperature": 260.0
    },
    "cookable": {
      "cook_temperature": 232.22222222222223
    },
    "freezable": {},
    "perishable": {},
    "sliceable": {}
  },
  "broiler.n.01": {
    "stainable": {},
    "toggleable": {},
    "heatSource": {},
    "timeSetable": {}
  },
  "currant.n.03": {
    "freezable": {},
    "sliceable": {},
    "perishable": {}
  },
  "credenza.n.01": {
    "burnable": {
      "burn_temperature": 160.0
    },
    "stainable": {},
    "toggleable": {}
  },
  "candlestick.n.01": {
    "burnable": {
      "burn_temperature": 201.66666666666666
    },
    "toggleable": {}
  },
  "cloche.n.01": {
    "breakable": {},
    "dustyable": {}
  },
  "bradawl.n.01": {},
  "skeleton.n.04": {
    "breakable": {},
    "dustyable": {}
  },
  "gravestone.n.01": {
    "stainable": {}
  },
  "nan.n.04": {
    "cookable": {
      "cook_temperature": 480.0
    },
    "perishable": {},
    "burnable": {
      "burn_temperature": 1100.0
    }
  },
  "teriyaki.n.01": {},
  "soy.n.04": {
    "cookable": {
      "cook_temperature": 73.88888888888889
    },
    "perishable": {},
    "burnable": {
      "burn_temperature": 1100.0
    }
  },
  "mandarin.n.05": {
    "freezable": {},
    "sliceable": {},
    "perishable": {}
  },
  "sconce.n.03": {
    "burnable": {
      "burn_temperature": 760.0
    },
    "toggleable": {}
  },
  "sharpie.n.03": {
    "openable": {}
  },
  "horn.n.01": {
    "dustyable": {}
  },
  "pallet.n.02": {
    "burnable": {
      "burn_temperature": 160.0
    }
  },
  "clipper.n.04": {
    "toggleable": {},
    "slicer": {}
  },
  "crutch.n.01": {},
  "acetate_rayon.n.01": {
    "burnable": {
      "burn_temperature": 407.0
    },
    "sliceable": {},
    "soakable": {}
  },
  "porterhouse.n.01": {
    "burnable": {
      "burn_temperature": 93.33333333333333
    },
    "cookable": {
      "cook_temperature": 62.77777777777778
    },
    "freezable": {},
    "perishable": {},
    "sliceable": {}
  },
  "marinade.n.01": {
    "liquid": {},
    "openable": {},
    "screwable": {},
    "perishable": {}
  },
  "tinfoil.n.01": {
    "sliceable": {}
  },
  "saute.n.01": {
    "burnable": {
      "burn_temperature": 190.55555555555554
    },
    "cookable": {
      "cook_temperature": 160.0
    },
    "freezable": {},
    "perishable": {},
    "sliceable": {}
  },
  "feijoa.n.02": {
    "perishable": {},
    "sliceable": {},
    "freezable": {}
  },
  "autoclave.n.01": {
    "dustyable": {},
    "openable": {},
    "toggleable": {},
    "heatSource": {},
    "timeSetable": {}
  },
  "whitefish.n.02": {
    "burnable": {
      "burn_temperature": 232.22222222222223
    },
    "cookable": {
      "cook_temperature": 176.66666666666666
    },
    "freezable": {},
    "perishable": {},
    "sliceable": {}
  },
  "red_salmon.n.01": {
    "burnable": {
      "burn_temperature": 93.33333333333333
    },
    "cookable": {
      "cook_temperature": 62.77777777777778
    },
    "freezable": {},
    "perishable": {},
    "sliceable": {}
  },
  "silver_salmon.n.01": {
    "burnable": {
      "burn_temperature": 260.0
    },
    "cookable": {
      "cook_temperature": 204.44444444444446
    },
    "freezable": {},
    "perishable": {},
    "sliceable": {}
  },
  "chum.n.02": {
    "cookable": {
      "cook_temperature": 115.55555555555556
    },
    "freezable": {},
    "perishable": {},
    "burnable": {
      "burn_temperature": 148.88888888888889
    }
  },
  "stoop.n.03": {},
  "lumberjack.n.02": {},
  "pruner.n.02": {
    "stainable": {},
    "slicer": {}
  },
  "planter.n.03": {
    "breakable": {}
  },
  "handset.n.01": {
    "dustyable": {},
    "toggleable": {}
  },
  "casement.n.01": {
    "stainable": {}
  },
  "thumbscrew.n.02": {
    "screwable": {}
  },
  "knitwear.n.01": {
    "burnable": {
      "burn_temperature": 600.0
    },
    "sliceable": {},
    "soakable": {}
  },
  "broomstick.n.01": {
    "dustyable": {}
  },
  "lawn_mower.n.01": {
    "stainable": {},
    "toggleable": {},
    "slicer": {}
  },
  "doorstop.n.01": {},
  "wax.n.01": {
    "burnable": {
      "burn_temperature": 201.66666666666666
    }
  },
  "drumstick.n.02": {
    "breakable": {},
    "dustyable": {},
    "stainable": {}
  },
  "drumstick.n.01": {
    "burnable": {
      "burn_temperature": 121.11111111111111
    },
    "cookable": {
      "cook_temperature": 73.88888888888889
    },
    "freezable": {},
    "openable": {},
    "sliceable": {}
  },
  "gooseberry.n.01": {
    "burnable": {
      "burn_temperature": 148.88888888888889
    },
    "cookable": {
      "cook_temperature": 104.44444444444444
    },
    "perishable": {}
  },
  "floor.n.01": {
    "dustyable": {},
    "stainable": {}
  },
  "breakfast_table.n.01": {
    "dustyable": {},
    "stainable": {}
  },
  "pepper_mill.n.01": {
    "breakable": {},
    "dustyable": {},
    "stainable": {}
  },
  "ice_cube.n.01": {
    "breakable": {}
  },
  "tart.n.02": {
    "burnable": {
      "burn_temperature": 176.66666666666666
    },
    "cookable": {
      "cook_temperature": 93.33333333333333
    },
    "freezable": {}
  },
  "folding_chair.n.01": {
    "dustyable": {},
    "stainable": {}
  },
  "wood.n.01": {
    "burnable": {
      "burn_temperature": 300.0
    }
  },
  "tea_bag.n.01": {
    "soakable": {},
    "stainable": {},
    "dustyable": {}
  },
  "shoulder_bag.n.01": {
    "stainable": {},
    "dustyable": {}
  }
}<|MERGE_RESOLUTION|>--- conflicted
+++ resolved
@@ -24,12 +24,6 @@
     "stainable": {}
   },
   "bag.n.04": {
-<<<<<<< HEAD
-=======
-    "burnable": {
-      "burn_temperature": 260.0
-    },
->>>>>>> 9d906641
     "dustyable": {},
     "stainable": {}
   },
@@ -1197,12 +1191,6 @@
     "stainable": {}
   },
   "backpack.n.01": {
-<<<<<<< HEAD
-=======
-    "burnable": {
-      "burn_temperature": 37.77777777777778
-    },
->>>>>>> 9d906641
     "dustyable": {},
     "openable": {},
     "stainable": {}
@@ -4168,13 +4156,6 @@
     "sliceable": {}
   },
   "sack.n.01": {
-<<<<<<< HEAD
-=======
-    "burnable": {
-      "burn_temperature": 210.0
-    },
-    "openable": {},
->>>>>>> 9d906641
     "stainable": {}
   },
   "crank.n.04": {
