--- conflicted
+++ resolved
@@ -1,8 +1,4 @@
-<<<<<<< HEAD
-FROM nvcr.io/nvidia/isaac-sim:2022.2.1
-=======
 FROM nvcr.io/nvidia/isaac-sim:2023.1.0
->>>>>>> 1709ec28
 
 # Set up all the prerequisites.
 RUN apt-get update && DEBIAN_FRONTEND=noninteractive apt-get install -y \
@@ -51,13 +47,8 @@
     micromamba run -n omnigibson cmake ../.. \
       -DCMAKE_INSTALL_PREFIX="$CONDA_PREFIX" \
       -DBOOST_ROOT="$CONDA_PREFIX" \
-<<<<<<< HEAD
       -DPYTHON_EXEC=$(cat /root/PYTHON_EXEC) \
       -DPYTHONPATH=$(cat /root/PYTHONPATH) && \
-=======
-      -DPYTHON_EXEC=/micromamba/envs/omnigibson/bin/python3.10 \
-      -DPYTHONPATH=/micromamba/envs/omnigibson/lib/python3.10/site-packages && \
->>>>>>> 1709ec28
     micromamba run -n omnigibson make -j 4 update_bindings && \
     micromamba run -n omnigibson make -j 4 && \
     cd py-bindings && \
