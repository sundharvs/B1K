--- conflicted
+++ resolved
@@ -34,14 +34,10 @@
 
 ### Runtime
 
-<<<<<<< HEAD
+To import an object into a scene, call `scene.add_object(obj)`.
+
 The scene keeps track of and organizes all imported objects via its owned `scene.object_registry`. Objects can quickly be queried by relevant property keys, such as `name`, `prim_path`, and `category`, from `env.scene.object_registry` as follows:
-=======
-To import an object into a scene, call `scene.add_object(obj)`.
-
-The scene keeps track of and organizes all imported objects via its owned `scene.object_registry`. Objects can quickly be queried by relevant property keys (1), such as `name`, `prim_path`, and `category`, from `env.scene.object_registry` as follows:
 { .annotate }
->>>>>>> ddee8365
 
 `scene.object_registry_unique_keys` and `scene.object_registry_group_keys` define the valid possible key queries
 
