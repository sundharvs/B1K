--- conflicted
+++ resolved
@@ -9,16 +9,11 @@
     '''
     a basic environment, step, observation and reward not implemented
     '''
-<<<<<<< HEAD
-    def __init__(self, config_file, mode='headless'):
-        self.config = parse_config(config_file)
-        self.simulator = Simulator(mode=mode, use_fisheye=self.config['fisheye'])
-=======
+
     def __init__(self, config_file, mode='headless', device_idx = 0):
         self.config = parse_config(config_file)
         self.simulator = Simulator(mode=mode,
-                                   resolution=self.config['resolution'], device_idx=device_idx)
->>>>>>> 13716b31
+                                   resolution=self.config['resolution'], device_idx=device_idx, use_fisheye=self.config['fisheye'])
         if self.config['scene'] == 'stadium':
             scene = StadiumScene()
         elif self.config['scene'] == 'building':
