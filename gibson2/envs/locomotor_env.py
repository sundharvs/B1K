from gibson2.core.physics.robot_locomotors import *
from gibson2.core.simulator import Simulator
from gibson2.core.physics.scene import *
from gibson2.core.physics.interactive_objects import VisualObject
import gibson2
from gibson2.utils.utils import parse_config, rotate_vector_3d, l2_distance, quatToXYZW
from gibson2.envs.base_env import BaseEnv
from transforms3d.euler import euler2quat
from collections import OrderedDict
import argparse
from gibson2.learn.completion import CompletionNet, identity_init, Perceptual
import torch.nn as nn
import torch
from gibson2 import assets
from torchvision import datasets, transforms


# define navigation environments following Anderson, Peter, et al. 'On evaluation of embodied navigation agents.' arXiv preprint arXiv:1807.06757 (2018).
# https://arxiv.org/pdf/1807.06757.pdf

class NavigateEnv(BaseEnv):
    def __init__(self, config_file, mode='headless', action_timestep = 1/10.0, physics_timestep=1/240.0, device_idx=0):
        super(NavigateEnv, self).__init__(config_file, mode, device_idx=device_idx)
        self.initial_pos_low = np.array(self.config['initial_pos_low'])
        self.initial_pos_high = np.array(self.config['initial_pos_high'])
        self.initial_orn_low = np.array(self.config['initial_orn_low'])
        self.initial_orn_high = np.array(self.config['initial_orn_high'])
        self.target_pos_low = np.array(self.config['target_pos_low'])
        self.target_pos_high = np.array(self.config['target_pos_high'])
        self.target_orn_low = np.array(self.config['target_orn_low'])
        self.target_orn_high = np.array(self.config['target_orn_high'])
        self.valid_pos = self.config.get('valid_pos', None)
        if self.valid_pos is not None:
            self.valid_pos = np.array(self.valid_pos)
        self.additional_states_dim = self.config['additional_states_dim']

        # termination condition
        self.dist_tol = self.config.get('dist_tol', 0.5)
        self.max_step = self.config.get('max_step', float('inf'))

        # reward
        self.terminal_reward = self.config.get('terminal_reward', 0.0)
        self.electricity_cost = self.config.get('electricity_cost', 0.0)
        self.stall_torque_cost = self.config.get('stall_torque_cost', 0.0)
        self.discount_factor = self.config.get('discount_factor', 1.0)
        print('electricity_cost', self.electricity_cost)
        print('stall_torque_cost', self.stall_torque_cost)

        # simulation
        self.mode = mode
        self.action_timestep = action_timestep
        self.physics_timestep = physics_timestep
        self.simulator.set_timestep(physics_timestep)
        self.simulator_loop = int(self.action_timestep / self.simulator.timestep)
        self.output = self.config['output']

        # observation and action space
        # self.sensor_dim = self.robots[0].sensor_dim + self.additional_states_dim
        self.sensor_dim = self.additional_states_dim
        self.action_dim = self.robots[0].action_dim

        # self.observation_space = gym.spaces.Box(low=-np.inf, high=np.inf, shape=(self.sensor_dim,), dtype=np.float64)
        observation_space = OrderedDict()
        if 'sensor' in self.output:
            self.sensor_space = gym.spaces.Box(low=-np.inf, high=np.inf, shape=(self.sensor_dim,), dtype=np.float32)
            observation_space['sensor'] = self.sensor_space
        if 'rgb' in self.output:
            self.rgb_space = gym.spaces.Box(low=0.0, high=1.0,
                                            shape=(self.config['resolution'], self.config['resolution'], 3),
                                            dtype=np.float32)
            observation_space['rgb'] = self.rgb_space
        if 'depth' in self.output:
            self.depth_space = gym.spaces.Box(low=0.0, high=1.0,
                                              shape=(self.config['resolution'], self.config['resolution'], 1),
                                              dtype=np.float32)
            observation_space['depth'] = self.depth_space
        if 'rgb_filled' in self.output: # use filler
            self.comp = CompletionNet(norm=nn.BatchNorm2d, nf=64)
            self.comp = torch.nn.DataParallel(self.comp).cuda()
            self.comp.load_state_dict(torch.load(os.path.join(os.path.dirname(assets.__file__), 'networks', 'model.pth')))
            self.comp.eval()

        self.observation_space = gym.spaces.Dict(observation_space)
        self.action_space = self.robots[0].action_space

        # variable initialization
        self.potential = 1
        self.current_step = 0
        self.current_episode = 0

        # add visual objects
        self.visual_object_at_initial_target_pos = self.config.get('visual_object_at_initial_target_pos', False)
        if self.visual_object_at_initial_target_pos:
            self.initial_pos_vis_obj = VisualObject(rgba_color=[1, 0, 0, 0.5])
            self.target_pos_vis_obj = VisualObject(rgba_color=[0, 0, 1, 0.5])
            self.initial_pos_vis_obj.load()
            if self.config.get('target_visual_object_visible_to_agent', False):
                self.simulator.import_object(self.target_pos_vis_obj)
            else:
                self.target_pos_vis_obj.load()

        # self.idx = 0

    def get_additional_states(self):
        relative_position = self.target_pos - self.robots[0].get_position()
        # rotate relative position back to body point of view
        relative_position_odom = rotate_vector_3d(relative_position, *self.robots[0].get_rpy())
        return relative_position_odom

        # relative_position = self.target_pos - self.robots[0].get_position()
        # # rotate relative position back to body point of view
        # relative_position_odom = rotate_vector_3d(relative_position, *self.robots[0].get_rpy())
        # # the angle between the direction the agent is facing and the direction to the target position
        # delta_yaw = np.arctan2(relative_position_odom[1], relative_position_odom[0])
        # additional_states = np.concatenate((relative_position,
        #                                     relative_position_odom,
        #                                     [np.sin(delta_yaw), np.cos(delta_yaw)]))
        # return additional_states

        # relative_position = self.target_pos - self.robots[0].get_position()
        # # rotate relative position back to body point of view
        # relative_position_odom = rotate_vector_3d(relative_position, *self.robots[0].get_rpy())
        # # the angle between the direction the agent is facing and the direction to the target position
        # delta_yaw = np.arctan2(relative_position_odom[1], relative_position_odom[0])
        # additional_states = np.concatenate((relative_position,
        #                                     relative_position_odom,
        #                                     [np.sin(delta_yaw), np.cos(delta_yaw)]))
        # if self.config['task'] == 'reaching':
        #     # get end effector information
        #     end_effector_pos = self.robots[0].get_end_effector_position() - self.robots[0].get_position()
        #     end_effector_pos = rotate_vector_3d(end_effector_pos, *self.robots[0].get_rpy())
        #     additional_states = np.concatenate((additional_states, end_effector_pos))
        #
        # assert len(additional_states) == self.additional_states_dim, 'additional states dimension mismatch'
        # return additional_states

    def step(self, action):
        self.robots[0].robot_specific_reset()
        # print('current_step', (self.current_episode, self.current_step))

        self.robots[0].apply_action(action)

        collision_links = []
        for _ in range(self.simulator_loop):
            self.simulator_step()
            collision_links += [item[3] for item in p.getContactPoints(bodyA=self.robots[0].robot_ids[0])]

        collision_links = np.unique(collision_links)

        self.robots[0].robot_specific_reset()
        # calculate state
        # sensor_state = self.robots[0].calc_state()
        # sensor_state = np.concatenate((sensor_state, self.get_additional_states()))
        sensor_state = self.get_additional_states()

        state = OrderedDict()

        if 'sensor' in self.output:
            state['sensor'] = sensor_state
        if 'rgb' in self.output:
            state['rgb'] = self.simulator.renderer.render_robot_cameras(modes=('rgb'))[0][:, :, :3]
        if 'depth' in self.output:
            depth = -self.simulator.renderer.render_robot_cameras(modes=('3d'))[0][:, :, 2:3]
<<<<<<< HEAD
            state['depth'] = np.clip(depth / 5.0, 0.0, 1.0)
=======
            state['depth'] = np.clip(depth / 100.0, 0.0, 1.0)

        if 'normal' in self.output:
            state['normal'] = self.simulator.renderer.render_robot_cameras(modes='normal')
        if 'seg' in self.output:
            state['seg'] = self.simulator.renderer.render_robot_cameras(modes='seg')
>>>>>>> 3f06e57f
        if 'rgb_filled' in self.output:
            with torch.no_grad():
                tensor = transforms.ToTensor()((state['rgb'] * 255).astype(np.uint8)).cuda()
                rgb_filled = self.comp(tensor[None, :, :, :])[0].permute(1, 2, 0).cpu().numpy()
                state['rgb_filled'] = rgb_filled
        if 'bump' in self.output:
            state['bump'] = -1 in collision_links # check collision for baselink, it might vary for different robots

        # calculate reward
        if self.config['task'] == 'pointgoal':
            robot_position = self.robots[0].get_position()
        elif self.config['task'] == 'reaching':
            robot_position = self.robots[0].get_end_effector_position()
        new_potential = l2_distance(self.target_pos, robot_position) / \
                        l2_distance(self.target_pos, self.initial_pos)
        progress = (self.potential - new_potential) * 1000  # |progress| ~= 1.0 per step
        self.potential = new_potential

        # electricity_cost = np.abs(self.robots[0].joint_speeds * self.robots[0].joint_torque).mean().item()
        # electricity_cost *= self.electricity_cost  # |electricity_cost| ~= 0.2 per step
        # stall_torque_cost = np.square(self.robots[0].joint_torque).mean()
        # stall_torque_cost *= self.stall_torque_cost  # |stall_torque_cost| ~= 0.2 per step
        electricity_cost = 0.0
        stall_torque_cost = 0.0

        reward = progress + electricity_cost + stall_torque_cost

        # check termination condition
        self.current_step += 1
        done = self.current_step >= self.max_step
        if l2_distance(self.target_pos, robot_position) < self.dist_tol:
            print('goal')
            reward = self.terminal_reward
            done = True

        # print('action', action)
        # print('reward', reward)

        return state, reward, done, {}

    def reset(self):
        # print('current_episode', self.current_episode)
        self.current_episode += 1
        self.robots[0].robot_specific_reset()

        if self.valid_pos is None:
            self.initial_pos = np.random.uniform(self.initial_pos_low, self.initial_pos_high)
        else:
            self.initial_pos = self.valid_pos[np.random.randint(len(self.valid_pos))]
            # self.initial_pos = self.valid_pos[self.idx]
            # print(self.initial_pos)
            # self.idx += 1

        self.initial_orn = np.random.uniform(self.initial_orn_low, self.initial_orn_high)
        self.target_orn = np.random.uniform(self.target_orn_low, self.target_orn_high)
        # the distance of self.target_pos and self.initial_pos needs to be greater than 1 meter
        for _ in range(100):
            if self.valid_pos is None:
                self.target_pos = np.random.uniform(self.target_pos_low, self.target_pos_high)
            else:
                self.target_pos = self.valid_pos[np.random.randint(len(self.valid_pos))]
            if l2_distance(self.initial_pos, self.target_pos) >= 1.0:
                break
        if l2_distance(self.initial_pos, self.target_pos) < 1.0:
            raise Exception('env is too small.')

        self.robots[0].set_position(pos=self.initial_pos)
        self.robots[0].set_orientation(orn=quatToXYZW(euler2quat(*self.initial_orn), 'wxyz'))

        # set position for visual objects
        if self.visual_object_at_initial_target_pos:
            self.initial_pos_vis_obj.set_position(self.initial_pos)
            self.target_pos_vis_obj.set_position(self.target_pos)

        # sensor_state = self.robots[0].calc_state()
        # sensor_state = np.concatenate((sensor_state, self.get_additional_states()))
        sensor_state = self.get_additional_states()

        self.current_step = 0
        self.potential = 1

        state = OrderedDict()
        if 'sensor' in self.output:
            state['sensor'] = sensor_state
        if 'rgb' in self.output:
            state['rgb'] = self.simulator.renderer.render_robot_cameras(modes=('rgb'))[0][:, :, :3]
        if 'depth' in self.output:
            depth = -self.simulator.renderer.render_robot_cameras(modes=('3d'))[0][:, :, 2:3]
            state['depth'] = np.clip(depth / 5.0, 0.0, 1.0)
        if 'rgb_filled' in self.output:
            with torch.no_grad():
                tensor = transforms.ToTensor()((state['rgb'] * 255).astype(np.uint8)).cuda()
                rgb_filled = self.comp(tensor[None, :, :, :])[0].permute(1, 2, 0).cpu().numpy()
                state['rgb_filled'] = rgb_filled

        return state

if __name__ == '__main__':
    parser = argparse.ArgumentParser()
    parser.add_argument('--robot', '-r', choices=['turtlebot', 'jr'], required=True,
                        help='which robot [turtlebot|jr]')
    parser.add_argument('--config', '-c',
                        help='which config file to use [default: use yaml files in examples/configs]')
    parser.add_argument('--mode', '-m', choices=['headless', 'gui'], default='headless',
                        help='which mode for simulation (default: headless)')
    args = parser.parse_args()

    if args.robot == 'turtlebot':
        config_filename = os.path.join(os.path.dirname(gibson2.__file__), '../examples/configs/turtlebot_p2p_nav.yaml')\
            if args.config is None else args.config
        nav_env = NavigateEnv(config_file=config_filename, mode=args.mode,
                              action_timestep=1.0/10.0, physics_timestep=1/40.0)
        for episode in range(100000000000):
            nav_env.reset()
            for i in range(200):  # 300 steps, 30s world time
                action = nav_env.action_space.sample()
                # action = 0
                state, reward, done, _ = nav_env.step(action)
                # print(state)
                if done:
                    print('Episode finished after {} timesteps'.format(i + 1))
                    break
        nav_env.clean()
    elif args.robot == 'jr':
        config_filename = '../examples/configs/jr2_reaching.yaml' if args.config is None else args.config
        config_filename = os.path.join(os.path.dirname(gibson2.__file__), config_filename)
        nav_env = NavigateEnv(config_file=config_filename, mode=args.mode,
                              action_timestep=1/10.0, physics_timestep=1/40.0)
        for episode in range(10):
            nav_env.reset()
            for i in range(300):  # 300 steps, 30s world time
                action = nav_env.action_space.sample()
                state, reward, done, _ = nav_env.step(action)
                if done:
                    print('Episode finished after {} timesteps'.format(i + 1))
                    break
        nav_env.clean()<|MERGE_RESOLUTION|>--- conflicted
+++ resolved
@@ -161,16 +161,12 @@
             state['rgb'] = self.simulator.renderer.render_robot_cameras(modes=('rgb'))[0][:, :, :3]
         if 'depth' in self.output:
             depth = -self.simulator.renderer.render_robot_cameras(modes=('3d'))[0][:, :, 2:3]
-<<<<<<< HEAD
             state['depth'] = np.clip(depth / 5.0, 0.0, 1.0)
-=======
-            state['depth'] = np.clip(depth / 100.0, 0.0, 1.0)
 
         if 'normal' in self.output:
             state['normal'] = self.simulator.renderer.render_robot_cameras(modes='normal')
         if 'seg' in self.output:
             state['seg'] = self.simulator.renderer.render_robot_cameras(modes='seg')
->>>>>>> 3f06e57f
         if 'rgb_filled' in self.output:
             with torch.no_grad():
                 tensor = transforms.ToTensor()((state['rgb'] * 255).astype(np.uint8)).cuda()
