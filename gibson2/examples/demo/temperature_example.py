--- conflicted
+++ resolved
@@ -3,7 +3,6 @@
 import gibson2
 import numpy as np
 from gibson2 import object_states
-from gibson2.object_states.factory import prepare_object_states
 from gibson2.objects.articulated_object import URDFObject
 from gibson2.scenes.empty_scene import EmptyScene
 from gibson2.simulator import Simulator
@@ -13,11 +12,7 @@
 
 
 def main():
-<<<<<<< HEAD
-    s = Simulator(mode='gui', image_height=512, image_width=512)
-=======
     s = Simulator(mode='iggui', image_width=1280, image_height=720)
->>>>>>> f6f674f9
 
     try:
         scene = EmptyScene()
@@ -47,14 +42,13 @@
         oven.set_position([-2, 0, 0.816])
         oven.states[object_states.ToggledOn].set_value(True)
 
-<<<<<<< HEAD
         tray_dir = os.path.join(
             gibson2.ig_dataset_path, 'objects/tray/tray_000/')
         tray_urdf = os.path.join(tray_dir, 'tray_000.urdf')
         tray = URDFObject(tray_urdf, name="tray", category="tray", model_path=tray_dir, scale=np.array([0.1,0.1,0.1]))
         s.import_object(tray)
         tray.set_position([0, 0, 1.5])
-=======
+
         fridge_dir = os.path.join(
             gibson2.ig_dataset_path, 'objects/fridge/12252/')
         fridge_urdf = os.path.join(fridge_dir, "12252.urdf")
@@ -66,34 +60,23 @@
         })
         s.import_object(fridge)
         fridge.set_position_orientation([-1, -3, 0.75], [1, 0, 0, 0])
->>>>>>> f6f674f9
 
         apple_dir = os.path.join(
             gibson2.ig_dataset_path, 'objects/apple/00_0/')
         apple_urdf = os.path.join(apple_dir, "00_0.urdf")
         apple = URDFObject(apple_urdf, name="apple", category="apple", model_path=apple_dir, texture_procedural_generation=True)
         s.import_object(apple)
-<<<<<<< HEAD
         apple.set_position([0, 0, 1.6])
-
-=======
-        apple.set_position([-1, -2, 0.05])
->>>>>>> f6f674f9
 
         # Run simulation for 1000 steps
         while True:
             s.step()
-<<<<<<< HEAD
-            print("Apple Temperature: ", apple.states[object_states.Temperature].get_value())
-            print("Apple Cooked: ", apple.states[object_states.Cooked].get_value())
-=======
             print("Apple Temperature: %.2f. Frozen: %r. Cooked: %r. Burnt: %r." % (
                 apple.states[object_states.Temperature].get_value(),
                 apple.states[object_states.Frozen].get_value(),
                 apple.states[object_states.Cooked].get_value(),
                 apple.states[object_states.Burnt].get_value(),
             ))
->>>>>>> f6f674f9
     finally:
         s.disconnect()
 
