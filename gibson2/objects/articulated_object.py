import json
import logging
import os

import gibson2
import numpy as np
import xml.etree.ElementTree as ET

from gibson2.objects.object_base import Object
import pybullet as p
import trimesh

from gibson2.utils.urdf_utils import save_urdfs_without_floating_joints, round_up
from gibson2.utils.utils import quatXYZWFromRotMat, rotate_vector_3d
from gibson2.render.mesh_renderer.mesh_renderer_cpu import RandomizedMaterial

from IPython import embed


class ArticulatedObject(Object):
    """
    Articulated objects are defined in URDF files. They are passive (no motors)
    """

    def __init__(self, filename, scale=1):
        super(ArticulatedObject, self).__init__()
        self.filename = filename
        self.scale = scale

    def _load(self):
        body_id = p.loadURDF(self.filename, globalScaling=self.scale,
                             flags=p.URDF_USE_MATERIAL_COLORS_FROM_MTL)
        self.mass = p.getDynamicsInfo(body_id, -1)[0]

        return body_id


class RBOObject(ArticulatedObject):
    def __init__(self, name, scale=1):
        filename = os.path.join(gibson2.assets_path, 'models', 'rbo', name, 'configuration',
                                '{}.urdf'.format(name))
        super(RBOObject, self).__init__(filename, scale)


class URDFObject(Object):
    """
    URDFObjects are instantiated from a URDF file. They can be composed of one or more links and joints. They should
    be passive. We use this class to parse our modified link tag for URDFs that embed objects into scenes
    """

    def __init__(self,
                 name,
                 category,
                 model="random",
                 model_path=None,
                 filename=None,
                 bounding_box=None,
                 scale=None,
                 avg_obj_dims=None,
                 joint_friction=10,
                 ):
        """

        :param name:
        :param category:
        :param model:

        :param filename:
        :param bounding_box:
        :param scale:
        """
        super(URDFObject, self).__init__()

        self.name = name
        self.category = category
        self.model = model

        # If we merge the fixed joints into single link to improve performance
        self.merge_fj = False

        # Friction for all prismatic and revolute joints
        self.joint_friction = joint_friction

        # These following fields have exactly the same length (i.e. the number
        # of sub URDFs in this object)
        # urdf_paths, string
        self.urdf_paths = []
        # object poses, 4 x 4 numpy array
        self.poses = []
        # pybullet body ids, int
        self.body_ids = []
        # whether this object is fixed or not, boolean
        self.is_fixed = []
        # mapping between visual objects and possible textures
        # multiple visual objects can share the same material
        # if some sub URDF does not have visual object or it is building,
        # it will have an empty dict
        # [
        #     {                                             # 1st sub URDF
        #         'visual_1.obj': randomized_material_1
        #         'visual_2.obj': randomized_material_1
        #     },
        #     {},                                            # 2nd sub URDF
        #     {                                              # 3rd sub URDF
        #         'visual_3.obj': randomized_material_2
        #     }
        # ]
        self.visual_mesh_to_material = []

        # a list of all materials used, RandomizedMaterial
        self.materials = []

        self.material_to_friction = None

        self.model_path = model_path

        logging.info("Category " + self.category)
        logging.info("Model " + self.model)

        self.filename = filename
        logging.info("Loading the following URDF template " + filename)
        self.object_tree = ET.parse(filename)  # Parse the URDF

        # Change the mesh filenames to include the entire path
        for mesh in self.object_tree.iter("mesh"):
            mesh.attrib['filename'] = self.model_path + \
                "/" + mesh.attrib['filename']

        # Apply the desired bounding box size / scale
        # First obtain the scaling factor
        if bounding_box is not None and scale is not None:
            logging.error(
                "You cannot define both scale and bounding box size when creating a URDF Objects")
            exit(-1)

        meta_json = os.path.join(self.model_path, 'misc/metadata.json')
        bbox_json = os.path.join(self.model_path, 'misc/bbox.json')
        if os.path.isfile(meta_json):
            with open(meta_json, 'r') as f:
                meta_data = json.load(f)
                bbox_size = np.array(meta_data['bbox_size'])
                base_link_offset = np.array(meta_data['base_link_offset'])
        elif os.path.isfile(bbox_json):
            with open(bbox_json, 'r') as bbox_file:
                bbox_data = json.load(bbox_file)
                bbox_max = np.array(bbox_data['max'])
                bbox_min = np.array(bbox_data['min'])
                bbox_size = bbox_max - bbox_min
                base_link_offset = (bbox_min + bbox_max) / 2.0
        else:
<<<<<<< HEAD
            assert category in ['building','walls','floors','ceilings'], 'missing object model size and base link offset data'
=======
            assert category in ['building', 'walls', 'floors',
                                'ceilings'], 'missing object model size and base link offset data'
>>>>>>> 86f19e16
            bbox_size = None
            base_link_offset = np.zeros(3)

        if bbox_size is not None:
            if bounding_box is not None:
                # Obtain the scale as the ratio between the desired bounding box size
                # and the original bounding box size of the object at scale (1, 1, 1)
                scale = bounding_box / bbox_size
            else:
                if scale is None:
                    scale = np.ones(3)
                bounding_box = bbox_size * scale

        logging.info("Scale: " + np.array2string(scale))

        self.scale = scale
        self.bounding_box = bounding_box

        # We need to know where the base_link origin is wrt. the bounding box
        # center. That allows us to place the model correctly since the joint
        # transformations given in the scene urdf are wrt. the bounding box
        # center. We need to scale this offset as well.
        self.scaled_bbxc_in_blf = -self.scale * base_link_offset

        self.avg_obj_dims = avg_obj_dims

        self.scale_object()
        self.rename_urdf()

    def rename_urdf(self):
        # Change the links of the added object to adapt the to the given name
        for link_emb in self.object_tree.iter('link'):
            if link_emb.attrib['name'] == "base_link":
                # The base_link get renamed as the link tag indicates
                # Just change the name of the base link in the embedded urdf
                link_emb.attrib['name'] = self.name
            else:
                # The other links get also renamed to add the name of the link tag as prefix
                # This allows us to load several instances of the same object
                link_emb.attrib['name'] = self.name + \
                    "_" + link_emb.attrib['name']

        # Change the joints of the added object to adapt them to the given name
        for joint_emb in self.object_tree.iter('joint'):
            # We change the joint name
            joint_emb.attrib["name"] = self.name + \
                "_" + joint_emb.attrib["name"]
            # We change the child link names
            for child_emb in joint_emb.findall('child'):
                if child_emb.attrib['link'] == "base_link":
                    child_emb.attrib['link'] = self.name
                else:
                    child_emb.attrib['link'] = self.name + \
                        "_" + child_emb.attrib['link']
            # and the parent link names
            for parent_emb in joint_emb.findall('parent'):
                if parent_emb.attrib['link'] == "base_link":
                    parent_emb.attrib['link'] = self.name
                else:
                    parent_emb.attrib['link'] = self.name + \
                        "_" + parent_emb.attrib['link']

    def scale_object(self):
        # We need to scale 1) the meshes, 2) the position of meshes, 3) the position of joints, 4) the orientation
        # axis of joints. The problem is that those quantities are given wrt. its parent link frame, and this can be
        # rotated wrt. the frame the scale was given in Solution: parse the kin tree joint by joint, extract the
        # rotation, rotate the scale, apply rotated scale to 1, 2, 3, 4 in the child link frame

        # First, define the scale in each link reference frame
        # and apply it to the joint values
        scales_in_lf = {"base_link": self.scale}
        all_processed = False
        while not all_processed:
            all_processed = True
            for joint in self.object_tree.iter("joint"):
                parent_link_name = joint.find("parent").attrib["link"]
                child_link_name = joint.find("child").attrib["link"]
                if parent_link_name in scales_in_lf and child_link_name not in scales_in_lf:
                    scale_in_parent_lf = scales_in_lf[parent_link_name]
                    # The location of the joint frame is scaled using the scale in the parent frame
                    for origin in joint.iter("origin"):
                        current_origin_xyz = np.array(
                            [float(val) for val in origin.attrib["xyz"].split(" ")])
                        new_origin_xyz = np.multiply(
                            current_origin_xyz, scale_in_parent_lf)
                        new_origin_xyz = np.array(
                            [round_up(val, 10) for val in new_origin_xyz])
                        origin.attrib['xyz'] = ' '.join(
                            map(str, new_origin_xyz))

                    # scale the prismatic joint
                    if joint.attrib['type'] == 'prismatic':
                        limits = joint.findall('limit')
                        assert len(limits) == 1
                        limit = limits[0]
                        axes = joint.findall('axis')
                        assert len(axes) == 1
                        axis = axes[0]
                        axis_np = np.array([
                            float(elem) for elem in axis.attrib['xyz'].split()])
                        major_axis = np.argmax(np.abs(axis_np))
                        # assume the prismatic joint is roughly axis-aligned
                        limit.attrib['upper'] = str(
                            float(limit.attrib['upper']) *
                            scale_in_parent_lf[major_axis])
                        limit.attrib['lower'] = str(
                            float(limit.attrib['lower']) *
                            scale_in_parent_lf[major_axis])

                    # Get the rotation of the joint frame and apply it to the scale
                    if "rpy" in joint.keys():
                        joint_frame_rot = np.array(
                            [float(val) for val in joint.attrib['rpy'].split(" ")])
                        # Rotate the scale
                        scale_in_child_lf = rotate_vector_3d(
                            scale_in_parent_lf, *joint_frame_rot, cck=True)
                        scale_in_child_lf = np.absolute(scale_in_child_lf)
                    else:
                        scale_in_child_lf = scale_in_parent_lf

                    # print("Adding: ", joint.find("child").attrib["link"])

                    scales_in_lf[joint.find("child").attrib["link"]] = \
                        scale_in_child_lf

                    # The axis of the joint is defined in the joint frame, we scale it after applying the rotation
                    for axis in joint.iter("axis"):
                        current_axis_xyz = np.array(
                            [float(val) for val in axis.attrib["xyz"].split(" ")])
                        new_axis_xyz = np.multiply(
                            current_axis_xyz, scale_in_child_lf)
                        new_axis_xyz /= np.linalg.norm(new_axis_xyz)
                        new_axis_xyz = np.array(
                            [round_up(val, 10) for val in new_axis_xyz])
                        axis.attrib['xyz'] = ' '.join(map(str, new_axis_xyz))

                    # Iterate again the for loop since we added new elements to the dictionary
                    all_processed = False

        all_links = self.object_tree.findall('link')
        # compute dynamics properties
        if self.category not in ["building", "walls", "floors", "ceilings"]:
            all_links_trimesh = []
            total_volume = 0.0
            for link in all_links:
                meshes = link.findall('collision/geometry/mesh')
                if len(meshes) == 0:
                    all_links_trimesh.append(None)
                    continue
                # assume one collision mesh per link
                assert len(meshes) == 1, (self.filename, link.attrib['name'])
                collision_mesh_path = os.path.join(self.model_path,
                                                   meshes[0].attrib['filename'])
                trimesh_obj = trimesh.load(file_obj=collision_mesh_path)
                all_links_trimesh.append(trimesh_obj)
                volume = trimesh_obj.volume
                # a hack to artificially increase the density of the lamp base
                if link.attrib['name'] == 'base_link':
                    if self.category in ['lamp']:
                        volume *= 10.0
                total_volume += volume

            # avg L x W x H and Weight is given for this object category
            if self.avg_obj_dims is not None:
                avg_density = self.avg_obj_dims['density']

            # otherwise, use the median density across all existing object categories
            else:
                avg_density = 67.0

            # Scale the mass based on bounding box size
            # TODO: how to scale moment of inertia?
            total_mass = avg_density * \
                self.bounding_box[0] * \
                self.bounding_box[1] * self.bounding_box[2]
            # print('total_mass', total_mass)

            density = total_mass / total_volume
            # print('avg density', density)
            for trimesh_obj in all_links_trimesh:
                if trimesh_obj is not None:
                    trimesh_obj.density = density

            assert len(all_links_trimesh) == len(all_links)

        # Now iterate over all links and scale the meshes and positions
        for i, link in enumerate(all_links):
            if self.category not in ["building", "walls", "floors", "ceilings"]:
                link_trimesh = all_links_trimesh[i]
                # assign dynamics properties
                inertials = link.findall('inertial')
                if len(inertials) == 0:
                    inertial = ET.SubElement(link, 'inertial')
                else:
                    assert len(inertials) == 1
                    inertial = inertials[0]

                masses = inertial.findall('mass')
                if len(masses) == 0:
                    mass = ET.SubElement(inertial, 'mass')
                else:
                    assert len(masses) == 1
                    mass = masses[0]

                inertias = inertial.findall('inertia')
                if len(inertias) == 0:
                    inertia = ET.SubElement(inertial, 'inertia')
                else:
                    assert len(inertias) == 1
                    inertia = inertias[0]

                origins = inertial.findall('origin')
                if len(origins) == 0:
                    origin = ET.SubElement(inertial, 'origin')
                else:
                    assert len(origins) == 1
                    origin = origins[0]

                if link_trimesh is not None:
                    # a hack to artificially increase the density of the lamp base
                    if link.attrib['name'] == 'base_link':
                        if self.category in ['lamp']:
                            link_trimesh.density *= 10.0

                    if link_trimesh.is_watertight:
                        center = link_trimesh.center_mass
                    else:
                        center = link_trimesh.centroid

                    # The inertial frame origin will be scaled down below.
                    # Here, it has the value BEFORE scaling
                    origin.attrib['xyz'] = ' '.join(map(str, center))
                    origin.attrib['rpy'] = ' '.join(map(str, [0.0, 0.0, 0.0]))

                    mass.attrib['value'] = str(round_up(link_trimesh.mass, 10))
                    moment_of_inertia = link_trimesh.moment_inertia
                    inertia.attrib['ixx'] = str(moment_of_inertia[0][0])
                    inertia.attrib['ixy'] = str(moment_of_inertia[0][1])
                    inertia.attrib['ixz'] = str(moment_of_inertia[0][2])
                    inertia.attrib['iyy'] = str(moment_of_inertia[1][1])
                    inertia.attrib['iyz'] = str(moment_of_inertia[1][2])
                    inertia.attrib['izz'] = str(moment_of_inertia[2][2])
                else:
                    # empty link that does not have any mesh
                    origin.attrib['xyz'] = ' '.join(map(str, [0.0, 0.0, 0.0]))
                    origin.attrib['rpy'] = ' '.join(map(str, [0.0, 0.0, 0.0]))
                    mass.attrib['value'] = str(0.0)
                    inertia.attrib['ixx'] = str(0.0)
                    inertia.attrib['ixy'] = str(0.0)
                    inertia.attrib['ixz'] = str(0.0)
                    inertia.attrib['iyy'] = str(0.0)
                    inertia.attrib['iyz'] = str(0.0)
                    inertia.attrib['izz'] = str(0.0)

            scale_in_lf = scales_in_lf[link.attrib["name"]]
            # Apply the scale to all mesh elements within the link (original scale and origin)
            for mesh in link.iter("mesh"):
                if "scale" in mesh.attrib:
                    mesh_scale = np.array(
                        [float(val) for val in mesh.attrib["scale"].split(" ")])
                    new_scale = np.multiply(mesh_scale, scale_in_lf)
                    new_scale = np.array([round_up(val, 10)
                                          for val in new_scale])
                    mesh.attrib['scale'] = ' '.join(map(str, new_scale))
                else:
                    new_scale = np.array([round_up(val, 10)
                                          for val in scale_in_lf])
                    mesh.set('scale', ' '.join(map(str, new_scale)))
            for origin in link.iter("origin"):
                origin_xyz = np.array(
                    [float(val) for val in origin.attrib["xyz"].split(" ")])
                new_origin_xyz = np.multiply(origin_xyz, scale_in_lf)
                new_origin_xyz = np.array(
                    [round_up(val, 10) for val in new_origin_xyz])
                origin.attrib['xyz'] = ' '.join(map(str, new_origin_xyz))

    def remove_floating_joints(self, folder=""):
        # Deal with floating joints inside the embedded urdf
        folder_name = os.path.join(folder, self.name)
        urdfs_no_floating = \
            save_urdfs_without_floating_joints(self.object_tree,
                                               folder_name,
                                               self.merge_fj)

        # append a new tuple of file name of the instantiated embedded urdf
        # and the transformation (!= identity if its connection was floating)
        for urdf in urdfs_no_floating:
            self.urdf_paths.append(urdfs_no_floating[urdf][0])
            transformation = np.dot(
                self.joint_frame, urdfs_no_floating[urdf][1])
            self.poses.append(transformation)
            self.is_fixed.append(urdfs_no_floating[urdf][2])

    def randomize_texture(self):
        for material in self.materials:
            material.randomize()
        self.update_friction()

    def update_friction(self):
        if self.material_to_friction is None:
            return
        for i in range(len(self.urdf_paths)):
            # if the sub URDF does not have visual meshes
            if len(self.visual_mesh_to_material[i]) == 0:
                continue
            body_id = self.body_ids[i]
            sub_urdf_tree = ET.parse(self.urdf_paths[i])

            for j in np.arange(-1, p.getNumJoints(body_id)):
                # base_link
                if j == -1:
                    link_name = p.getBodyInfo(body_id)[0].decode('UTF-8')
                else:
                    link_name = p.getJointInfo(body_id, j)[12].decode('UTF-8')
                link = sub_urdf_tree.find(
                    ".//link[@name='{}']".format(link_name))
                link_materials = []
                for visual_mesh in link.findall('visual/geometry/mesh'):
                    link_materials.append(
                        self.visual_mesh_to_material[i][visual_mesh.attrib['filename']])
                link_frictions = []
                for link_material in link_materials:
                    if link_material.random_class is None:
                        friction = 0.5
                    elif link_material.random_class not in self.material_to_friction:
                        friction = 0.5
                    else:
                        friction = self.material_to_friction.get(
                            link_material.random_class, 0.5)
                    link_frictions.append(friction)
                link_friction = np.mean(link_frictions)
                p.changeDynamics(body_id, j, lateralFriction=link_friction)

    def prepare_texture(self):
        for _ in range(len(self.urdf_paths)):
            self.visual_mesh_to_material.append({})

<<<<<<< HEAD
        if self.category in ["building", "walls", "floors", "ceilings"]:
=======
        # deprecated - should remove soon
        if self.category in ["building"]:
>>>>>>> 86f19e16
            return

        if self.category in ["walls", "floors", "ceilings"]:
            material_groups_file = os.path.join(
                self.model_path, 'misc/{}_material_groups.json'.format(self.category))
        else:
            material_groups_file = os.path.join(
                self.model_path, 'misc/material_groups.json')

        assert os.path.isfile(material_groups_file), \
            'cannot find material group: {}'.format(material_groups_file)
        with open(material_groups_file) as f:
            material_groups = json.load(f)

        # create randomized material for each material group
        all_material_categories = material_groups[0]
        all_materials = {}
        for key in all_material_categories:
            all_materials[int(key)] = \
                RandomizedMaterial(all_material_categories[key])

        # make visual mesh file path absolute
        visual_mesh_to_idx = material_groups[1]
        for old_path in list(visual_mesh_to_idx.keys()):
            new_path = os.path.join(self.model_path, 'shape/visual', old_path)
            visual_mesh_to_idx[new_path] = visual_mesh_to_idx[old_path]
            del visual_mesh_to_idx[old_path]

        # check each visual object belongs to which sub URDF in case of splitting
        for i, urdf_path in enumerate(self.urdf_paths):
            sub_urdf_tree = ET.parse(urdf_path)
            for visual_mesh_path in visual_mesh_to_idx:
                # check if this visual object belongs to this URDF
                if sub_urdf_tree.find(".//mesh[@filename='{}']".format(visual_mesh_path)) is not None:
                    self.visual_mesh_to_material[i][visual_mesh_path] = \
                        all_materials[visual_mesh_to_idx[visual_mesh_path]]

        self.materials = list(all_materials.values())

        friction_json = os.path.join(
            gibson2.ig_dataset_path, 'materials/material_friction.json')
        if os.path.isfile(friction_json):
            with open(friction_json) as f:
                self.material_to_friction = json.load(f)

    def _load(self):
        for idx in range(len(self.urdf_paths)):
            logging.info("Loading " + self.urdf_paths[idx])
            body_id = p.loadURDF(self.urdf_paths[idx])
            # flags=p.URDF_USE_MATERIAL_COLORS_FROM_MTL)
            transformation = self.poses[idx]
            pos = transformation[0:3, 3]
            orn = np.array(quatXYZWFromRotMat(transformation[0:3, 0:3]))
            logging.info("Moving URDF to (pos,ori): " +
                         np.array_str(pos) + ", " + np.array_str(orn))
            _, _, _, inertial_pos, inertial_orn, _, _, _, _, _, _, _ = \
                p.getDynamicsInfo(body_id, -1)
            pos, orn = p.multiplyTransforms(
                pos, orn, inertial_pos, inertial_orn)
            p.resetBasePositionAndOrientation(body_id, pos, orn)
            p.changeDynamics(
                body_id, -1,
                activationState=p.ACTIVATION_STATE_ENABLE_SLEEPING)

            for j in range(p.getNumJoints(body_id)):
                info = p.getJointInfo(body_id, j)
                jointType = info[2]
                if jointType == p.JOINT_REVOLUTE or jointType == p.JOINT_PRISMATIC:
                    p.setJointMotorControl2(
                        body_id, j, p.VELOCITY_CONTROL, force=self.joint_friction, targetVelocity=0)

            self.body_ids.append(body_id)
        return self.body_ids

    def reset(self):
        for idx in range(len(self.body_ids)):
            body_id = self.body_ids[idx]
            transformation = self.poses[idx]
            pos = transformation[0:3, 3]
            orn = np.array(quatXYZWFromRotMat(transformation[0:3, 0:3]))
            logging.info("Resetting URDF to (pos,ori): " +
                         np.array_str(pos) + ", " + np.array_str(orn))
            _, _, _, inertial_pos, inertial_orn, _, _, _, _, _, _, _ = \
                p.getDynamicsInfo(body_id, -1)
            pos, orn = p.multiplyTransforms(
                pos, orn, inertial_pos, inertial_orn)
            p.resetBasePositionAndOrientation(body_id, pos, orn)<|MERGE_RESOLUTION|>--- conflicted
+++ resolved
@@ -148,12 +148,8 @@
                 bbox_size = bbox_max - bbox_min
                 base_link_offset = (bbox_min + bbox_max) / 2.0
         else:
-<<<<<<< HEAD
-            assert category in ['building','walls','floors','ceilings'], 'missing object model size and base link offset data'
-=======
             assert category in ['building', 'walls', 'floors',
                                 'ceilings'], 'missing object model size and base link offset data'
->>>>>>> 86f19e16
             bbox_size = None
             base_link_offset = np.zeros(3)
 
@@ -491,12 +487,8 @@
         for _ in range(len(self.urdf_paths)):
             self.visual_mesh_to_material.append({})
 
-<<<<<<< HEAD
-        if self.category in ["building", "walls", "floors", "ceilings"]:
-=======
         # deprecated - should remove soon
         if self.category in ["building"]:
->>>>>>> 86f19e16
             return
 
         if self.category in ["walls", "floors", "ceilings"]:
