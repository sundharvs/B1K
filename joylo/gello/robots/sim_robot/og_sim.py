--- conflicted
+++ resolved
@@ -99,12 +99,9 @@
 RESOLUTION = [1080, 1080]   # [H, W]
 USE_VISUAL_SPHERES = False
 USE_VERTICAL_VISUALIZERS = False
-<<<<<<< HEAD
 GHOST_APPEAR_THRESHOLD = 0.1    # Threshold for showing ghost
 GHOST_APPEAR_TIME = 10 # Number of frames to wait before showing ghost
-=======
 USE_REACHABILITY_VISUALIZERS = True
->>>>>>> c39f2d72
 
 def get_camera_config(name, relative_prim_path, position, orientation, resolution):
     return {
@@ -500,7 +497,6 @@
 
         self.env = og.Environment(configs=cfg)
         self.robot = self.env.robots[0]
-<<<<<<< HEAD
 
         if self.ghosting:
             self._ghost_appear_counter = {arm: 0 for arm in self.robot.arm_names}
@@ -510,54 +506,6 @@
             for link in self.ghost.links.values():
                 link.visible = False
 
-        if MULTI_VIEW_MODE:
-            viewport_left_shoulder = create_and_dock_viewport(
-                "DockSpace", 
-                lazy.omni.ui.DockPosition.LEFT,
-                0.25,
-                self.env.external_sensors["external_sensor1"].prim_path
-            )
-            viewport_left_wrist = create_and_dock_viewport(
-                viewport_left_shoulder.name,
-                lazy.omni.ui.DockPosition.BOTTOM,
-                0.5,
-                f"{self.robot.links['left_eef_link'].prim_path}/Camera"
-            )
-            viewport_right_shoulder = create_and_dock_viewport(
-                "DockSpace",
-                lazy.omni.ui.DockPosition.RIGHT,
-                0.2,
-                self.env.external_sensors["external_sensor2"].prim_path
-            )
-            viewport_right_wrist = create_and_dock_viewport(
-                viewport_right_shoulder.name,
-                lazy.omni.ui.DockPosition.BOTTOM,
-                0.5,
-                f"{self.robot.links['right_eef_link'].prim_path}/Camera"
-            )
-            # Set resolution for all viewports
-            for viewport in [viewport_left_shoulder, viewport_left_wrist, 
-                            viewport_right_shoulder, viewport_right_wrist]:
-                viewport.viewport_api.set_texture_resolution((256, 256))
-                og.sim.render()
-            for _ in range(3):
-                og.sim.render()
-
-        # TODO:
-        # Tune friction for small amount on cabinets to avoid drifting
-        # Debug ToggledOn
-        # Record demo for pick fruit from fridge and wash fruit in sink
-        # Add feature for saving / loading from checkpoint state
-        #       --> when state is loaded, gello freezes for a few seconds to move hands to desired location before resuming
-
-        eyes_cam_prim_path = f"{self.robot.links['eyes'].prim_path}/Camera"
-        og.sim.viewer_camera.active_camera_path = eyes_cam_prim_path
-        og.sim.viewer_camera.image_height = RESOLUTION[0]
-        og.sim.viewer_camera.image_width = RESOLUTION[1]
-
-=======
-        
->>>>>>> c39f2d72
         obj = self.env.scene.object_registry("name", "obj")
 
         if USE_FLUID:
