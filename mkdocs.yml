--- conflicted
+++ resolved
@@ -109,13 +109,10 @@
     - Under the Hood - Isaac Sim: modules/under_the_hood.md
   - Tutorials:
     - Demo Collection: tutorials/demo_collection.md
-<<<<<<< HEAD
-=======
     - Saving and Loading Simulation State: tutorials/save_load.md
     - BEHAVIOR Tasks: tutorials/behavior_tasks.md
     - BEHAVIOR Knowledgebase: tutorials/behavior_knowledgebase.md
   - API Reference: reference/*
->>>>>>> 36c41ea1
   - Miscellaneous:
     - FAQ: miscellaneous/faq.md
     - Known Issues & Troubleshooting: miscellaneous/known_issues.md
