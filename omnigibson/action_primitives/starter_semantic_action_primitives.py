"""
WARNING!
The StarterSemanticActionPrimitive is a work-in-progress and is only provided as an example.
It currently only works with Tiago and R1 with their JointControllers set to absolute position mode.
See provided tiago_primitives.yaml config file for an example. See examples/action_primitives for
runnable examples.
"""

import inspect
import math
import random

import cv2
import gymnasium as gym
import torch as th
from aenum import IntEnum, auto
from matplotlib import pyplot as plt

import omnigibson as og
import omnigibson.lazy as lazy
import omnigibson.utils.transform_utils as T
from omnigibson import object_states
from omnigibson.action_primitives.action_primitive_set_base import (
    ActionPrimitiveError,
    ActionPrimitiveErrorGroup,
    BaseActionPrimitiveSet,
)
<<<<<<< HEAD
from omnigibson.action_primitives.curobo import CuRoboEmbodimentSelection, CuRoboMotionGenerator
from omnigibson.controllers import (
    DifferentialDriveController,
    HolonomicBaseJointController,
    InverseKinematicsController,
    JointController,
)
from omnigibson.macros import create_module_macros
from omnigibson.objects.object_base import BaseObject
from omnigibson.robots import *
=======
from omnigibson.controllers import DifferentialDriveController, InverseKinematicsController, JointController
from omnigibson.macros import create_module_macros
from omnigibson.objects.object_base import BaseObject
from omnigibson.robots import R1, BaseRobot, BehaviorRobot, Fetch, Freight, Husky, Locobot, Stretch, Tiago, Turtlebot
>>>>>>> 47319449
from omnigibson.robots.locomotion_robot import LocomotionRobot
from omnigibson.robots.manipulation_robot import ManipulationRobot
from omnigibson.tasks.behavior_task import BehaviorTask
from omnigibson.utils.backend_utils import _compute_backend as cb
from omnigibson.utils.control_utils import FKSolver, IKSolver
from omnigibson.utils.grasping_planning_utils import get_grasp_poses_for_object_sticky, get_grasp_position_for_open
from omnigibson.utils.motion_planning_utils import detect_robot_collision_in_sim
from omnigibson.utils.object_state_utils import sample_cuboid_for_predicate
from omnigibson.utils.python_utils import multi_dim_linspace
from omnigibson.utils.ui_utils import create_module_logger

m = create_module_macros(module_path=__file__)

m.KP_LIN_VEL = {
    Tiago: 0.3,
    Fetch: 0.2,
    Stretch: 0.5,
    Turtlebot: 0.3,
    Husky: 0.05,
    Freight: 0.2,
    Locobot: 1.5,
    BehaviorRobot: 0.3,
    R1: 0.3,
}
m.KP_ANGLE_VEL = {
    Tiago: 0.2,
    Fetch: 0.1,
    Stretch: 0.7,
    Turtlebot: 0.2,
    Husky: 0.05,
    Freight: 0.1,
    Locobot: 1.5,
    BehaviorRobot: 0.2,
    R1: 0.2,
}

m.MAX_PLANNING_ATTEMPTS = 100
m.MAX_IK_FAILURES_BEFORE_RETURN = 50

m.MAX_STEPS_FOR_SETTLING = 500

m.MAX_STEPS_FOR_JOINT_MOTION = 500

m.MAX_CARTESIAN_HAND_STEP = 0.002
m.MAX_STEPS_FOR_HAND_MOVE_JOINT = 500
m.MAX_STEPS_FOR_HAND_MOVE_IK = 1000
m.MAX_STEPS_FOR_GRASP_OR_RELEASE = 250
m.MAX_STEPS_FOR_WAYPOINT_NAVIGATION = 500
m.MAX_ATTEMPTS_FOR_OPEN_CLOSE = 20

m.MAX_ATTEMPTS_FOR_SAMPLING_POSE_WITH_OBJECT_AND_PREDICATE = 20
m.MAX_ATTEMPTS_FOR_SAMPLING_POSE_NEAR_OBJECT = 200
m.MAX_ATTEMPTS_FOR_SAMPLING_POSE_IN_ROOM = 60
m.MAX_ATTEMPTS_FOR_SAMPLING_PLACE_POSE = 50
m.PREDICATE_SAMPLING_Z_OFFSET = 0.02
m.BASE_POSE_SAMPLING_LOWER_BOUND = 0.0
m.BASE_POSE_SAMPLING_UPPER_BOUND = 1.5

m.GRASP_APPROACH_DISTANCE = 0.01
m.OPEN_GRASP_APPROACH_DISTANCE = 0.4

m.HAND_DIST_THRESHOLD = 0.002
m.DEFAULT_DIST_THRESHOLD = 0.005
m.DEFAULT_ANGLE_THRESHOLD = 0.1
m.LOW_PRECISION_DIST_THRESHOLD = 0.1
m.LOW_PRECISION_ANGLE_THRESHOLD = 0.2

m.JOINT_POS_DIFF_THRESHOLD = 0.01
m.LOW_PRECISION_JOINT_POS_DIFF_THRESHOLD = 0.05
m.JOINT_CONTROL_MIN_ACTION = 0.0
m.MAX_ALLOWED_JOINT_ERROR_FOR_LINEAR_MOTION = math.radians(45)
m.TIME_BEFORE_JOINT_STUCK_CHECK = 1.0

log = create_module_logger(module_name=__name__)


def indented_print(msg, *args, **kwargs):
    print("  " * len(inspect.stack()) + str(msg), *args, **kwargs)


class StarterSemanticActionPrimitiveSet(IntEnum):
    _init_ = "value __doc__"
    GRASP = auto(), "Grasp an object"
    PLACE_ON_TOP = auto(), "Place the currently grasped object on top of another object"
    PLACE_INSIDE = auto(), "Place the currently grasped object inside another object"
    OPEN = auto(), "Open an object"
    CLOSE = auto(), "Close an object"
    NAVIGATE_TO = auto(), "Navigate to an object (mostly for debugging purposes - other primitives also navigate first)"
    RELEASE = (
        auto(),
        "Release an object, letting it fall to the ground. You can then grasp it again, as a way of reorienting your grasp of the object.",
    )
    TOGGLE_ON = auto(), "Toggle an object on"
    TOGGLE_OFF = auto(), "Toggle an object off"


class StarterSemanticActionPrimitives(BaseActionPrimitiveSet):
    def __init__(
        self,
        env,
        robot,
        enable_head_tracking=True,
        always_track_eef=False,
        task_relevant_objects_only=False,
        planning_batch_size=3,
        collision_check_batch_size=5,
        debug_visual_marker=None,
        skip_curobo_initilization=False,
    ):
        """
        Initializes a StarterSemanticActionPrimitives generator.

        Args:
            env (Environment): The environment that the primitives will run on.
            robot (BaseRobot): The robot that the primitives will run on.
            enable_head_tracking (bool): Whether to enable head tracking. Defaults to True.
            always_track_eef (bool, optional): Whether to always track the end effector, as opposed
              to switching between target object and end effector based on context. Defaults to False.
            task_relevant_objects_only (bool): Whether to only consider objects relevant to the task
              when computing the action space. Defaults to False.
            planning_batch_size (int): The batch size for curobo motion planning. Defaults to 3.
            collision_check_batch_size (int): The batch size for curobo collision checking. Defaults to 5.
            debug_visual_marker (PrimitiveObject): The object to use for debug visual markers. Defaults to None.
            skip_curobo_initilization (bool): Whether to skip curobo initialization. Defaults to False.
        """
        log.warning(
            "The StarterSemanticActionPrimitive is a work-in-progress and is only provided as an example. "
            "It currently only works with Tiago and R1 with their JointControllers set to absolute position mode."
        )
        super().__init__(env, robot)
        self.controller_functions = {
            StarterSemanticActionPrimitiveSet.GRASP: self._grasp,
            StarterSemanticActionPrimitiveSet.PLACE_ON_TOP: self._place_on_top,
            StarterSemanticActionPrimitiveSet.PLACE_INSIDE: self._place_inside,
            StarterSemanticActionPrimitiveSet.OPEN: self._open,
            StarterSemanticActionPrimitiveSet.CLOSE: self._close,
            StarterSemanticActionPrimitiveSet.NAVIGATE_TO: self._navigate_to_obj,
            StarterSemanticActionPrimitiveSet.RELEASE: self._execute_release,
            StarterSemanticActionPrimitiveSet.TOGGLE_ON: self._toggle_on,
            StarterSemanticActionPrimitiveSet.TOGGLE_OFF: self._toggle_off,
        }
<<<<<<< HEAD
        self._motion_generator = (
            None
            if skip_curobo_initilization
            else CuRoboMotionGenerator(robot=self.robot, batch_size=planning_batch_size)
        )
=======
        # Validate the robot
        if isinstance(self.robot, LocomotionRobot):
            assert isinstance(
                self.robot.controllers["base"], (JointController, DifferentialDriveController)
            ), "StarterSemanticActionPrimitives only works with a JointController or DifferentialDriveController at the robot base."
            if self._base_controller_is_joint:
                assert (
                    not self.robot.controllers["base"].use_delta_commands
                ), "StarterSemanticActionPrimitives only works with a base JointController with absolute mode."

        self.robot_model = self.robot.model_name
        self.add_context = add_context
>>>>>>> 47319449

        self._task_relevant_objects_only = task_relevant_objects_only

        self._enable_head_tracking = enable_head_tracking
        self._always_track_eef = always_track_eef
        self._tracking_object = None
        self._arm = self.robot.default_arm if isinstance(self.robot, ManipulationRobot) else None

        # Store the current position of the arm as the arm target
        control_dict = self.robot.get_control_dict()
        self._arm_targets = {}
        if isinstance(self.robot, ManipulationRobot):
            for arm_name in self.robot.arm_names:
                eef = f"eef_{arm_name}"
                arm = f"arm_{arm_name}"
                arm_ctrl = self.robot.controllers[arm]
                if isinstance(arm_ctrl, InverseKinematicsController):
                    pos_relative = cb.to_torch(control_dict[f"{eef}_pos_relative"])
                    quat_relative = cb.to_torch(control_dict[f"{eef}_quat_relative"])
                    quat_relative_axis_angle = T.quat2axisangle(quat_relative)
                    self._arm_targets[arm] = (pos_relative, quat_relative_axis_angle)
                else:
                    arm_target = cb.to_torch(control_dict["joint_position"])[arm_ctrl.dof_idx]
                    self._arm_targets[arm] = arm_target

        self._collision_check_batch_size = collision_check_batch_size
        self.debug_visual_marker = debug_visual_marker

    @property
    def arm(self):
        if not isinstance(self.robot, ManipulationRobot):
            raise ValueError("Cannot use arm for non-manipulation robot")
        return self._arm

    @arm.setter
    def arm(self, value):
        if not isinstance(self.robot, ManipulationRobot):
            raise ValueError("Cannot use arm for non-manipulation robot")
        if value not in self.robot.arm_names:
            raise ValueError(f"Invalid arm name: {value}. Must be one of {self.robot.arm_names}")
        self._arm = value

    def _postprocess_action(self, action):
        """Postprocesses action by applying head tracking."""
        if self._enable_head_tracking:
            action = self._overwrite_head_action(action)
        return action

    def get_action_space(self):
        # TODO: Figure out how to implement what happens when the set of objects in scene changes.
        if self._task_relevant_objects_only:
            assert isinstance(
                self.env.task, BehaviorTask
            ), "Activity relevant objects can only be used for BEHAVIOR tasks"
            self.addressable_objects = sorted(set(self.env.task.object_scope.values()), key=lambda obj: obj.name)
        else:
            self.addressable_objects = sorted(set(self.env.scene.objects_by_name.values()), key=lambda obj: obj.name)

        # Filter out the robots.
        self.addressable_objects = [obj for obj in self.addressable_objects if not isinstance(obj, BaseRobot)]

        self.num_objects = len(self.addressable_objects)
        return gym.spaces.Tuple(
            [gym.spaces.Discrete(self.num_objects), gym.spaces.Discrete(len(StarterSemanticActionPrimitiveSet))]
        )

    def get_action_from_primitive_and_object(self, primitive: StarterSemanticActionPrimitiveSet, obj: BaseObject):
        assert obj in self.addressable_objects
        primitive_int = int(primitive)
        return primitive_int, self.addressable_objects.index(obj)

    def _get_obj_in_hand(self):
        """
        Get object in the robot's hand

        Returns:
            StatefulObject or None: Object if robot is holding something or None if it is not
        """
        obj_in_hand = self.robot._ag_obj_in_hand[self.arm]  # TODO(MP): Expose this interface.
        return obj_in_hand

    def apply(self, action):
        # Decompose the tuple
        action_idx, obj_idx = action

        # Find the target object.
        target_obj = self.addressable_objects[obj_idx]

        # Find the appropriate action generator.
        action = StarterSemanticActionPrimitiveSet(action_idx)
        return self.apply_ref(action, target_obj)

    def apply_ref(self, primitive, *args, attempts=5):
        """
        Yields action for robot to execute the primitive with the given arguments.

        Args:
            primitive (StarterSemanticActionPrimitiveSet): Primitive to execute
            args: Arguments for the primitive
            attempts (int): Number of attempts to make before raising an error

        Yields:
            th.tensor or None: Action array for one step for the robot to execute the primitve or None if primitive completed

        Raises:
            ActionPrimitiveError: If primitive fails to execute
        """
        ctrl = self.controller_functions[primitive]

        errors = []
        for _ in range(attempts):
            # Attempt
            success = False
            try:
                yield from ctrl(*args)
                success = True
            except ActionPrimitiveError as e:
                errors.append(e)

            try:
                # If we're not holding anything, release the hand so it doesn't stick to anything else.
                if not self._get_obj_in_hand():
                    yield from self._execute_release()
            except ActionPrimitiveError:
                pass

            try:
                # Make sure we retract the arms after every step
                yield from self._reset_robot()
            except ActionPrimitiveError:
                pass

            try:
                # Settle before returning.
                yield from self._settle_robot()
            except ActionPrimitiveError:
                pass

            # Stop on success
            if success:
                return

        raise ActionPrimitiveErrorGroup(errors)

    def _open(self, obj):
        yield from self._open_or_close(obj, True)

    def _close(self, obj):
        yield from self._open_or_close(obj, False)

    def _open_or_close(self, obj, should_open):
        # Update the tracking to track the eef.
        self._tracking_object = self.robot

        if self._get_obj_in_hand():
            raise ActionPrimitiveError(
                ActionPrimitiveError.Reason.PRE_CONDITION_ERROR,
                "Cannot open or close an object while holding an object",
                {"object in hand": self._get_obj_in_hand().name},
            )

        # Open the hand first
        yield from self._execute_release()

        for _ in range(m.MAX_ATTEMPTS_FOR_OPEN_CLOSE):
            try:
                # TODO: This needs to be fixed. Many assumptions (None relevant joint, 3 waypoints, etc.)
                if should_open:
                    grasp_data = get_grasp_position_for_open(self.robot, obj, should_open, None)
                else:
                    grasp_data = get_grasp_position_for_open(self.robot, obj, should_open, None, num_waypoints=3)

                if grasp_data is None:
                    # We were trying to do something but didn't have the data.
                    raise ActionPrimitiveError(
                        ActionPrimitiveError.Reason.SAMPLING_ERROR,
                        "Could not sample grasp position for target object",
                        {"target object": obj.name},
                    )

                relevant_joint, grasp_pose, target_poses, object_direction, grasp_required, pos_change = grasp_data
                if abs(pos_change) < 0.1:
                    indented_print("Yaw change is small and done,", pos_change)
                    return

                # Prepare data for the approach later.
                approach_pos = grasp_pose[0] + object_direction * m.OPEN_GRASP_APPROACH_DISTANCE
                approach_pose = (approach_pos, grasp_pose[1])

                # If the grasp pose is too far, navigate
                yield from self._navigate_if_needed(obj, pose_on_obj=grasp_pose)

                yield from self._move_hand(grasp_pose, stop_if_stuck=True)

                # We can pre-grasp in sticky grasping mode only for opening
                if should_open:
                    yield from self._execute_grasp()

                # Since the grasp pose is slightly off the object, we want to move towards the object, around 5cm.
                # It's okay if we can't go all the way because we run into the object.
                yield from self._navigate_if_needed(obj, pose_on_obj=approach_pose)

                if should_open:
                    yield from self._move_hand_linearly_cartesian(
                        approach_pose, ignore_failure=False, stop_on_contact=True, stop_if_stuck=True
                    )
                else:
                    yield from self._move_hand_linearly_cartesian(
                        approach_pose, ignore_failure=False, stop_if_stuck=True
                    )

                # Step once to update
                empty_action = self._empty_action()
                yield self._postprocess_action(empty_action)

                for i, target_pose in enumerate(target_poses):
                    yield from self._move_hand_linearly_cartesian(target_pose, ignore_failure=False, stop_if_stuck=True)

                # Moving to target pose often fails. This might leave the robot's motors with torques that
                # try to get to a far-away position thus applying large torques, but unable to move due to
                # the sticky grasp joint. Thus if we release the joint, the robot might suddenly launch in an
                # arbitrary direction. To avoid this, we command the hand to apply torques with its current
                # position as its target. This prevents the hand from jerking into some other position when we do a release.
                yield from self._move_hand_linearly_cartesian(
                    self.robot.eef_links[self.arm].get_position_orientation(), ignore_failure=True, stop_if_stuck=True
                )

                if should_open:
                    yield from self._execute_release()
                    yield from self._move_base_backward()

            except ActionPrimitiveError as e:
                indented_print(e)
                if should_open:
                    yield from self._execute_release()
                    yield from self._move_base_backward()
                else:
                    yield from self._move_hand_backward()

        if obj.states[object_states.Open].get_value() != should_open:
            raise ActionPrimitiveError(
                ActionPrimitiveError.Reason.POST_CONDITION_ERROR,
                "Despite executing the planned trajectory, the object did not open or close as expected. Maybe try again",
                {"target object": obj.name, "is it currently open": obj.states[object_states.Open].get_value()},
            )

    # TODO: Figure out how to generalize out of this "backing out" behavior.
    def _move_base_backward(self, steps=5, speed=0.2):
        """
        Yields action for the robot to move base so the eef is in the target pose using the planner

        Args:
            steps (int): steps to move base
            speed (float): base speed

        Returns:
            th.tensor or None: Action array for one step for the robot to move base or None if its at the target pose
        """
        for _ in range(steps):
            action = self._empty_action()
            action[self.robot.controller_action_idx["gripper_{}".format(self.arm)]] = 1.0
            action[self.robot.base_control_idx[0]] = -speed
            yield self._postprocess_action(action)

    def _move_hand_backward(self, steps=5, speed=0.2):
        """
        Yields action for the robot to move its base backwards.

        Args:
            steps (int): steps to move eef
            speed (float): eef speed

        Returns:
            th.tensor or None: Action array for one step for the robot to move hand or None if its at the target pose
        """
        for _ in range(steps):
            action = self._empty_action()
            action[self.robot.controller_action_idx["gripper_{}".format(self.arm)]] = 1.0
            action[self.robot.controller_action_idx["arm_{}".format(self.arm)][0]] = -speed
            yield self._postprocess_action(action)

    def _move_hand_upward(self, steps=5, speed=0.1):
        """
        Yields action for the robot to move hand upward.

        Args:
            steps (int): steps to move eef
            speed (float): eef speed

        Returns:
            th.tensor or None: Action array for one step for the robot to move hand or None if its at the target pose
        """
        # TODO: Combine these movement functions.
        for _ in range(steps):
            action = self._empty_action()
            action[self.robot.controller_action_idx["gripper_{}".format(self.arm)]] = 1.0
            action[self.robot.controller_action_idx["arm_{}".format(self.arm)][2]] = speed
            yield self._postprocess_action(action)

    def _grasp(self, obj):
        """
        Yields action for the robot to navigate to object if needed, then to grasp it

        Args:
            StatefulObject: Object for robot to grasp

        Returns:
            th.tensor or None: Action array for one step for the robot to grasp or None if grasp completed
        """
        if obj is None or not isinstance(obj, BaseObject):
            raise ActionPrimitiveError(
                ActionPrimitiveError.Reason.PRE_CONDITION_ERROR,
                "You need to provide an object to grasp",
                {"provided object": obj},
            )
        # Update the tracking to track the object.
        self._tracking_object = obj

        # Don't do anything if the object is already grasped.
        obj_in_hand = self._get_obj_in_hand()
        if obj_in_hand is not None:
            if obj_in_hand == obj:
                return
            else:
                raise ActionPrimitiveError(
                    ActionPrimitiveError.Reason.PRE_CONDITION_ERROR,
                    "Cannot grasp when your hand is already full",
                    {"target object": obj.name, "object currently in hand": obj_in_hand.name},
                )

        # Open the hand first
        indented_print("Opening hand before grasping")
        yield from self._execute_release()

        # Allow grasping from suboptimal extents if we've tried enough times.
        indented_print("Sampling grasp pose")
        grasp_poses = get_grasp_poses_for_object_sticky(obj)
        grasp_pose, object_direction = random.choice(grasp_poses)

        grasp_offset_in_z = self.robot.finger_lengths[self.arm] / 2.0 + m.GRASP_APPROACH_DISTANCE

        # Adjust grasp pose with reset orientation and finger length offset
        reset_orientation = self._get_reset_eef_pose("world")[self.arm][1]
        grasp_pos = grasp_pose[0] - object_direction * grasp_offset_in_z
        grasp_quat = T.quat_multiply(grasp_pose[1], reset_orientation)
        grasp_pose = (grasp_pos, grasp_quat)

        # Prepare data for the approach later.
        approach_pos = grasp_pose[0] + object_direction * grasp_offset_in_z
        approach_pose = (approach_pos, grasp_pose[1])

        # If the grasp pose is too far, navigate.
        indented_print("Navigating to grasp pose if needed")
        yield from self._navigate_if_needed(obj, pose_on_obj=grasp_pose)

        indented_print("Moving hand to grasp pose")
        yield from self._move_hand(grasp_pose)

        if self.robot.grasping_mode == "sticky":
            # Pre-grasp in sticky grasping mode.
            indented_print("Pregrasp squeeze")
            yield from self._execute_grasp()
            # Since the grasp pose is slightly off the object, we want to move towards the object, around 5cm.
            # It's okay if we can't go all the way because we run into the object.
            indented_print("Performing grasp approach")
            # Use direct IK to move the hand to the approach pose.
            yield from self._move_hand(approach_pose, avoid_collision=False, ignore_paths=[obj.prim_path])
        elif self.robot.grasping_mode == "assisted":
            indented_print("Performing grasp approach")
            yield from self._move_hand(approach_pose)
            yield from self._execute_grasp()

        # Step a few times to update
        yield from self._settle_robot()

        indented_print("Checking grasp")
        obj_in_hand = self._get_obj_in_hand()
        if obj_in_hand is None:
            raise ActionPrimitiveError(
                ActionPrimitiveError.Reason.POST_CONDITION_ERROR,
                "Grasp completed, but no object detected in hand after executing grasp",
                {"target object": obj.name},
            )

        # TODO: ag force seems to not be enough to keep the object in hand. need to investigate
        obj_in_hand.root_link.density = 1.0

        indented_print("Moving hand back")
        yield from self._reset_hand(self.arm)

        indented_print("Done with grasp")

        if self._get_obj_in_hand() != obj:
            raise ActionPrimitiveError(
                ActionPrimitiveError.Reason.POST_CONDITION_ERROR,
                "An unexpected object was detected in hand after executing grasp. Consider releasing it",
                {"expected object": obj.name, "actual object": self._get_obj_in_hand().name},
            )

    def _place_on_top(self, obj):
        """
        Yields action for the robot to navigate to the object if needed, then to place an object on it

        Args:
            obj (StatefulObject): Object for robot to place the object in its hand on

        Returns:
            th.tensor or None: Action array for one step for the robot to place or None if place completed
        """
        yield from self._place_with_predicate(obj, object_states.OnTop)

    def _place_inside(self, obj):
        """
        Yields action for the robot to navigate to the object if needed, then to place an object in it

        Args:
            obj (StatefulObject): Object for robot to place the object in its hand on

        Returns:
            th.tensor or None: Action array for one step for the robot to place or None if place completed
        """
        yield from self._place_with_predicate(obj, object_states.Inside)

    def _toggle_on(self, obj):
        yield from self._toggle(obj, True)

    def _toggle_off(self, obj):
        yield from self._toggle(obj, False)

    def _toggle(self, obj, value):
        if obj.states[object_states.ToggledOn].get_value() == value:
            return

        # Put the hand in the toggle marker.
        toggle_state = obj.states[object_states.ToggledOn]
        toggle_position = toggle_state.get_link_position()
        yield from self._navigate_if_needed(obj, toggle_position)

        # Just keep the current hand orientation.
        hand_orientation = self.robot.eef_links[self.arm].get_position_orientation()[1]
        desired_hand_pose = (toggle_position, hand_orientation)

        yield from self._move_hand(desired_hand_pose)

        if obj.states[object_states.ToggledOn].get_value() != value:
            raise ActionPrimitiveError(
                ActionPrimitiveError.Reason.POST_CONDITION_ERROR,
                "The object did not toggle as expected - maybe try again",
                {
                    "target object": obj.name,
                    "is it currently toggled on": obj.states[object_states.ToggledOn].get_value(),
                },
            )

    def _place_with_predicate(self, obj, predicate):
        """
        Yields action for the robot to navigate to the object if needed, then to place it

        Args:
            obj (StatefulObject): Object for robot to place the object in its hand on
            predicate (object_states.OnTop or object_states.Inside): Determines whether to place on top or inside

        Returns:
            th.tensor or None: Action array for one step for the robot to place or None if place completed
        """
        if obj is None or not isinstance(obj, BaseObject):
            raise ActionPrimitiveError(
                ActionPrimitiveError.Reason.PRE_CONDITION_ERROR,
                "You need to provide an object to place the object in your hand on",
                {"provided object": obj},
            )
        # Update the tracking to track the object.
        self._tracking_object = obj

        obj_in_hand = self._get_obj_in_hand()
        if obj_in_hand is None:
            raise ActionPrimitiveError(
                ActionPrimitiveError.Reason.PRE_CONDITION_ERROR,
                "You need to be grasping an object first to place it somewhere.",
            )

        self._motion_generator.update_obstacles()
        target_in_reach = False
        valid_navigation_pose = None
        for _ in range(m.MAX_ATTEMPTS_FOR_SAMPLING_PLACE_POSE):
            # Sample one pose at a time
            obj_pose = self._sample_pose_with_object_and_predicate(predicate, obj_in_hand, obj)
            obj_pose = (obj_pose[0], obj_in_hand.get_position_orientation()[1])
            hand_pose = self._get_hand_pose_for_object_pose(obj_pose)

            # First check if we can directly move the hand there
            target_in_reach = self._target_in_reach_of_robot(hand_pose, skip_obstacle_update=True)[self.arm]
            if target_in_reach:
                yield from self._move_hand(hand_pose)
                break

            # If not, try to find a valid navigation pose for this hand pose
            valid_navigation_pose = self._sample_pose_near_object(
                obj, pose_on_obj=hand_pose, sampling_attempts=10, skip_obstacle_update=True
            )

            if valid_navigation_pose is not None:
                yield from self._navigate_to_pose(valid_navigation_pose)
                yield from self._move_hand(hand_pose)
                break

        if not target_in_reach and valid_navigation_pose is None:
            raise ActionPrimitiveError(
                ActionPrimitiveError.Reason.PLANNING_ERROR,
                "Could not find a valid pose to place the object",
                {"target object": obj.name},
            )

        yield from self._execute_release()

        if self._get_obj_in_hand() is not None:
            raise ActionPrimitiveError(
                ActionPrimitiveError.Reason.EXECUTION_ERROR,
                "Could not release object - the object is still in your hand",
                {"object": self._get_obj_in_hand().name},
            )

        if not obj_in_hand.states[predicate].get_value(obj):
            raise ActionPrimitiveError(
                ActionPrimitiveError.Reason.EXECUTION_ERROR,
                "Failed to place object at the desired place (probably dropped). The object was still released, so you need to grasp it again to continue",
                {"dropped object": obj_in_hand.name, "target object": obj.name},
            )

        yield from self._reset_hand()

    def _convert_cartesian_to_joint_space(self, target_pose, arm=None):
        """
        Gets joint positions for the arm so eef is at the target pose

        Args:
            target_pose (Iterable of array): Position and orientation arrays in an iterable for pose for the eef

        Returns:
            2-tuple
                - th.tensor or None: Joint positions to reach target pose or None if impossible to reach target pose
                - th.tensor: Indices for joints in the robot
        """
        joint_pos = self._ik_solver_cartesian_to_joint_space(target_pose, arm=arm, frame="world")
        if joint_pos is None:
            raise ActionPrimitiveError(
                ActionPrimitiveError.Reason.PLANNING_ERROR,
                "Could not find joint positions for target pose. You cannot reach it. Try again for a new pose",
            )
        return joint_pos

    def _target_in_reach_of_robot(self, target_pose, skip_obstacle_update=False):
        """
        Determines whether the eef for the robot can reach the target pose in the world frame

        Args:
            target_pose (Iterable of array): Position and orientation arrays in an iterable for the pose for the eef
            skip_obstacle_update (bool): Whether to skip updating obstacles

        Returns:
            dict: Whether each eef can reach the target pose
        """
        target_in_reach = dict()
        for arm in self.robot.arm_names:
            target_in_reach[arm] = (
                self._ik_solver_cartesian_to_joint_space(
                    target_pose,
                    arm=arm,
                    skip_obstacle_update=skip_obstacle_update,
                    frame="world",
                )
                is not None
            )
        return target_in_reach

    def _target_in_reach_of_robot_relative(self, relative_target_pose, skip_obstacle_update=False):
        """
        Determines whether eef for the robot can reach the target pose where the target pose is in the robot frame

        Args:
            relative_target_pose (Iterable of array): Position and orientation arrays in an iterable for pose for the eef in the robot frame
            skip_obstacle_update (bool): Whether to skip updating obstacles

        Returns:
            dict: Whether each eef can reach the target pose
        """
        target_in_reach = dict()
        for arm in self.robot.arm_names:
            target_in_reach[arm] = (
                self._ik_solver_cartesian_to_joint_space(
                    relative_target_pose,
                    arm=arm,
                    skip_obstacle_update=skip_obstacle_update,
                    frame="robot",
                )
                is not None
            )
        return target_in_reach

    def _manipulation_control_idx(self, arm=None):
        """The appropriate manipulation control idx for the current settings."""
        if arm is None:
            arm = self.arm

        return th.cat([self.robot.trunk_control_idx, self.robot.arm_control_idx[arm]])

    def _ik_solver_cartesian_to_joint_space(self, target_pose, arm=None, skip_obstacle_update=False, frame="robot"):
        """
        Get joint positions for the arm so eef is at the target pose where the target pose is in the robot frame

        Args:
            relative_target_pose (Iterable of array): Position and orientation arrays in an iterable for pose in the robot frame
            arm (str): Arm to use for the target pose
            skip_obstacle_update (bool): Whether to skip updating obstacles
            frame (str): Frame to use for the target pose

        Returns:
            2-tuple
                - th.tensor or None: Joint positions to reach target pose or None if impossible to reach the target pose
                - th.tensor: Indices for joints in the robot
        """
        if arm is None:
            arm = self.arm

        if frame == "robot":
            target_pose = self._robot_pose_to_world_pose(target_pose)
        elif frame == "world":
            pass
        else:
            raise ValueError(f"Unsupported frame: {frame}")

        target_pos = {self.robot.eef_link_names[arm]: target_pose[0]}
        target_quat = {self.robot.eef_link_names[arm]: target_pose[1]}
        successes, joint_states = self._motion_generator.compute_trajectories(
            target_pos=target_pos,
            target_quat=target_quat,
            is_local=False,
            max_attempts=math.ceil(m.MAX_PLANNING_ATTEMPTS / self._motion_generator.batch_size),
            return_full_result=False,
            ik_only=True,
            ik_fail_return=m.MAX_IK_FAILURES_BEFORE_RETURN,
            ik_world_collision_check=False,
            skip_obstacle_update=skip_obstacle_update,
            emb_sel=CuRoboEmbodimentSelection.ARM,
        )
        if not successes[0]:
            return None

        joint_state = joint_states[0]
        joint_pos = self._motion_generator.path_to_joint_trajectory(
            joint_state, get_full_js=False, emb_sel=CuRoboEmbodimentSelection.ARM
        )
        return joint_pos[self._manipulation_control_idx(arm)].cpu()

    def _move_hand(
        self,
        target_pose,
        avoid_collision=True,
        arm=None,
        motion_constraint=None,
        low_precision=False,
        lock_auxiliary_arm=False,
        ignore_paths=None,
    ):
        """
        Yields action for the robot to move hand so the eef is in the target pose using the planner

        Args:
            target_pose (Iterable of array): Position and orientation arrays in an iterable for pose
            avoid_collision (bool): Whether to avoid collision (this need to be false for grasping)
            arm (str): Arm to use for the target pose
            motion_constraint (MotionConstraint): Motion constraint for the motion
            low_precision (bool): Whether to use low precision for the motion
            lock_auxiliary_arm (bool): Whether to lock the other arm in place
            ignore_paths (None or list of str): If specified, prim path substrings that should
                be ignored when planning

        Returns:
            th.tensor or None: Action array for one step for the robot to move hand or None if its at the target pose
        """
        if self.debug_visual_marker is not None:
            self.debug_visual_marker.set_position_orientation(*target_pose)
        if arm is None:
            arm = self.arm

        if ignore_paths is not None:
            self._motion_generator.update_obstacles(ignore_paths=ignore_paths)

        yield from self._settle_robot()
        # curobo motion generator takes a pose but outputs joint positions
        if not lock_auxiliary_arm:
            target_pos = {
                self.robot.eef_link_names[self.arm]: target_pose[0],
            }
            target_quat = {
                self.robot.eef_link_names[self.arm]: target_pose[1],
            }
        else:
            left_hand_pos, left_hand_quat = target_pose if arm == "left" else self.robot.get_eef_pose(arm="left")
            right_hand_pos, right_hand_quat = target_pose if arm == "right" else self.robot.get_eef_pose(arm="right")
            target_pos = {
                self.robot.eef_link_names["left"]: left_hand_pos,
                self.robot.eef_link_names["right"]: right_hand_pos,
            }
            target_quat = {
                self.robot.eef_link_names["left"]: left_hand_quat,
                self.robot.eef_link_names["right"]: right_hand_quat,
            }
        q_traj = self._plan_joint_motion(
            target_pos=target_pos,
            target_quat=target_quat,
            embodiment_selection=CuRoboEmbodimentSelection.ARM,
            motion_constraint=motion_constraint,
            skip_obstalce_update=ignore_paths is not None,
        )

        indented_print(f"Plan has {len(q_traj)} steps")
        yield from self._execute_motion_plan(q_traj, stop_on_contact=not avoid_collision, low_precision=low_precision)

    def _plan_joint_motion(
        self,
        target_pos,
        target_quat,
        embodiment_selection=CuRoboEmbodimentSelection.DEFAULT,
        motion_constraint=None,
        skip_obstalce_update=False,
    ):
        # If an object is grasped, we need to pass it to the motion planner
        obj_in_hand = self._get_obj_in_hand()
        attached_obj = {self.robot.eef_link_names[self.arm]: obj_in_hand.root_link} if obj_in_hand is not None else None

        success = False
        traj_path = None
        # aggregate target_pos and target_quat to match batch_size
        target_pos = {k: th.stack([v for _ in range(self._motion_generator.batch_size)]) for k, v in target_pos.items()}
        target_quat = {
            k: th.stack([v for _ in range(self._motion_generator.batch_size)]) for k, v in target_quat.items()
        }

        if not skip_obstalce_update:
            self._motion_generator.update_obstacles()
        successes, traj_paths = self._motion_generator.compute_trajectories(
            target_pos=target_pos,
            target_quat=target_quat,
            is_local=False,
            max_attempts=math.ceil(m.MAX_PLANNING_ATTEMPTS / self._motion_generator.batch_size),
            timeout=60.0,
            ik_fail_return=m.MAX_IK_FAILURES_BEFORE_RETURN,
            enable_finetune_trajopt=True,
            finetune_attempts=1,
            return_full_result=False,
            attached_obj=attached_obj,
            motion_constraint=motion_constraint,
            skip_obstacle_update=True,
            emb_sel=embodiment_selection,
        )
        # Grab the first successful trajectory, if not found, then continue planning
        success_idx = th.where(successes)[0].cpu()
        if len(success_idx) > 0:
            success = True
            traj_path = traj_paths[success_idx[0]]
        if not success:
            raise ActionPrimitiveError(
                ActionPrimitiveError.Reason.PLANNING_ERROR,
                "There is no accessible path from where you are to the desired pose. Try again",
            )

        q_traj = self._motion_generator.path_to_joint_trajectory(
            traj_path, get_full_js=True, emb_sel=embodiment_selection
        )
        return q_traj.cpu()

    def _execute_motion_plan(
        self, q_traj, stop_on_contact=False, ignore_failure=False, low_precision=False, ignore_physics=False
    ):
        for i, joint_pos in enumerate(q_traj):
            indented_print(f"Executing motion plan step {i + 1}/{len(q_traj)}")

            if ignore_physics:
                self.robot.set_joint_positions(joint_pos)
                og.sim.step()
                if stop_on_contact and detect_robot_collision_in_sim(self.robot, ignore_obj_in_hand=True):
                    return
            else:
                # Convert target joint positions to command
                action = self._q_to_action(joint_pos)

                base_target_reached = False
                articulation_target_reached = False
                collision_detected = False
                articulation_control_idx = th.cat(
                    (
                        self.robot.arm_control_idx[self.arm],
                        self.robot.trunk_control_idx,
                    )
                )
                for _ in range(m.MAX_STEPS_FOR_JOINT_MOTION):
                    current_joint_pos = self.robot.get_joint_positions()
                    joint_pos_diff = joint_pos - current_joint_pos
                    base_joint_diff = joint_pos_diff[self.robot.base_control_idx]
                    articulation_joint_diff = joint_pos_diff[articulation_control_idx]  # Gets all non-base joints
                    articulation_threshold = (
                        m.JOINT_POS_DIFF_THRESHOLD if not low_precision else m.LOW_PRECISION_JOINT_POS_DIFF_THRESHOLD
                    )
                    if th.max(th.abs(articulation_joint_diff)).item() < articulation_threshold:
                        articulation_target_reached = True
                    # TODO: genralize this to transaltion&rotation + high/low precision modes
                    if th.max(th.abs(base_joint_diff)).item() < m.DEFAULT_DIST_THRESHOLD:
                        base_target_reached = True
                    if base_target_reached and articulation_target_reached:
                        break
                    collision_detected = detect_robot_collision_in_sim(self.robot, ignore_obj_in_hand=True)
                    if stop_on_contact and collision_detected:
                        return
                    yield self._postprocess_action(action)
                    action = self._q_to_action(
                        joint_pos
                    )  # This is needed for holonomic base joint controller to update local frame pose

                if not ignore_failure:
                    if not base_target_reached:
                        raise ActionPrimitiveError(
                            ActionPrimitiveError.Reason.EXECUTION_ERROR,
                            "Could not reach the target base joint positions. Try again",
                        )
                    if not articulation_target_reached:
                        raise ActionPrimitiveError(
                            ActionPrimitiveError.Reason.EXECUTION_ERROR,
                            "Could not reach the target articulation joint positions. Try again",
                        )

    def _q_to_action(self, q):
        action = []
        for controller in self.robot.controllers.values():
            command = q[controller.dof_idx]
            action.append(controller._reverse_preprocess_command(command))
        action = th.cat(action, dim=0)
        assert action.shape[0] == self.robot.action_dim
        return action

    def _add_linearly_interpolated_waypoints(self, plan, max_inter_dist=0.01):
        """
        Adds waypoints to the plan so the distance between values in the plan never exceeds the max_inter_dist.

        Args:
            plan (Array of arrays): Planned path
            max_inter_dist (float): Maximum distance between values in the plan

        Returns:
            Array of arrays: Planned path with additional waypoints
        """
        assert len(plan) > 1, "Plan must have at least 2 waypoints to interpolate"
        interpolated_plan = []
        for i in range(len(plan) - 1):
            # Calculate maximum difference across all dimensions
            max_diff = (plan[i + 1] - plan[i]).abs().max()
            num_intervals = math.ceil(max_diff.item() / max_inter_dist)
            interpolated_plan += multi_dim_linspace(plan[i], plan[i + 1], num_intervals)

        interpolated_plan.append(plan[-1])
        return interpolated_plan

    def _move_hand_direct_joint(self, joint_pos, stop_on_contact=False, ignore_failure=False):
        """
        Yields action for the robot to move its arm to reach the specified joint positions by directly actuating with no planner

        Args:
            joint_pos (th.tensor): Array of joint positions for the arm
            stop_on_contact (boolean): Determines whether to stop move once an object is hit
            ignore_failure (boolean): Determines whether to throw error for not reaching final joint positions

        Returns:
            th.tensor or None: Action array for one step for the robot to move arm or None if its at the joint positions
        """

        # Store the previous eef pose for checking if we got stuck
        prev_eef_pos = th.zeros(3)

        # All we need to do here is save the target joint position so that empty action takes us towards it
        controller_name = f"arm_{self.arm}"
        self._arm_targets[controller_name] = joint_pos

        for i in range(m.MAX_STEPS_FOR_HAND_MOVE_JOINT):
            current_joint_pos = self.robot.get_joint_positions()[self._manipulation_control_idx(self.arm)]
            diff_joint_pos = joint_pos - current_joint_pos
            if th.max(th.abs(diff_joint_pos)).item() < m.JOINT_POS_DIFF_THRESHOLD:
                return
            if stop_on_contact and detect_robot_collision_in_sim(self.robot, ignore_obj_in_hand=False):
                return
            # check if the eef stayed in the same pose for sufficiently long
            if (
                og.sim.get_sim_step_dt() * i > m.TIME_BEFORE_JOINT_STUCK_CHECK
                and th.max(th.abs(self.robot.get_eef_position(self.arm) - prev_eef_pos)).item() < 0.0001
            ):
                # We're stuck!
                break

            # Since we set the new joint target as the arm_target, the empty action will take us towards it.
            action = self._empty_action()

            prev_eef_pos = self.robot.get_eef_position(self.arm)
            yield self._postprocess_action(action)

        if not ignore_failure:
            raise ActionPrimitiveError(
                ActionPrimitiveError.Reason.EXECUTION_ERROR,
                "Your hand was obstructed from moving to the desired joint position",
            )

    def _move_hand_direct_ik(
        self,
        target_pose,
        stop_on_contact=False,
        ignore_failure=False,
        pos_thresh=0.02,
        ori_thresh=0.4,
        in_world_frame=True,
        stop_if_stuck=False,
    ):
        """
        Moves the hand to a target pose using inverse kinematics.

        Args:
            target_pose (tuple): A tuple of two elements, representing the target pose of the hand as a position and a quaternion.
            stop_on_contact (bool, optional): Whether to stop the movement if the hand collides with an object. Defaults to False.
            ignore_failure (bool, optional): Whether to raise an exception if the movement fails. Defaults to False.
            pos_thresh (float, optional): The position threshold for considering the target pose reached. Defaults to 0.04.
            ori_thresh (float, optional): The orientation threshold for considering the target pose reached. Defaults to 0.4.
            in_world_frame (bool, optional): Whether the target pose is given in the world frame. Defaults to True.
            stop_if_stuck (bool, optional): Whether to stop the movement if the hand is stuck. Defaults to False.

        Yields:
            numpy.ndarray: The action to be executed by the robot controller.

        Raises:
            ActionPrimitiveError: If the movement fails and ignore_failure is False.
        """
        # make sure controller is InverseKinematicsController and in expected mode
        controller_config = self.robot._controller_config["arm_" + self.arm]
        assert (
            controller_config["name"] == "InverseKinematicsController"
        ), "Controller must be InverseKinematicsController"
        assert controller_config["mode"] == "pose_absolute_ori", "Controller must be in pose_absolute_ori mode"
        if in_world_frame:
            target_pose = self._world_pose_to_robot_pose(target_pose)
        target_pos = target_pose[0]
        target_orn = target_pose[1]
        target_orn_axisangle = T.quat2axisangle(target_pose[1])
        prev_pos = prev_orn = None

        # All we need to do here is save the target IK position so that empty action takes us towards it
        controller_name = f"arm_{self.arm}"
        self._arm_targets[controller_name] = (target_pos, target_orn_axisangle)

        for i in range(m.MAX_STEPS_FOR_HAND_MOVE_IK):
            current_pose = self._world_pose_to_robot_pose(
                (self.robot.get_eef_position(self.arm), self.robot.get_eef_orientation(self.arm))
            )
            current_pos = current_pose[0]
            current_orn = current_pose[1]

            delta_pos = target_pos - current_pos
            target_pos_diff = th.norm(delta_pos)
            target_orn_diff = T.get_orientation_diff_in_radian(current_orn, target_orn)
            reached_goal = target_pos_diff < pos_thresh and target_orn_diff < ori_thresh
            if reached_goal:
                return

            if stop_on_contact and detect_robot_collision_in_sim(self.robot, ignore_obj_in_hand=False):
                return

            # if i > 0 and stop_if_stuck and detect_robot_collision_in_sim(self.robot, ignore_obj_in_hand=False):
            if i > 0 and stop_if_stuck:
                pos_diff = th.norm(prev_pos - current_pos)
                orn_diff = T.get_orientation_diff_in_radian(current_orn, prev_orn)
                if pos_diff < 0.0003 and orn_diff < 0.01:
                    raise ActionPrimitiveError(ActionPrimitiveError.Reason.EXECUTION_ERROR, "Hand is stuck")

            prev_pos = current_pos
            prev_orn = current_orn

            # Since we set the new IK target as the arm_target, the empty action will take us towards it.
            action = self._empty_action()
            yield self._postprocess_action(action)

        if not ignore_failure:
            raise ActionPrimitiveError(
                ActionPrimitiveError.Reason.EXECUTION_ERROR,
                "Your hand was obstructed from moving to the desired joint position",
            )

    def _move_hand_linearly_cartesian(
        self, target_pose, stop_on_contact=False, ignore_failure=False, stop_if_stuck=False
    ):
        """
        Yields action for the robot to move its arm to reach the specified target pose by moving the eef along a line in cartesian
        space from its current pose

        Args:
            target_pose (Iterable of array): Position and orientation arrays in an iterable for pose
            stop_on_contact (boolean): Determines whether to stop move once an object is hit
            ignore_failure (boolean): Determines whether to throw error for not reaching final joint positions

        Returns:
            th.tensor or None: Action array for one step for the robot to move arm or None if its at the target pose
        """
        # To make sure that this happens in a roughly linear fashion, we will divide the trajectory
        # into 1cm-long pieces
        start_pos, start_orn = self.robot.eef_links[self.arm].get_position_orientation()
        travel_distance = th.norm(target_pose[0] - start_pos)
        num_poses = int(
            th.max(th.tensor([2, int(travel_distance / m.MAX_CARTESIAN_HAND_STEP) + 1], dtype=th.float32)).item()
        )
        pos_waypoints = multi_dim_linspace(start_pos, target_pose[0], num_poses)

        # Also interpolate the rotations
        t_values = th.linspace(0, 1, num_poses)
        quat_waypoints = [T.quat_slerp(start_orn, target_pose[1], t) for t in t_values]

        controller_config = self.robot._controller_config["arm_" + self.arm]
        if controller_config["name"] == "InverseKinematicsController":
            waypoints = list(zip(pos_waypoints, quat_waypoints))

            for i, waypoint in enumerate(waypoints):
                if i < len(waypoints) - 1:
                    yield from self._move_hand_direct_ik(
                        waypoint,
                        stop_on_contact=stop_on_contact,
                        ignore_failure=ignore_failure,
                        stop_if_stuck=stop_if_stuck,
                    )
                else:
                    yield from self._move_hand_direct_ik(
                        waypoints[-1],
                        pos_thresh=0.01,
                        ori_thresh=0.1,
                        stop_on_contact=stop_on_contact,
                        ignore_failure=ignore_failure,
                        stop_if_stuck=stop_if_stuck,
                    )

                # Also decide if we can stop early.
                current_pos, current_orn = self.robot.eef_links[self.arm].get_position_orientation()
                pos_diff = th.norm(current_pos - target_pose[0])
                orn_diff = T.get_orientation_diff_in_radian(target_pose[1], current_orn).item()
                if pos_diff < m.HAND_DIST_THRESHOLD and orn_diff < th.deg2rad(th.tensor([0.1])).item():
                    return

                if stop_on_contact and detect_robot_collision_in_sim(self.robot, ignore_obj_in_hand=False):
                    return

            if not ignore_failure:
                raise ActionPrimitiveError(
                    ActionPrimitiveError.Reason.EXECUTION_ERROR,
                    "Your hand was obstructed from moving to the desired world position",
                )
        else:
            # Use joint positions
            joint_space_data = [
                self._convert_cartesian_to_joint_space(waypoint) for waypoint in zip(pos_waypoints, quat_waypoints)
            ]
            joints = list(self.robot.joints.values())

            for joint_pos in joint_space_data:
                # Check if the movement can be done roughly linearly.
                current_joint_positions = self.robot.get_joint_positions()[self._manipulation_control_idx(self.arm)]

                failed_joints = []
                for joint_idx, target_joint_pos, current_joint_pos in zip(
                    self._manipulation_control_idx(self.arm), joint_pos, current_joint_positions
                ):
                    if th.abs(target_joint_pos - current_joint_pos) > m.MAX_ALLOWED_JOINT_ERROR_FOR_LINEAR_MOTION:
                        failed_joints.append(joints[joint_idx].joint_name)

                if failed_joints:
                    raise ActionPrimitiveError(
                        ActionPrimitiveError.Reason.EXECUTION_ERROR,
                        "You cannot reach the target position in a straight line - it requires rotating your arm which might cause collisions. You might need to get closer and retry",
                        {"failed joints": failed_joints},
                    )

                # Otherwise, move the joint
                yield from self._move_hand_direct_joint(
                    joint_pos, stop_on_contact=stop_on_contact, ignore_failure=ignore_failure
                )

                # Also decide if we can stop early.
                current_pos, current_orn = self.robot.eef_links[self.arm].get_position_orientation()
                pos_diff = th.norm(current_pos - target_pose[0])
                orn_diff = T.get_orientation_diff_in_radian(target_pose[1], current_orn)
                if pos_diff < 0.001 and orn_diff < th.deg2rad(th.tensor([0.1])).item():
                    return

                if stop_on_contact and detect_robot_collision_in_sim(self.robot, ignore_obj_in_hand=False):
                    return

            if not ignore_failure:
                raise ActionPrimitiveError(
                    ActionPrimitiveError.Reason.EXECUTION_ERROR,
                    "Your hand was obstructed from moving to the desired world position",
                )

    def _move_fingers_to_limit(self, limit_type):
        """
        Helper function to move the robot's fingers to their limit positions.

        Args:
            limit_type (str): Either 'lower' for grasping or 'upper' for releasing.

        Yields:
            th.tensor or None: Action array for one step for the robot to move fingers or None if done.
        """
        q = self.robot.get_joint_positions()
        joint_names = list(self.robot.joints.keys())
        for finger_joint in self.robot.finger_joints[self.arm]:
            idx = joint_names.index(finger_joint.joint_name)
            q[idx] = getattr(finger_joint, f"{limit_type}_limit")
        action = self._q_to_action(q)
        finger_joint_limits = getattr(self.robot, f"joint_{limit_type}_limits")[
            self.robot.gripper_control_idx[self.arm]
        ]

        for _ in range(m.MAX_STEPS_FOR_GRASP_OR_RELEASE):
            finger_joint_positions = self.robot.get_joint_positions()[self.robot.gripper_control_idx[self.arm]]
            if th.allclose(finger_joint_positions, finger_joint_limits, atol=0.005):
                break
            elif limit_type == "lower" and self._get_obj_in_hand() is not None:
                # If we are grasping an object, we should stop when object is detected in hand
                break
            yield self._postprocess_action(action)

    def _execute_grasp(self):
        """
        Yields action for the robot to grasp.

        Returns:
            th.tensor or None: Action array for one step for the robot to grasp or None if done grasping.
        """
        yield from self._move_fingers_to_limit("lower")

    def _execute_release(self):
        """
        Yields action for the robot to release its grasp.

        Returns:
            th.tensor or None: Action array for one step for the robot to release or None if done releasing.
        """
        yield from self._move_fingers_to_limit("upper")

        if self._get_obj_in_hand() is not None:
            raise ActionPrimitiveError(
                ActionPrimitiveError.Reason.EXECUTION_ERROR,
                "An object was still detected in your hand after executing release",
                {"object in hand": self._get_obj_in_hand().name},
            )

    def _overwrite_head_action(self, action):
        """
        Overwrites camera control actions to track an object of interest.
        If self._always_track_eef is true, always tracks the end effector of the robot.
        Otherwise, tracks the object of interest or the end effector as specified by the primitive.

        Args:
            action (array) : action array to overwrite
        """
        if self._always_track_eef:
            target_obj_pose = (self.robot.get_eef_position(self.arm), self.robot.get_eef_orientation(self.arm))
        else:
            if self._tracking_object is None:
                return action

            if self._tracking_object == self.robot:
                target_obj_pose = (self.robot.get_eef_position(self.arm), self.robot.get_eef_orientation(self.arm))
            else:
                target_obj_pose = self._tracking_object.get_position_orientation()

        assert isinstance(self.robot, Tiago), "Tracking object with camera is currently only supported for Tiago"

        head_q = self._get_head_goal_q(target_obj_pose)
        head_idx = self.robot.controller_action_idx["camera"]

        config = self.robot._controller_config["camera"]
        assert config["name"] == "JointController", "Camera controller must be JointController"
        assert config["motor_type"] == "position", "Camera controller must be in position control mode"
        use_delta = config["use_delta_commands"]

        if use_delta:
            cur_head_q = self.robot.get_joint_positions()[self.robot.camera_control_idx]
            head_action = head_q - cur_head_q
        else:
            head_action = head_q
        action[head_idx] = head_action
        return action

    def _get_head_goal_q(self, target_obj_pose):
        """
        Get goal joint positions for head to look at an object of interest,
        If the object cannot be seen, return the current head joint positions.
        """

        # get current head joint positions
        head1_joint = self.robot.joints["head_1_joint"]
        head2_joint = self.robot.joints["head_2_joint"]
        head1_joint_limits = [head1_joint.lower_limit, head1_joint.upper_limit]
        head2_joint_limits = [head2_joint.lower_limit, head2_joint.upper_limit]
        head1_joint_goal = head1_joint.get_state()[0][0]
        head2_joint_goal = head2_joint.get_state()[0][0]

        # grab robot and object poses
        robot_pose = self.robot.get_position_orientation()
        # obj_pose = obj.get_position_orientation()
        obj_in_base = T.relative_pose_transform(*target_obj_pose, *robot_pose)

        # compute angle between base and object in xy plane (parallel to floor)
        theta = th.arctan2(obj_in_base[0][1], obj_in_base[0][0])

        # if it is possible to get object in view, compute both head joint positions
        if head1_joint_limits[0] < theta < head1_joint_limits[1]:
            head1_joint_goal = theta

            # compute angle between base and object in xz plane (perpendicular to floor)
            head2_pose = self.robot.links["head_2_link"].get_position_orientation()
            head2_in_base = T.relative_pose_transform(*head2_pose, *robot_pose)

            phi = th.arctan2(obj_in_base[0][2] - head2_in_base[0][2], obj_in_base[0][0])
            if head2_joint_limits[0] < phi < head2_joint_limits[1]:
                head2_joint_goal = phi

        # if not possible to look at object, return current head joint positions
        else:
            default_head_pos = self.robot.reset_joint_pos[self.robot.controller_action_idx["camera"]]
            head1_joint_goal = default_head_pos[0]
            head2_joint_goal = default_head_pos[1]

        return th.tensor([head1_joint_goal, head2_joint_goal])

    def _empty_action(self, follow_arm_targets=True):
        """
        Generate a no-op action that will keep the robot still but aim to move the arms to the saved pose targets, if possible

        Args:
            follow_arm_targets (bool): Whether to move the arms to the saved pose targets or keep them still.

        Returns:
            th.tensor or None: Action array for one step for the robot to do nothing
        """
        action = th.zeros(self.robot.action_dim)
        for name, controller in self.robot._controllers.items():
            # if desired arm targets are available, generate an action that moves the arms to the saved pose targets
            if follow_arm_targets and name in self._arm_targets:
                if isinstance(controller, InverseKinematicsController):
                    arm = name.replace("arm_", "")
                    target_pos, target_orn_axisangle = self._arm_targets[name]
                    current_pos, current_orn = self._world_pose_to_robot_pose(
                        (self.robot.get_eef_position(arm), self.robot.get_eef_orientation(arm))
                    )
                    delta_pos = target_pos - current_pos
                    if controller.mode == "pose_delta_ori":
                        delta_orn = T.orientation_error(
                            T.quat2mat(T.axisangle2quat(target_orn_axisangle)), T.quat2mat(current_orn)
                        )
                        partial_action = th.cat((delta_pos, delta_orn))
                    elif controller.mode in "pose_absolute_ori":
                        partial_action = th.cat((delta_pos, target_orn_axisangle))
                    elif controller.mode == "absolute_pose":
                        partial_action = th.cat((target_pos, target_orn_axisangle))
                    else:
                        raise ValueError("Unexpected IK control mode")
                else:
                    target_joint_pos = self._arm_targets[name]
                    current_joint_pos = self.robot.get_joint_positions()[self._manipulation_control_idx(self.arm)]
                    if controller.use_delta_commands:
                        partial_action = target_joint_pos - current_joint_pos
                    else:
                        partial_action = target_joint_pos
            else:
                partial_action = controller.compute_no_op_action(self.robot.get_control_dict())
            action_idx = self.robot.controller_action_idx[name]
            action[action_idx] = partial_action
        return action

    def _reset_robot(self):
        """
        Yields action to move both hands to the position optimal for executing subsequent action primitives

        Returns:
            th.tensor or None: Action array for one step for the robot to reset its hands or None if it is done resetting
        """
        target_pos = dict()
        target_quat = dict()
        for arm in self.robot.arm_names:
            reset_eef_pose = self._get_reset_eef_pose("world")[arm]
            target_pos[self.robot.eef_link_names[arm]] = reset_eef_pose[0]
            target_quat[self.robot.eef_link_names[arm]] = reset_eef_pose[1]
        q_traj = self._plan_joint_motion(
            target_pos=target_pos,
            target_quat=target_quat,
            embodiment_selection=CuRoboEmbodimentSelection.ARM,
        )
        indented_print(f"Plan has {len(q_traj)} steps")
        yield from self._execute_motion_plan(q_traj, low_precision=True)

    def _reset_hand(self, arm=None):
        """
        Yields action to move the hand to the position optimal for executing subsequent action primitives

        Returns:
            th.tensor or None: Action array for one step for the robot to reset its hand or None if it is done resetting
        """
        if arm is None:
            arm = self.arm
        indented_print("Resetting hand")
        # TODO: make this work with both hands
        reset_eef_pose = self._get_reset_eef_pose("world")[arm]
        if self.debug_visual_marker is not None:
            self.debug_visual_marker.set_position_orientation(*reset_eef_pose)
        yield from self._move_hand(reset_eef_pose, arm=arm, low_precision=True)

    def _get_reset_eef_pose(self, frame="robot"):
        """
        Get the reset eef pose for the robot

        Args:
            frame (str): The frame in which the reset eef pose is specified, one of "robot" or "world"

        Returns:
            dict of th.tensor: The reset eef pose for each robot arm
        """
        if isinstance(self.robot, R1):
            pose = {
                self.robot.arm_names[0]: (
                    th.tensor([0.45, 0.183, 1.23]),
                    th.tensor([1.0, 0.0, 0.0, 0.0]),
                ),
                self.robot.arm_names[1]: (
                    th.tensor([0.45, -0.183, 1.23]),
                    th.tensor([-1.0, 0.0, 0.0, 0.0]),
                ),
            }
        elif isinstance(self.robot, Tiago):
            pose = {
                self.robot.arm_names[0]: (
                    th.tensor([0.5, 0.23, 0.85]),
                    th.tensor([0.7071, -0.7071, 0.0000, -0.0000]),
                ),
                self.robot.arm_names[1]: (
                    th.tensor([0.5, -0.23, 0.85]),
                    th.tensor([-0.7071, -0.7071, -0.0000, -0.0000]),
                ),
            }
        else:
            raise ValueError(f"Unsupported robot: {type(self.robot)}")
        if frame == "robot":
            return pose
        elif frame == "world":
            return {arm: self._robot_pose_to_world_pose(pose[arm]) for arm in pose}
        else:
            raise ValueError(f"Unsupported frame: {frame}")

    def _navigate_to_pose(self, pose_2d):
        """
        Yields the action to navigate robot to the specified 2d pose

        Args:
            pose_2d (Iterable): (x, y, yaw) 2d pose

        Returns:
            th.tensor or None: Action array for one step for the robot to navigate or None if it is done navigating
        """
        pose_3d = self._get_robot_pose_from_2d_pose(pose_2d)
        if self.debug_visual_marker is not None:
            self.debug_visual_marker.set_position_orientation(*pose_3d)
        target_pos = {self.robot.base_footprint_link_name: pose_3d[0]}
        target_quat = {self.robot.base_footprint_link_name: pose_3d[1]}

        q_traj = self._plan_joint_motion(target_pos, target_quat, CuRoboEmbodimentSelection.BASE)
        yield from self._execute_motion_plan(q_traj, stop_on_contact=False)

    def _draw_plan(self, plan):
        SEARCHED = []
        trav_map = self.robot.scene._trav_map
        for q in plan:
            # The below code is useful for plotting the RRT tree.
            map_point = trav_map.world_to_map((q[0], q[1]))
            SEARCHED.append(th.flip(map_point, dims=tuple(range(map_point.dim()))))

            fig = plt.figure()
            plt.imshow(trav_map.floor_map[0])
            plt.scatter(*zip(*SEARCHED), 5)
            fig.canvas.draw()

            # Convert the canvas to image
            img = th.frombuffer(fig.canvas.tostring_rgb(), dtype=th.uint8)
            img = img.reshape(fig.canvas.get_width_height()[::-1] + (3,))
            plt.close(fig)

            # Convert to BGR for cv2-based viewing.
            img = cv2.cvtColor(img, cv2.COLOR_RGB2BGR)

            cv2.imshow("SceneGraph", img)
            cv2.waitKey(1)

    def _navigate_if_needed(self, obj, pose_on_obj=None, **kwargs):
        """
        Yields action to navigate the robot to be in range of the object if it not in the range

        Args:
            obj (StatefulObject): Object for the robot to be in range of
            pose_on_obj (Iterable): (pos, quat) Pose

        Returns:
            th.tensor or None: Action array for one step for the robot to navigate or None if it is done navigating
        """
        self._motion_generator.update_obstacles()
        if pose_on_obj is not None:
            if self._target_in_reach_of_robot(pose_on_obj, skip_obstacle_update=True)[self.arm]:
                # No need to navigate.
                return
        elif self._target_in_reach_of_robot(obj.get_position_orientation(), skip_obstacle_update=True)[self.arm]:
            return

        yield from self._navigate_to_obj(obj, pose_on_obj=pose_on_obj, skip_obstacle_update=True, **kwargs)

    def _navigate_to_obj(self, obj, pose_on_obj=None, skip_obstacle_update=False, **kwargs):
        """
        Yields action to navigate the robot to be in range of the pose

        Args:
            obj (StatefulObject or list of StatefulObject): object(s) to be in range of
            pose_on_obj (Iterable or list of Iterable): (pos, quat) Pose(s)

        Returns:
            th.tensor or None: Action array for one step for the robot to navigate in range or None if it is done navigating
        """
        pose = self._sample_pose_near_object(
            obj, pose_on_obj=pose_on_obj, skip_obstacle_update=skip_obstacle_update, **kwargs
        )
        if pose is None:
            raise ActionPrimitiveError(
                ActionPrimitiveError.Reason.PLANNING_ERROR,
                "Could not find a valid pose near the object",
                {"object": obj.name},
            )
        yield from self._navigate_to_pose(pose)

    def _navigate_to_pose_direct(self, pose_2d, low_precision=False):
        """
        Yields action to navigate the robot to the 2d pose without planning

        Args:
            pose_2d (Iterable): (x, y, yaw) 2d pose
            low_precision (bool): Determines whether to navigate to the pose within a large range (low precision) or small range (high precison)

        Returns:
            th.tensor or None: Action array for one step for the robot to navigate or None if it is done navigating
        """
        dist_threshold = m.LOW_PRECISION_DIST_THRESHOLD if low_precision else m.DEFAULT_DIST_THRESHOLD
        angle_threshold = m.LOW_PRECISION_ANGLE_THRESHOLD if low_precision else m.DEFAULT_ANGLE_THRESHOLD

        end_pose = self._get_robot_pose_from_2d_pose(pose_2d)
        body_target_pose = self._world_pose_to_robot_pose(end_pose)

        for _ in range(m.MAX_STEPS_FOR_WAYPOINT_NAVIGATION):
            if th.norm(body_target_pose[0][:2]) < dist_threshold:
                break

            diff_pos = end_pose[0] - self.robot.get_position_orientation()[0]
            intermediate_pose = (
                end_pose[0],
                T.euler2quat(th.tensor([0, 0, math.atan2(diff_pos[1], diff_pos[0])], dtype=th.float32)),
            )
            body_intermediate_pose = self._world_pose_to_robot_pose(intermediate_pose)
            diff_yaw = T.quat2euler(body_intermediate_pose[1])[2].item()
            if abs(diff_yaw) > m.DEFAULT_ANGLE_THRESHOLD:
                yield from self._rotate_in_place(intermediate_pose, angle_threshold=m.DEFAULT_ANGLE_THRESHOLD)
            else:
                action = self._empty_action()

                if isinstance(self.robot.controllers["base"], JointController):
                    base_action_size = self.robot.controller_action_idx["base"].numel()
                    assert (
                        base_action_size == 3
                    ), "Currently, the action primitives only support [x, y, theta] joint controller"
                    direction_vec = (
                        body_target_pose[0][:2] / th.norm(body_target_pose[0][:2]) * m.KP_LIN_VEL[type(self.robot)]
                    )
                    base_action = th.tensor([direction_vec[0], direction_vec[1], 0.0], dtype=th.float32)
                    action[self.robot.controller_action_idx["base"]] = base_action
                else:
                    # Diff drive controller
                    base_action = th.tensor([m.KP_LIN_VEL[type(self.robot)], 0.0], dtype=th.float32)
                    action[self.robot.controller_action_idx["base"]] = base_action

                yield self._postprocess_action(action)

            body_target_pose = self._world_pose_to_robot_pose(end_pose)
        else:
            raise ActionPrimitiveError(
                ActionPrimitiveError.Reason.EXECUTION_ERROR,
                "Could not navigate to the target position",
                {"target pose": end_pose},
            )

        # Rotate in place to final orientation once at location
        yield from self._rotate_in_place(end_pose, angle_threshold=angle_threshold)

    def _rotate_in_place(self, end_pose, angle_threshold=m.DEFAULT_ANGLE_THRESHOLD):
        """
        Yields action to rotate the robot to the 2d end pose

        Args:
            end_pose (Iterable): (x, y, yaw) 2d pose
            angle_threshold (float): The angle difference between the robot's current and end pose that determines when the robot is done rotating

        Returns:
            th.tensor or None: Action array for one step for the robot to rotate or None if it is done rotating
        """
        body_target_pose = self._world_pose_to_robot_pose(end_pose)
        diff_yaw = T.quat2euler(body_target_pose[1])[2].item()

        for _ in range(m.MAX_STEPS_FOR_WAYPOINT_NAVIGATION):
            if abs(diff_yaw) < angle_threshold:
                break

            action = self._empty_action()

            direction = -1.0 if diff_yaw < 0.0 else 1.0
            ang_vel = m.KP_ANGLE_VEL[type(self.robot)] * direction

            base_action = action[self.robot.controller_action_idx["base"]]

            if not isinstance(self.robot.controllers["base"], JointController):
                base_action[0] = 0.0
                base_action[1] = ang_vel
            else:
                assert (
                    base_action.numel() == 3
                ), "Currently, the action primitives only support [x, y, theta] joint controller"
                base_action[0] = 0.0
                base_action[1] = 0.0
                base_action[2] = ang_vel

            action[self.robot.controller_action_idx["base"]] = base_action
            yield self._postprocess_action(action)

            body_target_pose = self._world_pose_to_robot_pose(end_pose)
            diff_yaw = T.quat2euler(body_target_pose[1])[2].item()
        else:
            raise ActionPrimitiveError(
                ActionPrimitiveError.Reason.EXECUTION_ERROR,
                "Could not rotate in place to the desired orientation",
                {"target pose": end_pose},
            )

        empty_action = self._empty_action()
        yield self._postprocess_action(empty_action)

    def _sample_pose_near_object(
        self,
        obj,
        pose_on_obj=None,
        sampling_attempts=m.MAX_ATTEMPTS_FOR_SAMPLING_POSE_NEAR_OBJECT,
        skip_obstacle_update=False,
        **kwargs,
    ):
        """
        Returns a 2d pose for the robot within in the range of the object and where the robot is not in collision with anything

        Args:
            obj (StatefulObject or list of StatefulObject): object(s) to sample a 2d pose near
            pose_on_obj (Iterable or list of Iterable): (pos, quat) Pose(s) to sample near.
                If provided, must match the length of obj list if obj is a list

        Returns:
            2-tuple:
                - 3-array: (x,y,z) Position in the world frame
                - 4-array: (x,y,z,w) Quaternion orientation in the world frame
        """
        distance_lo, distance_hi = m.BASE_POSE_SAMPLING_LOWER_BOUND, m.BASE_POSE_SAMPLING_UPPER_BOUND
        yaw_lo, yaw_hi = -math.pi, math.pi
        avg_arm_workspace_range = th.mean(self.robot.arm_workspace_range[self.arm])

        target_pose = (
            (self._sample_position_on_aabb_side(obj), th.tensor([0, 0, 0, 1])) if pose_on_obj is None else pose_on_obj
        )

        obj_rooms = (
            obj.in_rooms if obj.in_rooms else [self.robot.scene._seg_map.get_room_instance_by_point(target_pose[0][:2])]
        )

        attempt = 0
        if not skip_obstacle_update:
            # Update obstacle once before sampling
            self._motion_generator.update_obstacles()
        while attempt < sampling_attempts:
            candidate_poses = []
            for _ in range(self._collision_check_batch_size):
                while True:
                    distance = (th.rand(1) * (distance_hi - distance_lo) + distance_lo).item()
                    yaw = th.rand(1) * (yaw_hi - yaw_lo) + yaw_lo
                    candidate_2d_pose = th.cat(
                        [
                            target_pose[0][0] + distance * th.cos(yaw),
                            target_pose[0][1] + distance * th.sin(yaw),
                            yaw + math.pi - avg_arm_workspace_range,
                        ]
                    )

                    # Check room
                    if self.robot.scene._seg_map.get_room_instance_by_point(candidate_2d_pose[:2]) in obj_rooms:
                        # indented_print("Candidate position is in the wrong room.")
                        break
                candidate_poses.append(candidate_2d_pose)

            result = self._validate_poses(candidate_poses, pose_on_obj=target_pose, skip_obstacle_update=True, **kwargs)

            # If anything in result is true, return the pose
            for i, res in enumerate(result):
                if res:
                    indented_print("Found valid position near object.")
                    return candidate_poses[i]

            attempt += self._collision_check_batch_size
        return None

    @staticmethod
    def _sample_position_on_aabb_side(target_obj):
        """
        Returns a position on one of the axis-aligned bounding box (AABB) side faces of the target object.

        Args:
            target_obj (StatefulObject): Object to sample a position on

        Returns:
            3-array: (x,y,z) Position in the world frame
        """
        aabb_center, aabb_extent = target_obj.aabb_center, target_obj.aabb_extent
        # We want to sample only from the side-facing faces.
        face_normal_axis = random.choice([0, 1])
        face_normal_direction = random.choice([-1, 1])
        face_center = aabb_center + th.eye(3)[face_normal_axis] * aabb_extent * face_normal_direction
        face_lateral_axis = 0 if face_normal_axis == 1 else 1
        face_lateral_half_extent = th.eye(3)[face_lateral_axis] * aabb_extent / 2
        face_vertical_half_extent = th.eye(3)[2] * aabb_extent / 2
        face_min = face_center - face_vertical_half_extent - face_lateral_half_extent
        face_max = face_center + face_vertical_half_extent + face_lateral_half_extent
        return th.rand(face_min.size()) * (face_max - face_min) + face_min

    # def _sample_pose_in_room(self, room: str):
    #     """
    #     Returns a pose for the robot within in the room where the robot is not in collision with anything

    #     Args:
    #         room (str): Name of room

    #     Returns:
    #         2-tuple:
    #             - 3-array: (x,y,z) Position in the world frame
    #             - 4-array: (x,y,z,w) Quaternion orientation in the world frame
    #     """
    #     # TODO(MP): Bias the sampling near the agent.
    #     for _ in range(m.MAX_ATTEMPTS_FOR_SAMPLING_POSE_IN_ROOM):
    #         _, pos = self.env.scene.get_random_point_by_room_instance(room)
    #         yaw_lo, yaw_hi = -math.pi, math.pi
    #         yaw = (th.rand(1) * (yaw_hi - yaw_lo) + yaw_lo).item()
    #         pose = (pos[0], pos[1], yaw)
    #         if self._test_pose(pose):
    #             return pose

    #     raise ActionPrimitiveError(
    #         ActionPrimitiveError.Reason.SAMPLING_ERROR,
    #         "Could not find valid position in the given room to travel to",
    #         {"room": room}
    #     )

    def _sample_pose_with_object_and_predicate(
        self, predicate, held_obj, target_obj, near_poses=None, near_poses_threshold=None
    ):
        """
        Returns a pose for the held object relative to the target object that satisfies the predicate

        Args:
            predicate (object_states.OnTop or object_states.Inside): Relation between held object and the target object
            held_obj (StatefulObject): Object held by the robot
            target_obj (StatefulObject): Object to sample a pose relative to
            near_poses (Iterable of arrays): Poses in the world frame to sample near
            near_poses_threshold (float): The distance threshold to check if the sampled pose is near the poses in near_poses

        Returns:
            2-tuple:
                - 3-array: (x,y,z) Position in the world frame
                - 4-array: (x,y,z,w) Quaternion orientation in the world frame
        """
        pred_map = {object_states.OnTop: "onTop", object_states.Inside: "inside"}

        for _ in range(m.MAX_ATTEMPTS_FOR_SAMPLING_POSE_WITH_OBJECT_AND_PREDICATE):
            _, _, bb_extents, bb_center_in_base = held_obj.get_base_aligned_bbox()
            sampling_results = sample_cuboid_for_predicate(pred_map[predicate], target_obj, bb_extents)
            if sampling_results[0][0] is None:
                continue
            sampled_bb_center = sampling_results[0][0] + th.tensor([0, 0, m.PREDICATE_SAMPLING_Z_OFFSET])
            sampled_bb_orn = sampling_results[0][2]

            # Get the object pose by subtracting the offset
            sampled_obj_pose = T.pose2mat((sampled_bb_center, sampled_bb_orn)) @ T.pose_inv(
                T.pose2mat((bb_center_in_base, th.tensor([0, 0, 0, 1], dtype=th.float32)))
            )

            # Check that the pose is near one of the poses in the near_poses list if provided.
            if near_poses:
                sampled_pos = th.tensor([sampled_obj_pose[0]])
                if not th.any(th.norm(near_poses - sampled_pos, dim=1) < near_poses_threshold):
                    continue

            # Return the pose
            return T.mat2pose(sampled_obj_pose)

        # If we get here, sampling failed.
        raise ActionPrimitiveError(
            ActionPrimitiveError.Reason.SAMPLING_ERROR,
            "Could not find a position to put this object in the desired relation to the target object",
            {"target object": target_obj.name, "object in hand": held_obj.name, "relation": pred_map[predicate]},
        )

    def _validate_poses(self, candidate_poses, pose_on_obj=None, arm=None, skip_obstacle_update=False):
        """
        Determines whether the robot can reach all poses on the objects and is not in collision at the specified 2d poses

        Args:
            candidate_poses (list of arrays): Candidate 2d poses (x, y, yaw)
            pose_on_obj (Iterable of arrays or list of Iterables): Pose(s) on the object(s) in the world frame.
                Can be a single pose or list of poses.
            arm (str): Name of the arm to check reachability for
            skip_obstacle_update (bool): Whether to skip updating the obstacles in the motion generator

        Returns:
            list of bool: Whether any robot arm can reach all poses on the objects and is not in collision
                at the specified 2d poses
        """
        if arm is None:
            arm = self.arm

        # First check collisions for all candidate poses
        candidate_joint_positions = []
        current_joint_pos = self.robot.get_joint_positions()
        for pose in candidate_poses:
            joint_pos = current_joint_pos.clone()
            joint_pos[self.robot.base_idx[:2]] = pose[:2]
            joint_pos[self.robot.base_idx[3:]] = th.tensor([0.0, 0.0, pose[2]])
            candidate_joint_positions.append(joint_pos)

        candidate_joint_positions = th.stack(candidate_joint_positions)

        # If an object is grasped, we need to pass it to the collision checker
        obj_in_hand = self._get_obj_in_hand()
        attached_obj = {self.robot.eef_link_names[self.arm]: obj_in_hand.root_link} if obj_in_hand is not None else None

        invalid_results = self._motion_generator.check_collisions(
            candidate_joint_positions,
            self_collision_check=False,
            skip_obstacle_update=skip_obstacle_update,
            attached_obj=attached_obj,
        ).cpu()

        # For each candidate that passed collision check, verify reachability
        for i in range(len(candidate_poses)):
            if invalid_results[i].item():
                continue

            if pose_on_obj is not None:
                pose = self._get_robot_pose_from_2d_pose(candidate_poses[i])
                relative_pose = T.relative_pose_transform(*pose_on_obj, *pose)
                if not self._target_in_reach_of_robot_relative(
                    relative_pose, skip_obstacle_update=skip_obstacle_update
                )[arm]:
                    invalid_results[i] = True

        return ~invalid_results

    def _get_robot_pose_from_2d_pose(self, pose_2d):
        """
        Gets 3d pose from 2d pose

        Args:
            pose_2d (Iterable): (x, y, yaw) 2d pose

        Returns:
            th.tensor: (x,y,z) Position in the world frame
            th.tensor: (x,y,z,w) Quaternion orientation in the world frame
        """
        pos = th.tensor([pose_2d[0], pose_2d[1], self.robot.get_position_orientation()[0][2]], dtype=th.float32)
        orn = T.euler2quat(th.tensor([0, 0, pose_2d[2]], dtype=th.float32))
        return pos, orn

    def _world_pose_to_robot_pose(self, pose):
        """
        Converts the pose in the world frame to the robot frame

        Args:
            pose_2d (Iterable): (x, y, yaw) 2d pose

        Returns:
            2-tuple:
                - 3-array: (x,y,z) Position in the world frame
                - 4-array: (x,y,z,w) Quaternion orientation in the world frame
        """
        body_pose = self.robot.get_position_orientation()
        return T.relative_pose_transform(*pose, *body_pose)

    def _robot_pose_to_world_pose(self, pose):
        """
        Converts the pose in the robot frame to the world frame

        Args:
            pose_2d (Iterable): (x, y, yaw) 2d pose

        Returns:
            2-tuple:
                - 3-array: (x,y,z) Position in the world frame
                - 4-array: (x,y,z,w) Quaternion orientation in the world frame
        """
        body_pose = self.robot.get_position_orientation()
        inverse_body_pose = T.invert_pose_transform(body_pose[0], body_pose[1])
        return T.relative_pose_transform(*pose, *inverse_body_pose)

    def _get_hand_pose_for_object_pose(self, desired_pose):
        """
        Gets the pose of the hand for the desired object pose

        Args:
            desired_pose (Iterable of arrays): Pose of the object in the world frame

        Returns:
            2-tuple:
                - 3-array: (x,y,z) Position of the hand in the world frame
                - 4-array: (x,y,z,w) Quaternion orientation of the hand in the world frame
        """
        obj_in_hand = self._get_obj_in_hand()

        assert obj_in_hand is not None

        # Get the object pose & the robot hand pose
        obj_in_world = obj_in_hand.get_position_orientation()
        hand_in_world = self.robot.eef_links[self.arm].get_position_orientation()

        # Get the hand pose relative to the obj pose
        hand_in_obj = T.relative_pose_transform(*hand_in_world, *obj_in_world)

        # Now apply desired obj pose.
        desired_hand_pose = T.pose_transform(*desired_pose, *hand_in_obj)

        return desired_hand_pose

    # Function that is particularly useful for Fetch, where it gives time for the base of robot to settle due to its uneven base.
    def _settle_robot(self):
        """
        Yields a no op action for a few steps to allow the robot and physics to settle

        Returns:
            th.tensor or None: Action array for one step for the robot to do nothing
        """
        for _ in range(10):
            empty_action = self._q_to_action(self.robot.get_joint_positions())
            yield self._postprocess_action(empty_action)

        for _ in range(m.MAX_STEPS_FOR_SETTLING):
            if th.norm(self.robot.get_linear_velocity()) < 0.01:
                break
            empty_action = self._q_to_action(self.robot.get_joint_positions())
            yield self._postprocess_action(empty_action)<|MERGE_RESOLUTION|>--- conflicted
+++ resolved
@@ -17,7 +17,6 @@
 from matplotlib import pyplot as plt
 
 import omnigibson as og
-import omnigibson.lazy as lazy
 import omnigibson.utils.transform_utils as T
 from omnigibson import object_states
 from omnigibson.action_primitives.action_primitive_set_base import (
@@ -25,28 +24,17 @@
     ActionPrimitiveErrorGroup,
     BaseActionPrimitiveSet,
 )
-<<<<<<< HEAD
 from omnigibson.action_primitives.curobo import CuRoboEmbodimentSelection, CuRoboMotionGenerator
 from omnigibson.controllers import (
-    DifferentialDriveController,
-    HolonomicBaseJointController,
     InverseKinematicsController,
     JointController,
 )
 from omnigibson.macros import create_module_macros
 from omnigibson.objects.object_base import BaseObject
-from omnigibson.robots import *
-=======
-from omnigibson.controllers import DifferentialDriveController, InverseKinematicsController, JointController
-from omnigibson.macros import create_module_macros
-from omnigibson.objects.object_base import BaseObject
 from omnigibson.robots import R1, BaseRobot, BehaviorRobot, Fetch, Freight, Husky, Locobot, Stretch, Tiago, Turtlebot
->>>>>>> 47319449
-from omnigibson.robots.locomotion_robot import LocomotionRobot
 from omnigibson.robots.manipulation_robot import ManipulationRobot
 from omnigibson.tasks.behavior_task import BehaviorTask
 from omnigibson.utils.backend_utils import _compute_backend as cb
-from omnigibson.utils.control_utils import FKSolver, IKSolver
 from omnigibson.utils.grasping_planning_utils import get_grasp_poses_for_object_sticky, get_grasp_position_for_open
 from omnigibson.utils.motion_planning_utils import detect_robot_collision_in_sim
 from omnigibson.utils.object_state_utils import sample_cuboid_for_predicate
@@ -183,26 +171,11 @@
             StarterSemanticActionPrimitiveSet.TOGGLE_ON: self._toggle_on,
             StarterSemanticActionPrimitiveSet.TOGGLE_OFF: self._toggle_off,
         }
-<<<<<<< HEAD
         self._motion_generator = (
             None
             if skip_curobo_initilization
             else CuRoboMotionGenerator(robot=self.robot, batch_size=planning_batch_size)
         )
-=======
-        # Validate the robot
-        if isinstance(self.robot, LocomotionRobot):
-            assert isinstance(
-                self.robot.controllers["base"], (JointController, DifferentialDriveController)
-            ), "StarterSemanticActionPrimitives only works with a JointController or DifferentialDriveController at the robot base."
-            if self._base_controller_is_joint:
-                assert (
-                    not self.robot.controllers["base"].use_delta_commands
-                ), "StarterSemanticActionPrimitives only works with a base JointController with absolute mode."
-
-        self.robot_model = self.robot.model_name
-        self.add_context = add_context
->>>>>>> 47319449
 
         self._task_relevant_objects_only = task_relevant_objects_only
 
