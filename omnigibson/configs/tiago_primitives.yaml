env:
  action_frequency: 30                  # (int): environment executes action at the action_frequency rate
  physics_frequency: 120                # (int): physics frequency (1 / physics_timestep for physx)
  device: null                          # (None or str): specifies the device to be used if running on the gpu with torch backend
  automatic_reset: false                # (bool): whether to automatic reset after an episode finishes
  flatten_action_space: false           # (bool): whether to flatten the action space as a sinle 1D-array
  flatten_obs_space: false              # (bool): whether the observation space should be flattened when generated
  use_external_obs: false               # (bool): Whether to use external observations or not
  initial_pos_z_offset: 0.1
  external_sensors: null                # (None or list): If specified, list of sensor configurations for external sensors to add. Should specify sensor "type" and any additional kwargs to instantiate the sensor. Each entry should be the kwargs passed to @create_sensor, in addition to position, orientation

render:
  viewer_width: 1280
  viewer_height: 720

scene:
  type: InteractiveTraversableScene
  scene_model: Rs_int
  trav_map_resolution: 0.1
  default_erosion_radius: 0.0
  trav_map_with_objects: true
  num_waypoints: 1
  waypoint_resolution: 0.2
  load_object_categories: null
  not_load_object_categories: null
  load_room_types: null
  load_room_instances: null
  load_task_relevant_only: false
  seg_map_resolution: 0.1
  scene_source: OG
  include_robots: false

robots:
  - type: Tiago
<<<<<<< HEAD
    obs_modalities: [rgb, depth, seg_semantic, normal, seg_instance, seg_instance_id]
    include_sensor_names: null
    exclude_sensor_names: null
=======
    obs_modalities: [rgb]
>>>>>>> 6203d71e
    scale: 1.0
    self_collisions: true
    action_normalize: false
    action_type: continuous
    grasping_mode: sticky
    reset_joint_pos: [
      0.0000,
      0.0000,
      -0.0000,
      -0.0000,
      -0.0000,
      -0.0000,
      0.3500,
      0.9052,
      0.9052,
      0.0000,
      -0.4281,
      -0.4281,
      -0.4500,
      2.2350,
      2.2350,
      1.6463,
      1.6463,
      0.7687,
      0.7687,
      -0.7946,
      -0.7946,
      -1.0891,
      -1.0891,
      0.0450,
      0.0450,
      0.0450,
      0.0450,
    ]
    sensor_config:
      VisionSensor:
        sensor_kwargs:
          image_height: 128
          image_width: 128
    controller_config:
      base:
        name: HolonomicBaseJointController
        motor_type: position
        command_input_limits: null
        use_impedances: false
      trunk:
        name: JointController
        motor_type: position
        command_input_limits: null
        use_delta_commands: false
        use_impedances: false
      arm_left:
        name: JointController
        motor_type: position
        command_input_limits: null
        use_delta_commands: false
        use_impedances: False
      arm_right:
        name: JointController
        motor_type: position
        command_input_limits: null
        use_delta_commands: false
        use_impedances: false
      gripper_left:
        name: JointController
        motor_type: position
        command_input_limits: null
        use_delta_commands: false
        use_impedances: false
      gripper_right:
        name: JointController
        motor_type: position
        command_input_limits: null
        use_delta_commands: false
        use_impedances: false
      camera:
        name: JointController
        motor_type: position
        command_input_limits: null
        use_delta_commands: false
        use_impedances: false
objects: []

task:
  type: DummyTask<|MERGE_RESOLUTION|>--- conflicted
+++ resolved
@@ -32,13 +32,9 @@
 
 robots:
   - type: Tiago
-<<<<<<< HEAD
-    obs_modalities: [rgb, depth, seg_semantic, normal, seg_instance, seg_instance_id]
+    obs_modalities: [rgb]
     include_sensor_names: null
     exclude_sensor_names: null
-=======
-    obs_modalities: [rgb]
->>>>>>> 6203d71e
     scale: 1.0
     self_collisions: true
     action_normalize: false
