import torch as th

from omnigibson.controllers import ControlType, GripperController, IsGraspingState
from omnigibson.controllers.controller_base import _controller_backend as cb
from omnigibson.macros import create_module_macros
from omnigibson.utils.backend_utils import _compute_backend as cb
from omnigibson.utils.processing_utils import MovingAverageFilter
from omnigibson.utils.python_utils import assert_valid_key

VALID_MODES = {
    "binary",
    "smooth",
    "independent",
}


# Create settings for this module
m = create_module_macros(module_path=__file__)

# is_grasping heuristics parameters
m.POS_TOLERANCE = 0.002  # arbitrary heuristic
m.VEL_TOLERANCE = 0.02  # arbitrary heuristic


class MultiFingerGripperController(GripperController):
    """
    Controller class for multi finger gripper control. This either interprets an input as a binary
    command (open / close), continuous command (open / close with scaled velocities), or per-joint continuous command

    Each controller step consists of the following:
        1. Clip + Scale inputted command according to @command_input_limits and @command_output_limits
        2a. Convert command into gripper joint control signals
        2b. Clips the resulting control by the motor limits
    """

    def __init__(
        self,
        control_freq,
        motor_type,
        control_limits,
        dof_idx,
        command_input_limits="default",
        command_output_limits="default",
        inverted=False,
        mode="binary",
        open_qpos=None,
        closed_qpos=None,
        limit_tolerance=0.001,
    ):
        """
        Args:
            control_freq (int): controller loop frequency
            motor_type (str): type of motor being controlled, one of {position, velocity, effort}
            control_limits (Dict[str, Tuple[Array[float], Array[float]]]): The min/max limits to the outputted
                control signal. Should specify per-dof type limits, i.e.:

                "position": [[min], [max]]
                "velocity": [[min], [max]]
                "effort": [[min], [max]]
                "has_limit": [...bool...]

                Values outside of this range will be clipped, if the corresponding joint index in has_limit is True.
            dof_idx (Array[int]): specific dof indices controlled by this robot. Used for inferring
                controller-relevant values during control computations
            command_input_limits (None or "default" or Tuple[float, float] or Tuple[Array[float], Array[float]]):
                if set, is the min/max acceptable inputted command. Values outside this range will be clipped.
                If None, no clipping will be used. If "default", range will be set to (-1, 1)
            command_output_limits (None or "default" or Tuple[float, float] or Tuple[Array[float], Array[float]]):
                if set, is the min/max scaled command. If both this value and @command_input_limits is not None,
                then all inputted command values will be scaled from the input range to the output range.
                If either is None, no scaling will be used. If "default", then this range will automatically be set
                to the @control_limits entry corresponding to self.control_type
            inverted (bool): whether or not the command direction (grasp is negative) and the control direction are
                inverted, e.g. to grasp you need to move the joint in the positive direction.
            mode (str): mode for this controller. Valid options are:

                "binary": 1D command, if preprocessed value > 0 is interpreted as an max open
                    (send max pos / vel / tor signal), otherwise send max close control signals
                "smooth": 1D command, sends symmetric signal to all finger joints equal to the preprocessed commands
                "independent": n-dimensional command, sends independent signals to each finger joint equal to the preprocessed command

            open_qpos (None or Array[float]): If specified, the joint positions representing a fully-opened gripper.
                This is to allow representing the open state as a partially opened gripper, rather than the full
                opened gripper. If None, will simply use the native joint limits of the gripper joints. Only relevant
                if using @mode=binary and @motor_type=position
            closed_qpos (None or Array[float]): If specified, the joint positions representing a fully-closed gripper.
                This is to allow representing the closed state as a partially closed gripper, rather than the full
                closed gripper. If None, will simply use the native joint limits of the gripper joints. Only relevant
                if using @mode=binary and @motor_type=position
            limit_tolerance (float): sets the tolerance from the joint limit ends, below which controls will be zeroed
                out if the control is using velocity or torque control
        """
        # Store arguments
        assert_valid_key(key=motor_type.lower(), valid_keys=ControlType.VALID_TYPES_STR, name="motor_type")
        self._motor_type = motor_type.lower()
        assert_valid_key(key=mode, valid_keys=VALID_MODES, name="mode for multi finger gripper")
        self._inverted = inverted
        self._mode = mode
        self._limit_tolerance = limit_tolerance
        self._open_qpos = open_qpos if open_qpos is None else cb.array(open_qpos)
        self._closed_qpos = closed_qpos if closed_qpos is None else cb.array(closed_qpos)

        # Create other args to be filled in at runtime
        self._is_grasping = IsGraspingState.FALSE

        # Create ring buffer for velocity history to avoid high frequency nosie during grasp state inference
        self._vel_filter = MovingAverageFilter(obs_dim=len(dof_idx), filter_width=5)

        # If we're using binary signal, we override the command output limits
        if mode == "binary":
            command_output_limits = (-1.0, 1.0)

        # Run super init
        super().__init__(
            control_freq=control_freq,
            control_limits=control_limits,
            dof_idx=dof_idx,
            command_input_limits=command_input_limits,
            command_output_limits=command_output_limits,
        )

    def _generate_default_command_output_limits(self):
        command_output_limits = super()._generate_default_command_output_limits()

<<<<<<< HEAD
        return (cb.mean(command_output_limits[0]), cb.mean(command_output_limits[1]))
=======
        return cb.mean(command_output_limits[0]), cb.mean(command_output_limits[1])
>>>>>>> 42e1d9d4

    def reset(self):
        # Call super first
        super().reset()

        # Reset the filter
        self._vel_filter.reset()

        # reset grasping state
        self._is_grasping = IsGraspingState.FALSE

    @property
    def state_size(self):
        # Add state size from the control filter
        return super().state_size + self._vel_filter.state_size

    def _preprocess_command(self, command):
        # We extend this method to make sure command is always n-dimensional
        if self._mode != "independent":
            command = (
                cb.array([command] * self.command_dim)
                if type(command) in {int, float}
                else cb.array([command[0]] * self.command_dim)
            )

        # Flip the command if the direction is inverted.
        if self._inverted:
            command = self._command_input_limits[1] - (command - self._command_input_limits[0])

        # Return from super method
        return super()._preprocess_command(command=command)

    def _update_goal(self, command, control_dict):
        # Directly store command as the goal
        return dict(target=command)

    def compute_control(self, goal_dict, control_dict):
        """
        Converts the (already preprocessed) inputted @command into deployable (non-clipped!) gripper
        joint control signal

        Args:
            goal_dict (Dict[str, Any]): dictionary that should include any relevant keyword-mapped
                goals necessary for controller computation. Must include the following keys:
                    target: desired gripper target
            control_dict (Dict[str, Any]): dictionary that should include any relevant keyword-mapped
                states necessary for controller computation. Must include the following keys:
                    joint_position: Array of current joint positions
                    joint_velocity: Array of current joint velocities

        Returns:
            Array[float]: outputted (non-clipped!) control signal to deploy
        """
        target = goal_dict["target"]
        joint_pos = control_dict["joint_position"][self.dof_idx]
        # Choose what to do based on control mode
        if self._mode == "binary":
            # Use max control signal
            should_open = target[0] >= 0.0 if not self._inverted else target[0] > 0.0
            if should_open:
                u = (
                    self._control_limits[ControlType.get_type(self._motor_type)][1][self.dof_idx]
                    if self._open_qpos is None
                    else self._open_qpos
                )
            else:
                u = (
                    self._control_limits[ControlType.get_type(self._motor_type)][0][self.dof_idx]
                    if self._closed_qpos is None
                    else self._closed_qpos
                )
        else:
            # Use continuous signal. Make sure to go from command to control dim.
            u = cb.full((self.control_dim,), target[0]) if len(target) == 1 else target

        # If we're near the joint limits and we're using velocity / torque control, we zero out the action
        if self._motor_type in {"velocity", "torque"}:
            violate_upper_limit = (
                joint_pos > self._control_limits[ControlType.POSITION][1][self.dof_idx] - self._limit_tolerance
            )
            violate_lower_limit = (
                joint_pos < self._control_limits[ControlType.POSITION][0][self.dof_idx] + self._limit_tolerance
            )
            violation = cb.logical_or(violate_upper_limit * (u > 0), violate_lower_limit * (u < 0))
            u *= ~violation

        # Update whether we're grasping or not
        self._update_grasping_state(control_dict=control_dict)

        # Return control
        return u

    def _update_grasping_state(self, control_dict):
        """
        Updates internal inferred grasping state of the gripper being controlled by this gripper controller

        Args:
            control_dict (dict): dictionary that should include any relevant keyword-mapped
                states necessary for controller computation. Must include the following keys:

                    joint_position: Array of current joint positions
                    joint_velocity: Array of current joint velocities
        """
        # Update velocity history
        finger_vel = self._vel_filter.estimate(control_dict["joint_velocity"][self.dof_idx])

        # Calculate grasping state based on mode of this controller
        # Independent mode of MultiFingerGripperController does not have any good heuristics to determine is_grasping
        if self._mode == "independent":
            is_grasping = IsGraspingState.UNKNOWN

        # No control has been issued before -- we assume not grasping
        elif self._control is None:
            is_grasping = IsGraspingState.FALSE

        #  Different values in the command for non-independent mode - cannot use heuristics
        elif not cb.all(self._control == self._control[0]):
            is_grasping = IsGraspingState.UNKNOWN

        # Joint position tolerance for is_grasping heuristics checking is smaller than or equal to the gripper
        # controller's tolerance of zero-ing out velocities, which makes the heuristics invalid.
        elif not m.POS_TOLERANCE > self._limit_tolerance:
            is_grasping = IsGraspingState.UNKNOWN

        else:
            finger_pos = control_dict["joint_position"][self.dof_idx]

            # For joint position control, if the desired positions are the same as the current positions, is_grasping unknown
            if self._motor_type == "position" and cb.abs(finger_pos - self._control).mean() < m.POS_TOLERANCE:
                is_grasping = IsGraspingState.UNKNOWN

            # For joint velocity / torque control, if the desired velocities / torques are zeros, is_grasping unknown
            elif self._motor_type in {"velocity", "torque"} and cb.abs(self._control).mean() < m.VEL_TOLERANCE:
                is_grasping = IsGraspingState.UNKNOWN

            # Otherwise, the last control signal intends to "move" the gripper
            else:
                min_pos = self._control_limits[ControlType.POSITION][0][self.dof_idx]
                max_pos = self._control_limits[ControlType.POSITION][1][self.dof_idx]

                # Make sure we don't have any invalid values (i.e.: fingers should be within the limits)
                finger_pos = finger_pos.clip(min_pos, max_pos)

                # Check distance from both ends of the joint limits
                dist_from_lower_limit = finger_pos - min_pos
                dist_from_upper_limit = max_pos - finger_pos

                # If either of the joint positions are not near the joint limits with some tolerance (m.POS_TOLERANCE)
                valid_grasp_pos = (
                    dist_from_lower_limit.mean() > m.POS_TOLERANCE or dist_from_upper_limit.mean() > m.POS_TOLERANCE
                )

                # And the joint velocities are close to zero with some tolerance (m.VEL_TOLERANCE)
                valid_grasp_vel = cb.all(cb.abs(finger_vel) < m.VEL_TOLERANCE)

                # Then the gripper is grasping something, which stops the gripper from reaching its desired state
                is_grasping = IsGraspingState.TRUE if valid_grasp_pos and valid_grasp_vel else IsGraspingState.FALSE

        # Store calculated state
        self._is_grasping = is_grasping

    def compute_no_op_goal(self, control_dict):
        # Just use a zero vector
        return dict(target=cb.zeros(self.command_dim))

    def _compute_no_op_action(self, control_dict):
        # Take care of the special case of binary control
        if self._mode == "binary":
            command_val = -1 if self.is_grasping() == IsGraspingState.TRUE else 1
            if self._inverted:
                command_val = -1 * command_val
            return cb.array([command_val])

        if self._motor_type == "position":
            command = control_dict[f"joint_position"][self.dof_idx]
        elif self._motor_type == "velocity":
            command = cb.zeros(self.command_dim)
        else:
            raise ValueError("Cannot compute noop action for effort motor type.")

        # Convert to binary / smooth mode if necessary
        if self._mode == "smooth":
            command = cb.mean(command, dim=-1, keepdim=True)

        return command

    def _get_goal_shapes(self):
        return dict(target=(self.command_dim,))

    def is_grasping(self):
        # Return cached value
        return self._is_grasping

    def _dump_state(self):
        # Run super first
        state = super()._dump_state()

        # Add filter state
        state["vel_filter"] = self._vel_filter.dump_state(serialized=False)

        return state

    def _load_state(self, state):
        # Run super first
        super()._load_state(state=state)

        # Also load velocity filter state
        self._vel_filter.load_state(state["vel_filter"], serialized=False)

    def serialize(self, state):
        # Run super first
        state_flat = super().serialize(state=state)

        # Serialize state for this controller
        return th.cat([state_flat, self._vel_filter.serialize(state=state["vel_filter"])])

    def deserialize(self, state):
        # Run super first
        state_dict, idx = super().deserialize(state=state)

        # Deserialize state for the velocity filter
        state_dict["vel_filter"], deserialized_items = self._vel_filter.deserialize(state=state[idx:])
        idx += deserialized_items

        return state_dict, idx

    @property
    def control_type(self):
        return ControlType.get_type(type_str=self._motor_type)

    @property
    def command_dim(self):
        return len(self.dof_idx) if self._mode == "independent" else 1<|MERGE_RESOLUTION|>--- conflicted
+++ resolved
@@ -122,11 +122,7 @@
     def _generate_default_command_output_limits(self):
         command_output_limits = super()._generate_default_command_output_limits()
 
-<<<<<<< HEAD
-        return (cb.mean(command_output_limits[0]), cb.mean(command_output_limits[1]))
-=======
         return cb.mean(command_output_limits[0]), cb.mean(command_output_limits[1])
->>>>>>> 42e1d9d4
 
     def reset(self):
         # Call super first
