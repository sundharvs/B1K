--- conflicted
+++ resolved
@@ -65,21 +65,6 @@
     """
     og.log.info(f"Demo {__file__}\n    " + "*" * 80 + "\n    Description:\n" + main.__doc__ + "*" * 80)
 
-<<<<<<< HEAD
-    # Create the config for generating the environment we want
-    env_cfg = dict()
-    env_cfg["action_frequency"] = 10
-    env_cfg["physics_frequency"] = 60
-
-    # # Add the robot we want to load
-    # robot0_cfg = dict()
-    # robot0_cfg["type"] = robot_name
-    # robot0_cfg["obs_modalities"] = ["rgb", "depth", "seg_instance", "normal", "scan", "occupancy_grid"]
-    # robot0_cfg["action_type"] = "continuous"
-    # robot0_cfg["action_normalize"] = True
-
-    # # Create the environment
-=======
     # Choose scene to load
     scene_model = choose_from_options(options=SCENES, name="scene", random_selection=random_selection)
 
@@ -106,7 +91,6 @@
     cfg = dict(scene=scene_cfg, robots=[robot0_cfg])
 
     # Create the environment
->>>>>>> 9bf6319a
     env = og.Environment(configs=cfg)
 
     # # Choose robot controller to use
