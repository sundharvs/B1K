--- conflicted
+++ resolved
@@ -224,19 +224,12 @@
                 if other.states[AttachedTo].children[parent_link_name] is None:
                     if bypass_alignment_checking:
                         return child_link, parent_link
-<<<<<<< HEAD
 
                     child_pos, child_orn = child_link.get_position_orientation()
                     parent_pos, parent_orn = parent_link.get_position_orientation()
-                    pos_diff = np.linalg.norm(child_pos - parent_pos)
+                    pos_diff = th.norm(child_pos - parent_pos)
                     orn_diff = T.get_orientation_diff_in_radian(child_orn, parent_orn)
 
-=======
-                    pos_diff = th.norm(child_link.get_position() - parent_link.get_position())
-                    orn_diff = T.get_orientation_diff_in_radian(
-                        child_link.get_orientation(), parent_link.get_orientation()
-                    )
->>>>>>> 0d897a86
                     if pos_diff < pos_thresh and orn_diff < orn_thresh:
                         return child_link, parent_link
 
