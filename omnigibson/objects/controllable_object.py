from abc import abstractmethod
from copy import deepcopy
from functools import cached_property

import gymnasium as gym
import numpy as np

import omnigibson as og
from omnigibson.controllers import create_controller
from omnigibson.controllers.controller_base import ControlType
from omnigibson.objects.object_base import BaseObject
from omnigibson.utils.constants import PrimType
from omnigibson.utils.python_utils import CachedFunctions, assert_valid_key, merge_nested_dicts
from omnigibson.utils.ui_utils import create_module_logger
from omnigibson.utils.usd_utils import ControllableObjectViewAPI

# Create module logger
log = create_module_logger(module_name=__name__)


class ControllableObject(BaseObject):
    """
    Simple class that extends object functionality for controlling joints -- this assumes that at least some joints
    are motorized (i.e.: non-zero low-level simulator joint motor gains) and intended to be controlled,
    e.g.: a conveyor belt or a robot agent
    """

    def __init__(
        self,
        name,
        relative_prim_path=None,
        category="object",
        uuid=None,
        scale=None,
        visible=True,
        fixed_base=False,
        visual_only=False,
        self_collisions=False,
        prim_type=PrimType.RIGID,
        load_config=None,
        control_freq=None,
        controller_config=None,
        action_type="continuous",
        action_normalize=True,
        reset_joint_pos=None,
        **kwargs,
    ):
        """
        Args:
            name (str): Name for the object. Names need to be unique per scene
            relative_prim_path (None or str): The path relative to its scene prim for this object. If not specified, it defaults to /<name>.
            category (str): Category for the object. Defaults to "object".
            uuid (None or int): Unique unsigned-integer identifier to assign to this object (max 8-numbers).
                If None is specified, then it will be auto-generated
            scale (None or float or 3-array): if specified, sets either the uniform (float) or x,y,z (3-array) scale
                for this object. A single number corresponds to uniform scaling along the x,y,z axes, whereas a
                3-array specifies per-axis scaling.
            visible (bool): whether to render this object or not in the stage
            fixed_base (bool): whether to fix the base of this object or not
            visual_only (bool): Whether this object should be visual only (and not collide with any other objects)
            self_collisions (bool): Whether to enable self collisions for this object
            prim_type (PrimType): Which type of prim the object is, Valid options are: {PrimType.RIGID, PrimType.CLOTH}
            load_config (None or dict): If specified, should contain keyword-mapped values that are relevant for
                loading this prim at runtime.
            control_freq (float): control frequency (in Hz) at which to control the object. If set to be None,
                we will automatically set the control frequency to be at the render frequency by default.
            controller_config (None or dict): nested dictionary mapping controller name(s) to specific controller
                configurations for this object. This will override any default values specified by this class.
            action_type (str): one of {discrete, continuous} - what type of action space to use
            action_normalize (bool): whether to normalize inputted actions. This will override any default values
                specified by this class.
            reset_joint_pos (None or n-array): if specified, should be the joint positions that the object should
                be set to during a reset. If None (default), self._default_joint_pos will be used instead.
                Note that _default_joint_pos are hardcoded & precomputed, and thus should not be modified by the user.
                Set this value instead if you want to initialize the object with a different rese joint position.
            kwargs (dict): Additional keyword arguments that are used for other super() calls from subclasses, allowing
                for flexible compositions of various object subclasses (e.g.: Robot is USDObject + ControllableObject).
        """
        # Store inputs
        self._control_freq = control_freq
        self._controller_config = controller_config
        self._reset_joint_pos = None if reset_joint_pos is None else np.array(reset_joint_pos)

        # Make sure action type is valid, and also save
        assert_valid_key(key=action_type, valid_keys={"discrete", "continuous"}, name="action type")
        self._action_type = action_type
        self._action_normalize = action_normalize

        # Store internal placeholders that will be filled in later
        self._dof_to_joints = None  # dict that will map DOF indices to JointPrims
        self._last_action = None
        self._controllers = None
        self.dof_names_ordered = None
        self._control_enabled = True

        class_name = self.__class__.__name__.lower()
        if relative_prim_path:
            # If prim path is specified, assert that the last element starts with the right prefix to ensure that
            # the object will be included in the ControllableObjectViewAPI.
            assert relative_prim_path.split("/")[-1].startswith(
                f"controllable__{class_name}__"
            ), f"If relative_prim_path is specified, the last element of the path must start with 'controllable__{class_name}__'."
        else:
            # If prim path is not specified, set it to the default path, but prepend controllable.
            relative_prim_path = f"/controllable__{class_name}__{name}"

        # Run super init
        super().__init__(
            relative_prim_path=relative_prim_path,
            name=name,
            category=category,
            uuid=uuid,
            scale=scale,
            visible=visible,
            fixed_base=fixed_base,
            visual_only=visual_only,
            self_collisions=self_collisions,
            prim_type=prim_type,
            load_config=load_config,
            **kwargs,
        )

    def _initialize(self):
        # Run super first
        super()._initialize()
        # Fill in the DOF to joint mapping
        self._dof_to_joints = dict()
        idx = 0
        for joint in self._joints.values():
            for _ in range(joint.n_dof):
                self._dof_to_joints[idx] = joint
                idx += 1

        # Update the reset joint pos
        if self._reset_joint_pos is None:
            self._reset_joint_pos = self._default_joint_pos

        # Load controllers
        self._load_controllers()

        # Setup action space
        self._action_space = (
            self._create_discrete_action_space()
            if self._action_type == "discrete"
            else self._create_continuous_action_space()
        )

        # Reset the object and keep all joints still after loading
        self.reset()
        self.keep_still()

    def load(self, scene):
        # Run super first
        prim = super().load(scene)

        # Set the control frequency if one was not provided.
        expected_control_freq = 1.0 / og.sim.get_rendering_dt()
        if self._control_freq is None:
            log.info(
                "Control frequency is None - being set to default of render_frequency: %.4f", expected_control_freq
            )
            self._control_freq = expected_control_freq
        else:
            assert np.isclose(
                expected_control_freq, self._control_freq
            ), "Stored control frequency does not match environment's render timestep."

        return prim

    def _load_controllers(self):
        """
        Loads controller(s) to map inputted actions into executable (pos, vel, and / or effort) signals on this object.
        Stores created controllers as dictionary mapping controller names to specific controller
        instances used by this object.
        """
        # Generate the controller config
        self._controller_config = self._generate_controller_config(custom_config=self._controller_config)

        # Store dof idx mapping to dof name
        self.dof_names_ordered = list(self._joints.keys())

        # Initialize controllers to create
        self._controllers = dict()
        # Loop over all controllers, in the order corresponding to @action dim
        for name in self.controller_order:
            assert_valid_key(key=name, valid_keys=self._controller_config, name="controller name")
            cfg = self._controller_config[name]
            # If we're using normalized action space, override the inputs for all controllers
            if self._action_normalize:
                cfg["command_input_limits"] = "default"  # default is normalized (-1, 1)

            # Create the controller
            controller = create_controller(**cfg)
            # Verify the controller's DOFs can all be driven
            for idx in controller.dof_idx:
                assert self._joints[
                    self.dof_names_ordered[idx]
                ].driven, "Controllers should only control driveable joints!"
            self._controllers[name] = controller
        self.update_controller_mode()

    def update_controller_mode(self):
        """
        Helper function to force the joints to use the internal specified control mode and gains
        """
        # Update the control modes of each joint based on the outputted control from the controllers
        for name in self._controllers:
            for dof in self._controllers[name].dof_idx:
                control_type = self._controllers[name].control_type
                self._joints[self.dof_names_ordered[dof]].set_control_type(
                    control_type=control_type,
                    kp=self.default_kp if control_type == ControlType.POSITION else None,
                    kd=self.default_kd if control_type == ControlType.VELOCITY else None,
                )

    def _generate_controller_config(self, custom_config=None):
        """
        Generates a fully-populated controller config, overriding any default values with the corresponding values
        specified in @custom_config

        Args:
            custom_config (None or Dict[str, ...]): nested dictionary mapping controller name(s) to specific custom
                controller configurations for this object. This will override any default values specified by this class

        Returns:
            dict: Fully-populated nested dictionary mapping controller name(s) to specific controller configurations for
                this object
        """
        controller_config = {} if custom_config is None else deepcopy(custom_config)

        # Update the configs
        for group in self.controller_order:
            group_controller_name = (
                controller_config[group]["name"]
                if group in controller_config and "name" in controller_config[group]
                else self._default_controllers[group]
            )
            controller_config[group] = merge_nested_dicts(
                base_dict=self._default_controller_config[group][group_controller_name],
                extra_dict=controller_config.get(group, {}),
            )

        return controller_config

    def reload_controllers(self, controller_config=None):
        """
        Reloads controllers based on the specified new @controller_config

        Args:
            controller_config (None or Dict[str, ...]): nested dictionary mapping controller name(s) to specific
                controller configurations for this object. This will override any default values specified by this class.
        """
        self._controller_config = {} if controller_config is None else controller_config

        # (Re-)load controllers
        self._load_controllers()

        # (Re-)create the action space
        self._action_space = (
            self._create_discrete_action_space()
            if self._action_type == "discrete"
            else self._create_continuous_action_space()
        )

    def reset(self):
        # Call super first
        super().reset()

        # Override the reset joint state based on reset values
        self.set_joint_positions(positions=self._reset_joint_pos, drive=False)

    @abstractmethod
    def _create_discrete_action_space(self):
        """
        Create a discrete action space for this object. Should be implemented by the subclass (if a subclass does not
        support this type of action space, it should raise an error).

        Returns:
            gym.space: Object-specific discrete action space
        """
        raise NotImplementedError

    def _create_continuous_action_space(self):
        """
        Create a continuous action space for this object. By default, this loops over all controllers and
        appends their respective input command limits to set the action space.
        Any custom behavior should be implemented by the subclass (e.g.: if a subclass does not
        support this type of action space, it should raise an error).

        Returns:
            gym.space.Box: Object-specific continuous action space
        """
        # Action space is ordered according to the order in _default_controller_config control
        low, high = [], []
        for controller in self._controllers.values():
            limits = controller.command_input_limits
            low.append(np.array([-np.inf] * controller.command_dim) if limits is None else limits[0])
            high.append(np.array([np.inf] * controller.command_dim) if limits is None else limits[1])

        return gym.spaces.Box(shape=(self.action_dim,), low=np.concatenate(low), high=np.concatenate(high), dtype=float)

    def apply_action(self, action):
        """
        Converts inputted actions into low-level control signals

        NOTE: This does NOT deploy control on the object. Use self.step() instead.

        Args:
            action (n-array): n-DOF length array of actions to apply to this object's internal controllers
        """
        # Store last action as the current action being applied
        self._last_action = action

        # If we're using discrete action space, we grab the specific action and use that to convert to control
        if self._action_type == "discrete":
            action = np.array(self.discrete_action_list[action])

        # Check if the input action's length matches the action dimension
        assert len(action) == self.action_dim, "Action must be dimension {}, got dim {} instead.".format(
            self.action_dim, len(action)
        )

        # First, loop over all controllers, and update the desired command
        idx = 0

        for name, controller in self._controllers.items():
            # Set command, then take a controller step
            controller.update_goal(
                command=action[idx : idx + controller.command_dim], control_dict=self.get_control_dict()
            )
            # Update idx
            idx += controller.command_dim

    @property
    def control_enabled(self):
        return self._control_enabled

    @control_enabled.setter
    def control_enabled(self, value):
        self._control_enabled = value

    def step(self):
        """
        Takes a controller step across all controllers and deploys the computed control signals onto the object.
        """
        # Skip if we don't have control enabled
        if not self.control_enabled:
            return

        # Skip this step if our articulation view is not valid
        if self._articulation_view_direct is None or not self._articulation_view_direct.initialized:
            return

        # First, loop over all controllers, and calculate the computed control
        control = dict()
        idx = 0

        # Compose control_dict
        control_dict = self.get_control_dict()

        for name, controller in self._controllers.items():
            control[name] = {
                "value": controller.step(control_dict=control_dict),
                "type": controller.control_type,
            }
            # Update idx
            idx += controller.command_dim

        # Compose controls
        u_vec = np.zeros(self.n_dof)
        # By default, the control type is None and the control value is 0 (np.zeros) - i.e. no control applied
        u_type_vec = np.array([ControlType.NONE] * self.n_dof)
        for group, ctrl in control.items():
            idx = self._controllers[group].dof_idx
            u_vec[idx] = ctrl["value"]
            u_type_vec[idx] = ctrl["type"]

        u_vec, u_type_vec = self._postprocess_control(control=u_vec, control_type=u_type_vec)

        # Deploy control signals
        self.deploy_control(control=u_vec, control_type=u_type_vec)

    def _postprocess_control(self, control, control_type):
        """
        Runs any postprocessing on @control with corresponding @control_type on this entity. Default is no-op.
        Deploys control signals @control with corresponding @control_type on this entity.

        Args:
            control (k- or n-array): control signals to deploy. This should be n-DOF length if all joints are being set,
                or k-length (k < n) if specific indices are being set. In this case, the length of @control must
                be the same length as @indices!
            control_type (k- or n-array): control types for each DOF. Each entry should be one of ControlType.
                 This should be n-DOF length if all joints are being set, or k-length (k < n) if specific
                 indices are being set. In this case, the length of @control must be the same length as @indices!

        Returns:
            2-tuple:
                - n-array: raw control signals to send to the object's joints
                - list: control types for each joint
        """
        return control, control_type

    def deploy_control(self, control, control_type):
        """
        Deploys control signals @control with corresponding @control_type on this entity.

        Note: This is DIFFERENT than self.set_joint_positions/velocities/efforts, because in this case we are only
            setting target values (i.e.: we subject this entity to physical dynamics in order to reach the desired
            @control setpoints), compared to set_joint_XXXX which manually sets the actual state of the joints.

            This function is intended to be used with motorized entities, e.g.: robot agents or machines (e.g.: a
            conveyor belt) to simulation physical control of these entities.

            In contrast, use set_joint_XXXX for simulation-specific logic, such as simulator resetting or "magic"
            action implementations.

        Args:
            control (k- or n-array): control signals to deploy. This should be n-DOF length if all joints are being set,
                or k-length (k < n) if specific indices are being set. In this case, the length of @control must
                be the same length as @indices!
            control_type (k- or n-array): control types for each DOF. Each entry should be one of ControlType.
                 This should be n-DOF length if all joints are being set, or k-length (k < n) if specific
                 indices are being set. In this case, the length of @control must be the same length as @indices!
            indices (None or k-array): If specified, should be k (k < n) length array of specific DOF controls to deploy.
                Default is None, which assumes that all joints are being set.
            normalized (bool): Whether the inputted joint controls should be interpreted as normalized
                values. Expects a single bool for the entire @control. Default is False.
        """
        # Run sanity check
        assert len(control) == len(control_type) == self.n_dof, (
            "Control signals, control types, and number of DOF should all be the same!"
            "Got {}, {}, and {} respectively.".format(len(control), len(control_type), self.n_dof)
        )
        # Set indices manually so that we're standardized
        indices = np.arange(self.n_dof)

        # Standardize normalized input
        n_indices = len(indices)

        # Loop through controls and deploy
        # We have to use delicate logic to account for the edge cases where a single joint may contain > 1 DOF
        # (e.g.: spherical joint)
        pos_vec, pos_idxs, using_pos = [], [], False
        vel_vec, vel_idxs, using_vel = [], [], False
        eff_vec, eff_idxs, using_eff = [], [], False
        cur_indices_idx = 0
        while cur_indices_idx != n_indices:
            # Grab the current DOF index we're controlling and find the corresponding joint
            joint = self._dof_to_joints[indices[cur_indices_idx]]
            cur_ctrl_idx = indices[cur_indices_idx]
            joint_dof = joint.n_dof
            if joint_dof > 1:
                # Run additional sanity checks since the joint has more than one DOF to make sure our controls,
                # control types, and indices all match as expected

                # Make sure the indices are mapped correctly
                assert (
                    indices[cur_indices_idx + joint_dof] == cur_ctrl_idx + joint_dof
                ), "Got mismatched control indices for a single joint!"
                # Check to make sure all joints, control_types, and normalized as all the same over n-DOF for the joint
                for group_name, group in zip(
                    ("joints", "control_types"),
                    (self._dof_to_joints, control_type),
                ):
                    assert (
                        len({group[indices[cur_indices_idx + i]] for i in range(joint_dof)}) == 1
                    ), f"Not all {group_name} were the same when trying to deploy control for a single joint!"
                # Assuming this all passes, we grab the control subvector, type, and normalized value accordingly
                ctrl = control[cur_ctrl_idx : cur_ctrl_idx + joint_dof]
            else:
                # Grab specific control. No need to do checks since this is a single value
                ctrl = control[cur_ctrl_idx]

            # Deploy control based on type
            ctrl_type = control_type[
                cur_ctrl_idx
            ]  # In multi-DOF joint case all values were already checked to be the same
            if ctrl_type == ControlType.EFFORT:
                eff_vec.append(ctrl)
                eff_idxs.append(cur_ctrl_idx)
                using_eff = True
            elif ctrl_type == ControlType.VELOCITY:
                vel_vec.append(ctrl)
                vel_idxs.append(cur_ctrl_idx)
                using_vel = True
            elif ctrl_type == ControlType.POSITION:
                pos_vec.append(ctrl)
                pos_idxs.append(cur_ctrl_idx)
                using_pos = True
            elif ctrl_type == ControlType.NONE:
                # Set zero efforts
                eff_vec.append(0)
                eff_idxs.append(cur_ctrl_idx)
                using_eff = True
            else:
                raise ValueError("Invalid control type specified: {}".format(ctrl_type))
            # Finally, increment the current index based on how many DOFs were just controlled
            cur_indices_idx += joint_dof

        # set the targets for joints
        if using_pos:
            ControllableObjectViewAPI.set_joint_position_targets(
                self.articulation_root_path, positions=np.array(pos_vec), indices=np.array(pos_idxs)
            )
        if using_vel:
            ControllableObjectViewAPI.set_joint_velocity_targets(
                self.articulation_root_path, velocities=np.array(vel_vec), indices=np.array(vel_idxs)
            )
        if using_eff:
            ControllableObjectViewAPI.set_joint_efforts(
                self.articulation_root_path, efforts=np.array(eff_vec), indices=np.array(eff_idxs)
            )

    def get_control_dict(self):
        """
        Grabs all relevant information that should be passed to each controller during each controller step. This
        automatically caches information

        Returns:
            CachedFunctions: Keyword-mapped control values for this object, mapping names to n-arrays.
                By default, returns the following (can be queried via [] or get()):

                - joint_position: (n_dof,) joint positions
                - joint_velocity: (n_dof,) joint velocities
                - joint_effort: (n_dof,) joint efforts
                - root_pos: (3,) (x,y,z) global cartesian position of the object's root link
                - root_quat: (4,) (x,y,z,w) global cartesian orientation of ths object's root link
                - mass_matrix: (n_dof, n_dof) mass matrix
                - gravity_force: (n_dof,) per-joint generalized gravity forces
                - cc_force: (n_dof,) per-joint centripetal and centrifugal forces
        """
        # Note that everything here uses the ControllableObjectViewAPI because these are faster implementations of
        # the functions that this class also implements. The API centralizes access for all of the robots in the scene
        # removing the need for multiple reads and writes.
        # TODO(cgokmen): CachedFunctions can now be entirely removed since the ControllableObjectViewAPI already implements caching.
        fcns = CachedFunctions()
        fcns["_root_pos_quat"] = lambda: ControllableObjectViewAPI.get_position_orientation(self.articulation_root_path)
        fcns["root_pos"] = lambda: fcns["_root_pos_quat"][0]
        fcns["root_quat"] = lambda: fcns["_root_pos_quat"][1]
        fcns["root_lin_vel"] = lambda: ControllableObjectViewAPI.get_linear_velocity(self.articulation_root_path)
        fcns["root_ang_vel"] = lambda: ControllableObjectViewAPI.get_angular_velocity(self.articulation_root_path)
        fcns["root_rel_lin_vel"] = lambda: ControllableObjectViewAPI.get_relative_linear_velocity(
            self.articulation_root_path
        )
        fcns["root_rel_ang_vel"] = lambda: ControllableObjectViewAPI.get_relative_angular_velocity(
            self.articulation_root_path
        )
        fcns["joint_position"] = lambda: ControllableObjectViewAPI.get_joint_positions(self.articulation_root_path)
        fcns["joint_velocity"] = lambda: ControllableObjectViewAPI.get_joint_velocities(self.articulation_root_path)
        fcns["joint_effort"] = lambda: ControllableObjectViewAPI.get_joint_efforts(self.articulation_root_path)
        fcns["mass_matrix"] = lambda: ControllableObjectViewAPI.get_mass_matrix(self.articulation_root_path)
        # TODO: Move gravity force computation dummy to this class instead of BaseRobot
        fcns["gravity_force"] = lambda: (
            ControllableObjectViewAPI.get_generalized_gravity_forces(self.articulation_root_path)
<<<<<<< HEAD
            if not self.fixed_base
            else ControllableObjectViewAPI.get_generalized_gravity_forces(self._dummy.articulation_root_path)
=======
            if self.fixed_base
            else DummyControllableObjectViewAPI.get_generalized_gravity_forces(self._dummy.articulation_root_path)
>>>>>>> bfb7950a
        )
        fcns["cc_force"] = lambda: ControllableObjectViewAPI.get_coriolis_and_centrifugal_forces(
            self.articulation_root_path
        )

        return fcns

    def dump_action(self):
        """
        Dump the last action applied to this object. For use in demo collection.
        """
        return self._last_action

    def set_joint_positions(self, positions, indices=None, normalized=False, drive=False):
        # Call super first
        super().set_joint_positions(positions=positions, indices=indices, normalized=normalized, drive=drive)

        # If we're not driving the joints, reset the controllers so that the goals are updated wrt to the new state
        if not drive:
            for controller in self._controllers.values():
                controller.reset()

    def _dump_state(self):
        # Grab super state
        state = super()._dump_state()

        # Add in controller states
        controller_states = dict()
        for controller_name, controller in self._controllers.items():
            controller_states[controller_name] = controller.dump_state()

        state["controllers"] = controller_states

        return state

    def _load_state(self, state):
        # Run super first
        super()._load_state(state=state)

        # Load controller states
        controller_states = state["controllers"]
        for controller_name, controller in self._controllers.items():
            controller.load_state(state=controller_states[controller_name])

    def serialize(self, state):
        # Run super first
        state_flat = super().serialize(state=state)

        # Serialize the controller states sequentially
        controller_states_flat = np.concatenate(
            [c.serialize(state=state["controllers"][c_name]) for c_name, c in self._controllers.items()]
        )

        # Concatenate and return
        return np.concatenate([state_flat, controller_states_flat]).astype(float)

    def deserialize(self, state):
        # Run super first
        state_dict, idx = super().deserialize(state=state)

        # Deserialize the controller states sequentially
        controller_states = dict()
        for c_name, c in self._controllers.items():
            controller_states[c_name], deserialized_items = c.deserialize(state=state[idx:])
            idx += deserialized_items
        state_dict["controllers"] = controller_states

        return state_dict, idx

    @property
    def action_dim(self):
        """
        Returns:
            int: Dimension of action space for this object. By default,
                is the sum over all controller action dimensions
        """
        return sum([controller.command_dim for controller in self._controllers.values()])

    @property
    def action_space(self):
        """
        Action space for this object.

        Returns:
            gym.space: Action space, either discrete (Discrete) or continuous (Box)
        """
        return deepcopy(self._action_space)

    @property
    def discrete_action_list(self):
        """
        Discrete choices for actions for this object. Only needs to be implemented if the object supports discrete
        actions.

        Returns:
            dict: Mapping from single action identifier (e.g.: a string, or a number) to array of continuous
                actions to deploy via this object's controllers.
        """
        raise NotImplementedError()

    @property
    def controllers(self):
        """
        Returns:
            dict: Controllers owned by this object, mapping controller name to controller object
        """
        return self._controllers

    @property
    @abstractmethod
    def controller_order(self):
        """
        Returns:
            list: Ordering of the actions, corresponding to the controllers. e.g., ["base", "arm", "gripper"],
                to denote that the action vector should be interpreted as first the base action, then arm command, then
                gripper command
        """
        raise NotImplementedError

    @property
    def controller_action_idx(self):
        """
        Returns:
            dict: Mapping from controller names (e.g.: head, base, arm, etc.) to corresponding
                indices (list) in the action vector
        """
        dic = {}
        idx = 0
        for controller in self.controller_order:
            cmd_dim = self._controllers[controller].command_dim
            dic[controller] = np.arange(idx, idx + cmd_dim)
            idx += cmd_dim

        return dic

    @property
    def controller_joint_idx(self):
        """
        Returns:
            dict: Mapping from controller names (e.g.: head, base, arm, etc.) to corresponding
                indices (list) of the joint state vector controlled by each controller
        """
        dic = {}
        for controller in self.controller_order:
            dic[controller] = self._controllers[controller].dof_idx

        return dic

    # TODO: These are cached, but they are not updated when the joint limit is changed
    @cached_property
    def control_limits(self):
        """
        Returns:
            dict: Keyword-mapped limits for this object. Dict contains:
                position: (min, max) joint limits, where min and max are N-DOF arrays
                velocity: (min, max) joint velocity limits, where min and max are N-DOF arrays
                effort: (min, max) joint effort limits, where min and max are N-DOF arrays
                has_limit: (n_dof,) array where each element is True if that corresponding joint has a position limit
                    (otherwise, joint is assumed to be limitless)
        """
        return {
            "position": (self.joint_lower_limits, self.joint_upper_limits),
            "velocity": (-self.max_joint_velocities, self.max_joint_velocities),
            "effort": (-self.max_joint_efforts, self.max_joint_efforts),
            "has_limit": self.joint_has_limits,
        }

    @property
    def default_kp(self):
        """
        Returns:
            float: Default kp gain to apply to any DOF when switching control modes (e.g.: switching from a
                velocity control mode to a position control mode)
        """
        return 1e7

    @property
    def default_kd(self):
        """
        Returns:
            float: Default kd gain to apply to any DOF when switching control modes (e.g.: switching from a
                position control mode to a velocity control mode)
        """
        return 1e5

    @property
    def reset_joint_pos(self):
        """
        Returns:
            n-array: reset joint positions for this robot
        """
        return self._reset_joint_pos

    @reset_joint_pos.setter
    def reset_joint_pos(self, value):
        """
        Args:
            value: the new reset joint positions for this robot
        """
        self._reset_joint_pos = value

    @property
    @abstractmethod
    def _default_joint_pos(self):
        """
        Returns:
            n-array: Default joint positions for this robot
        """
        raise NotImplementedError

    @property
    @abstractmethod
    def _default_controller_config(self):
        """
        Returns:
            dict: default nested dictionary mapping controller name(s) to specific controller
                configurations for this object. Note that the order specifies the sequence of actions to be received
                from the environment.

                Expected structure is as follows:
                    group1:
                        controller_name1:
                            controller_name1_params
                            ...
                        controller_name2:
                            ...
                    group2:
                        ...

                The @group keys specify the control type for various aspects of the object,
                e.g.: "head", "arm", "base", etc. @controller_name keys specify the supported controllers for
                that group. A default specification MUST be specified for each controller_name.
                e.g.: IKController, DifferentialDriveController, JointController, etc.
        """
        return {}

    @property
    @abstractmethod
    def _default_controllers(self):
        """
        Returns:
            dict: Maps object group (e.g. base, arm, etc.) to default controller class name to use
            (e.g. IKController, JointController, etc.)
        """
        return {}<|MERGE_RESOLUTION|>--- conflicted
+++ resolved
@@ -552,13 +552,8 @@
         # TODO: Move gravity force computation dummy to this class instead of BaseRobot
         fcns["gravity_force"] = lambda: (
             ControllableObjectViewAPI.get_generalized_gravity_forces(self.articulation_root_path)
-<<<<<<< HEAD
-            if not self.fixed_base
+            if self.fixed_base
             else ControllableObjectViewAPI.get_generalized_gravity_forces(self._dummy.articulation_root_path)
-=======
-            if self.fixed_base
-            else DummyControllableObjectViewAPI.get_generalized_gravity_forces(self._dummy.articulation_root_path)
->>>>>>> bfb7950a
         )
         fcns["cc_force"] = lambda: ControllableObjectViewAPI.get_coriolis_and_centrifugal_forces(
             self.articulation_root_path
