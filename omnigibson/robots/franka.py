import os

import torch as th

from omnigibson.macros import gm
from omnigibson.robots.manipulation_robot import GraspingPoint, ManipulationRobot
from omnigibson.utils.transform_utils import euler2quat


class FrankaPanda(ManipulationRobot):
    """
    The Franka Emika Panda robot
    """

    def __init__(
        self,
        # Shared kwargs in hierarchy
        name,
        relative_prim_path=None,
        uuid=None,
        scale=None,
        visible=True,
        visual_only=False,
        self_collisions=True,
        load_config=None,
        fixed_base=True,
        # Unique to USDObject hierarchy
        abilities=None,
        # Unique to ControllableObject hierarchy
        control_freq=None,
        controller_config=None,
        action_type="continuous",
        action_normalize=True,
        reset_joint_pos=None,
        # Unique to BaseRobot
        obs_modalities="all",
        proprio_obs="default",
        sensor_config=None,
        # Unique to ManipulationRobot
        grasping_mode="physical",
        # Unique to Franka
        end_effector="gripper",
        **kwargs,
    ):
        """
        Args:
            name (str): Name for the object. Names need to be unique per scene
            prim_path (None or str): global path in the stage to this object. If not specified, will automatically be
                created at /World/<name>
            uuid (None or int): Unique unsigned-integer identifier to assign to this object (max 8-numbers).
                If None is specified, then it will be auto-generated
            scale (None or float or 3-array): if specified, sets either the uniform (float) or x,y,z (3-array) scale
                for this object. A single number corresponds to uniform scaling along the x,y,z axes, whereas a
                3-array specifies per-axis scaling.
            visible (bool): whether to render this object or not in the stage
            visual_only (bool): Whether this object should be visual only (and not collide with any other objects)
            self_collisions (bool): Whether to enable self collisions for this object
            load_config (None or dict): If specified, should contain keyword-mapped values that are relevant for
                loading this prim at runtime.
            abilities (None or dict): If specified, manually adds specific object states to this object. It should be
                a dict in the form of {ability: {param: value}} containing object abilities and parameters to pass to
                the object state instance constructor.
            control_freq (float): control frequency (in Hz) at which to control the object. If set to be None,
                we will automatically set the control frequency to be at the render frequency by default.
            controller_config (None or dict): nested dictionary mapping controller name(s) to specific controller
                configurations for this object. This will override any default values specified by this class.
            action_type (str): one of {discrete, continuous} - what type of action space to use
            action_normalize (bool): whether to normalize inputted actions. This will override any default values
                specified by this class.
            reset_joint_pos (None or n-array): if specified, should be the joint positions that the object should
                be set to during a reset. If None (default), self._default_joint_pos will be used instead.
                Note that _default_joint_pos are hardcoded & precomputed, and thus should not be modified by the user.
                Set this value instead if you want to initialize the robot with a different rese joint position.
            obs_modalities (str or list of str): Observation modalities to use for this robot. Default is "all", which
                corresponds to all modalities being used.
                Otherwise, valid options should be part of omnigibson.sensors.ALL_SENSOR_MODALITIES.
                Note: If @sensor_config explicitly specifies `modalities` for a given sensor class, it will
                    override any values specified from @obs_modalities!
            proprio_obs (str or list of str): proprioception observation key(s) to use for generating proprioceptive
                observations. If str, should be exactly "default" -- this results in the default proprioception
                observations being used, as defined by self.default_proprio_obs. See self._get_proprioception_dict
                for valid key choices
            sensor_config (None or dict): nested dictionary mapping sensor class name(s) to specific sensor
                configurations for this object. This will override any default values specified by this class.
            grasping_mode (str): One of {"physical", "assisted", "sticky"}.
                If "physical", no assistive grasping will be applied (relies on contact friction + finger force).
                If "assisted", will magnetize any object touching and within the gripper's fingers.
                If "sticky", will magnetize any object touching the gripper's fingers.
            end_effector (str): type of end effector to use. One of {"gripper", "allegro", "leap_right", "leap_left", "inspire"}
            kwargs (dict): Additional keyword arguments that are used for other super() calls from subclasses, allowing
                for flexible compositions of various object subclasses (e.g.: Robot is USDObject + ControllableObject).
        """
        # store end effector information
        self.end_effector = end_effector
        if end_effector == "gripper":
            self._model_name = "franka_panda"
            self._gripper_control_idx = th.arange(7, 9)
            self._eef_link_names = "panda_hand"
            self._finger_link_names = ["panda_leftfinger", "panda_rightfinger"]
            self._finger_joint_names = ["panda_finger_joint1", "panda_finger_joint2"]
            self._default_robot_model_joint_pos = th.tensor([0.00, -1.3, 0.00, -2.87, 0.00, 2.00, 0.75, 0.00, 0.00])
            self._teleop_rotation_offset = th.tensor([-1, 0, 0, 0])
            self._ag_start_points = [
                GraspingPoint(link_name="panda_rightfinger", position=[0.0, 0.001, 0.045]),
            ]
            self._ag_end_points = [
                GraspingPoint(link_name="panda_leftfinger", position=[0.0, 0.001, 0.045]),
            ]
        elif end_effector == "allegro":
            self._model_name = "franka_allegro"
            self._eef_link_names = "base_link"
            # thumb.proximal, ..., thumb.tip, ..., ring.tip
            self._finger_link_names = [f"link_{i}_0" for i in range(16)]
            self._finger_joint_names = [f"joint_{i}_0" for i in [12, 13, 14, 15, 8, 9, 10, 11, 4, 5, 6, 7, 0, 1, 2, 3]]
            # position where the hand is parallel to the ground
            self._default_robot_model_joint_pos = th.cat(([0.86, -0.27, -0.68, -1.52, -0.18, 1.29, 1.72], th.zeros(16)))
            self._teleop_rotation_offset = th.tensor([0, 0.7071, 0, 0.7071])
            self._ag_start_points = [
                GraspingPoint(link_name=f"base_link", position=[0.015, 0, -0.03]),
                GraspingPoint(link_name=f"base_link", position=[0.015, 0, -0.08]),
                GraspingPoint(link_name=f"link_15_0_tip", position=[0, 0.015, 0.007]),
            ]
            self._ag_end_points = [
                GraspingPoint(link_name=f"link_3_0_tip", position=[0.012, 0, 0.007]),
                GraspingPoint(link_name=f"link_7_0_tip", position=[0.012, 0, 0.007]),
                GraspingPoint(link_name=f"link_11_0_tip", position=[0.012, 0, 0.007]),
            ]
        elif "leap" in end_effector:
            self._model_name = f"franka_{end_effector}"
            self._eef_link_names = "palm_center"
            # thumb.proximal, ..., thumb.tip, ..., ring.tip
            self._finger_link_names = [
                f"{link}_{i}" for i in range(1, 5) for link in ["mcp_joint", "pip", "dip", "fingertip", "realtip"]
            ]
            self._finger_joint_names = [
                f"finger_joint_{i}" for i in [12, 13, 14, 15, 1, 0, 2, 3, 5, 4, 6, 7, 9, 8, 10, 11]
            ]
            # position where the hand is parallel to the ground
            self._default_robot_model_joint_pos = th.cat(([0.86, -0.27, -0.68, -1.52, -0.18, 1.29, 1.72], th.zeros(16)))
            self._teleop_rotation_offset = th.tensor([-0.7071, 0.7071, 0, 0])
            self._ag_start_points = [
                GraspingPoint(link_name=f"palm_center", position=[0, -0.025, 0.035]),
                GraspingPoint(link_name=f"palm_center", position=[0, 0.03, 0.035]),
                GraspingPoint(link_name=f"fingertip_4", position=[-0.0115, -0.07, -0.015]),
            ]
            self._ag_end_points = [
                GraspingPoint(link_name=f"fingertip_1", position=[-0.0115, -0.06, 0.015]),
                GraspingPoint(link_name=f"fingertip_2", position=[-0.0115, -0.06, 0.015]),
                GraspingPoint(link_name=f"fingertip_3", position=[-0.0115, -0.06, 0.015]),
            ]
        elif end_effector == "inspire":
            self._model_name = f"franka_{end_effector}"
            self._eef_link_names = "palm_center"
            # thumb.proximal, ..., thumb.tip, ..., ring.tip
            hand_part_names = [11, 12, 13, 14, 21, 22, 31, 32, 41, 42, 51, 52]
            self._finger_link_names = [f"link{i}" for i in hand_part_names]
            self._finger_joint_names = [f"joint{i}" for i in hand_part_names]
            # position where the hand is parallel to the ground
            self._default_robot_model_joint_pos = th.cat(([0.86, -0.27, -0.68, -1.52, -0.18, 1.29, 1.72], th.zeros(12)))
            self._teleop_rotation_offset = th.tensor([0, 0, 0.707, 0.707])
            # TODO: add ag support for inspire hand
            self._ag_start_points = [
                GraspingPoint(link_name=f"base_link", position=[-0.025, -0.07, 0.012]),
                GraspingPoint(link_name=f"base_link", position=[-0.015, -0.11, 0.012]),
                GraspingPoint(link_name=f"link14", position=[-0.01, 0.015, 0.004]),
            ]
            self._ag_end_points = [
                GraspingPoint(link_name=f"link22", position=[0.006, 0.04, 0.003]),
                GraspingPoint(link_name=f"link32", position=[0.006, 0.045, 0.003]),
                GraspingPoint(link_name=f"link42", position=[0.006, 0.04, 0.003]),
                GraspingPoint(link_name=f"link52", position=[0.006, 0.04, 0.003]),
            ]
        else:
            raise ValueError(f"End effector {end_effector} not supported for FrankaPanda")

        # Run super init
        super().__init__(
            relative_prim_path=relative_prim_path,
            name=name,
            uuid=uuid,
            scale=scale,
            visible=visible,
            fixed_base=fixed_base,
            visual_only=visual_only,
            self_collisions=self_collisions,
            load_config=load_config,
            abilities=abilities,
            control_freq=control_freq,
            controller_config=controller_config,
            action_type=action_type,
            action_normalize=action_normalize,
            reset_joint_pos=reset_joint_pos,
            obs_modalities=obs_modalities,
            proprio_obs=proprio_obs,
            sensor_config=sensor_config,
            grasping_mode=grasping_mode,
            grasping_direction=(
                "lower" if end_effector == "gripper" else "upper"
            ),  # gripper grasps in the opposite direction
            **kwargs,
        )

    @property
    def model_name(self):
        # Override based on specified Franka variant
        return self._model_name

    @property
    def discrete_action_list(self):
        # Not supported for this robot
        raise NotImplementedError()

    def _create_discrete_action_space(self):
        # Fetch does not support discrete actions
        raise ValueError("Franka does not support discrete actions!")

    def update_controller_mode(self):
        super().update_controller_mode()
        # overwrite joint params (e.g. damping, stiffess, max_effort) here

    @property
    def controller_order(self):
        return ["arm_{}".format(self.default_arm), "gripper_{}".format(self.default_arm)]

    @property
    def _default_controllers(self):
        controllers = super()._default_controllers
        controllers["arm_{}".format(self.default_arm)] = "InverseKinematicsController"
        controllers["gripper_{}".format(self.default_arm)] = "MultiFingerGripperController"
        return controllers

    @property
    def _default_gripper_multi_finger_controller_configs(self):
        conf = super()._default_gripper_multi_finger_controller_configs
        # If the end effector is not a gripper, set the mode to independent
        if self.end_effector != "gripper":
            conf[self.default_arm]["mode"] = "independent"
            conf[self.default_arm]["command_input_limits"] = None
        return conf

    @property
    def _default_joint_pos(self):
        return self._default_robot_model_joint_pos

    @property
    def finger_lengths(self):
        return {self.default_arm: 0.1}

    @property
<<<<<<< HEAD
    def arm_control_idx(self):
        return {self.default_arm: th.arange(7)}

    @property
    def gripper_control_idx(self):
        return {
            self.default_arm: th.tensor(
                [list(self.joints.keys()).index(name) for name in self.finger_joint_names[self.default_arm]]
            )
        }

    @property
=======
>>>>>>> fb80b39a
    def arm_link_names(self):
        return {self.default_arm: [f"panda_link{i}" for i in range(8)]}

    @property
    def arm_joint_names(self):
        return {self.default_arm: [f"panda_joint_{i+1}" for i in range(7)]}

    @property
    def eef_link_names(self):
        return {self.default_arm: self._eef_link_names}

    @property
    def finger_link_names(self):
        return {self.default_arm: self._finger_link_names}

    @property
    def finger_joint_names(self):
        return {self.default_arm: self._finger_joint_names}

    @property
    def usd_path(self):
        return os.path.join(gm.ASSET_PATH, f"models/franka/{self.model_name}.usd")

    @property
    def robot_arm_descriptor_yamls(self):
        return {self.default_arm: os.path.join(gm.ASSET_PATH, f"models/franka/{self.model_name}_description.yaml")}

    @property
    def urdf_path(self):
        return os.path.join(gm.ASSET_PATH, f"models/franka/{self.model_name}.urdf")

    @property
    def eef_usd_path(self):
        return {self.default_arm: os.path.join(gm.ASSET_PATH, f"models/franka/{self.model_name}_eef.usd")}

    @property
    def teleop_rotation_offset(self):
        return {self.default_arm: self._teleop_rotation_offset}

    @property
    def assisted_grasp_start_points(self):
        return {self.default_arm: self._ag_start_points}

    @property
    def assisted_grasp_end_points(self):
        return {self.default_arm: self._ag_start_points}

    @property
    def disabled_collision_pairs(self):
        # some dexhand has self collisions that needs to be filtered out
        if self.end_effector == "allegro":
            return [["link_12_0", "part_studio_link"]]
        elif self.end_effector == "inspire":
            return [["base_link", "link12"]]
        else:
            return []<|MERGE_RESOLUTION|>--- conflicted
+++ resolved
@@ -247,21 +247,6 @@
         return {self.default_arm: 0.1}
 
     @property
-<<<<<<< HEAD
-    def arm_control_idx(self):
-        return {self.default_arm: th.arange(7)}
-
-    @property
-    def gripper_control_idx(self):
-        return {
-            self.default_arm: th.tensor(
-                [list(self.joints.keys()).index(name) for name in self.finger_joint_names[self.default_arm]]
-            )
-        }
-
-    @property
-=======
->>>>>>> fb80b39a
     def arm_link_names(self):
         return {self.default_arm: [f"panda_link{i}" for i in range(8)]}
 
