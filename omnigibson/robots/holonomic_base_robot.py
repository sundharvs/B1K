from abc import abstractmethod
from functools import cached_property
from typing import Literal

import torch as th

import omnigibson as og
import omnigibson.lazy as lazy
<<<<<<< HEAD
from omnigibson.controllers.controller_base import _controller_backend as cb
from omnigibson.macros import create_module_macros
from omnigibson.robots.locomotion_robot import LocomotionRobot
from omnigibson.robots.manipulation_robot import ManipulationRobot
=======
from omnigibson.macros import create_module_macros
from omnigibson.robots.locomotion_robot import LocomotionRobot
from omnigibson.robots.manipulation_robot import ManipulationRobot
from omnigibson.utils.backend_utils import _compute_backend as cb
>>>>>>> 42e1d9d4
from omnigibson.utils.python_utils import classproperty
from omnigibson.utils.usd_utils import ControllableObjectViewAPI

m = create_module_macros(module_path=__file__)
m.MAX_LINEAR_VELOCITY = 1.5  # linear velocity in meters/second
m.MAX_ANGULAR_VELOCITY = th.pi  # angular velocity in radians/second
m.MAX_EFFORT = 1000.0
m.BASE_JOINT_CONTROLLER_POSITION_KP = 100.0


class HolonomicBaseRobot(LocomotionRobot):
    """
    LocomotionRobot that is is equipped with holonomic base capabilities.
    Usually achived by having 6 1-DOF joints (3 for position and 3 for orientation) connected to the world.

    NOTE: controller_config should, at the minimum, contain:
        base: controller specifications for the controller to control this robot's base (locomotion).
            Should include:

            - name: Controller to create
            - <other kwargs> relevant to the controller being created. Note that all values will have default
                values specified, but setting these individual kwargs will override them

    """

    def __init__(
        self,
        # Shared kwargs in hierarchy
        name,
        relative_prim_path=None,
        scale=None,
        visible=True,
        fixed_base=False,
        visual_only=False,
        self_collisions=True,
        load_config=None,
        # Unique to USDObject hierarchy
        abilities=None,
        # Unique to ControllableObject hierarchy
        control_freq=None,
        controller_config=None,
        action_type="continuous",
        action_normalize=True,
        reset_joint_pos=None,
        # Unique to BaseRobot
        obs_modalities=("rgb", "proprio"),
        proprio_obs="default",
        sensor_config=None,
        **kwargs,
    ):
        """
        Args:
            name (str): Name for the object. Names need to be unique per scene
            relative_prim_path (str): Scene-local prim path of the Prim to encapsulate or create.
            scale (None or float or 3-array): if specified, sets either the uniform (float) or x,y,z (3-array) scale
                for this object. A single number corresponds to uniform scaling along the x,y,z axes, whereas a
                3-array specifies per-axis scaling.
            visible (bool): whether to render this object or not in the stage
            fixed_base (bool): whether to fix the base of this object or not
            visual_only (bool): Whether this object should be visual only (and not collide with any other objects)
            self_collisions (bool): Whether to enable self collisions for this object
            load_config (None or dict): If specified, should contain keyword-mapped values that are relevant for
                loading this prim at runtime.
            abilities (None or dict): If specified, manually adds specific object states to this object. It should be
                a dict in the form of {ability: {param: value}} containing object abilities and parameters to pass to
                the object state instance constructor.
            control_freq (float): control frequency (in Hz) at which to control the object. If set to be None,
                we will automatically set the control frequency to be at the render frequency by default.
            controller_config (None or dict): nested dictionary mapping controller name(s) to specific controller
                configurations for this object. This will override any default values specified by this class.
            action_type (str): one of {discrete, continuous} - what type of action space to use
            action_normalize (bool): whether to normalize inputted actions. This will override any default values
                specified by this class.
            reset_joint_pos (None or n-array): if specified, should be the joint positions that the object should
                be set to during a reset. If None (default), self._default_joint_pos will be used instead.
                Note that _default_joint_pos are hardcoded & precomputed, and thus should not be modified by the user.
                Set this value instead if you want to initialize the robot with a different rese joint position.
            obs_modalities (str or list of str): Observation modalities to use for this robot. Default is ["rgb", "proprio"].
                Valid options are "all", or a list containing any subset of omnigibson.sensors.ALL_SENSOR_MODALITIES.
                Note: If @sensor_config explicitly specifies `modalities` for a given sensor class, it will
                    override any values specified from @obs_modalities!
            proprio_obs (str or list of str): proprioception observation key(s) to use for generating proprioceptive
                observations. If str, should be exactly "default" -- this results in the default proprioception
                observations being used, as defined by self.default_proprio_obs. See self._get_proprioception_dict
                for valid key choices
            sensor_config (None or dict): nested dictionary mapping sensor class name(s) to specific sensor
                configurations for this object. This will override any default values specified by this class.
            kwargs (dict): Additional keyword arguments that are used for other super() calls from subclasses, allowing
                for flexible compositions of various object subclasses (e.g.: Robot is USDObject + ControllableObject).
        """
        self._world_base_fixed_joint_prim = None

        # Call super() method
        super().__init__(
            name=name,
            relative_prim_path=relative_prim_path,
            scale=scale,
            visible=visible,
            fixed_base=fixed_base,
            visual_only=visual_only,
            self_collisions=self_collisions,
            load_config=load_config,
            abilities=abilities,
            control_freq=control_freq,
            controller_config=controller_config,
            action_type=action_type,
            action_normalize=action_normalize,
            reset_joint_pos=reset_joint_pos,
            obs_modalities=obs_modalities,
            proprio_obs=proprio_obs,
            sensor_config=sensor_config,
            **kwargs,
        )

    @property
    def _default_base_joint_controller_config(self):
        """
        Returns:
            dict: Default base joint controller config to control this robot's base. Uses velocity
                control by default.
        """
        cfg = super()._default_base_joint_controller_config
        # The default value is too small for the base joints
        cfg["pos_kp"] = m.BASE_JOINT_CONTROLLER_POSITION_KP
        return cfg

    def _post_load(self):
        super()._post_load()

        self._world_base_fixed_joint_prim = lazy.omni.isaac.core.utils.prims.get_prim_at_path(
            f"{self.prim_path}/rootJoint"
        )
        position, orientation = self.get_position_orientation()
        # Set the world-to-base fixed joint to be at the robot's current pose
        self._world_base_fixed_joint_prim.GetAttribute("physics:localPos0").Set(tuple(position))
        self._world_base_fixed_joint_prim.GetAttribute("physics:localRot0").Set(
            lazy.pxr.Gf.Quatf(*orientation[[3, 0, 1, 2]].tolist())
        )

    def _initialize(self):
        super()._initialize()

        for i, component in enumerate(["x", "y", "z", "rx", "ry", "rz"]):
            joint_name = f"base_footprint_{component}_joint"
            assert joint_name in self.joints, f"Missing base joint: {joint_name}"

            # Set the linear and angular velocity limits for the base joints (the default value is too large)
            if i < 3:
                self.joints[joint_name].max_velocity = m.MAX_LINEAR_VELOCITY
            else:
                self.joints[joint_name].max_velocity = m.MAX_ANGULAR_VELOCITY

            # Set the effort limits for the base joints (the default value is too small)
            self.joints[joint_name].max_effort = m.MAX_EFFORT

        # Force the recomputation of this cached property
        del self.control_limits

        # Overwrite with the new control limits
        self._controller_config["base"]["control_limits"]["velocity"] = self.control_limits["velocity"]
        self._controller_config["base"]["control_limits"]["effort"] = self.control_limits["effort"]

        # Reload the controllers to update their command_output_limits and control_limits
        self.reload_controllers(self._controller_config)

    @cached_property
    def base_idx(self):
        """
        Returns:
            n-array: Indices in low-level control vector corresponding to the six 1DoF base joints
        """
        joints = list(self.joints.keys())
        return th.tensor(
            [joints.index(f"base_footprint_{component}_joint") for component in ["x", "y", "z", "rx", "ry", "rz"]]
        )

    @cached_property
    def base_joint_names(self):
        return [f"base_footprint_{component}_joint" for component in ("x", "y", "rz")]

    def reset(self):
        """
        Reset should not change the robot base pose.
        We need to cache and restore the base joints to the world.
        """
        base_joint_positions = self.get_joint_positions()[self.base_idx]
        super().reset()
        self.set_joint_positions(base_joint_positions, indices=self.base_idx)

    def get_position_orientation(self, frame: Literal["world", "scene"] = "world", clone=True):
        """
        Gets tiago's pose with respect to the specified frame.

        Args:
            frame (Literal): frame to get the pose with respect to. Default to world.
                scene frame gets position relative to the scene.
            clone (bool): Whether to clone the internal buffer or not when grabbing data

        Returns:
            2-tuple:
                - th.Tensor: (x,y,z) position in the specified frame
                - th.Tensor: (x,y,z,w) quaternion orientation in the specified frame
        """
        return self.base_footprint_link.get_position_orientation(frame=frame, clone=clone)

    def set_position_orientation(self, position=None, orientation=None, frame: Literal["world", "scene"] = "world"):
        """
        Sets tiago's pose with respect to the specified frame

        Args:
            position (None or 3-array): if specified, (x,y,z) position in the world frame
                Default is None, which means left unchanged.
            orientation (None or 4-array): if specified, (x,y,z,w) quaternion orientation in the world frame.
                Default is None, which means left unchanged.
            frame (Literal): frame to set the pose with respect to, defaults to "world".
                scene frame sets position relative to the scene.
        """
        assert frame in ["world", "scene"], f"Invalid frame '{frame}'. Must be 'world' or 'scene'."

        # If no position or no orientation are given, get the current position and orientation of the object
        if position is None or orientation is None:
            current_position, current_orientation = self.get_position_orientation(frame=frame)
        position = current_position if position is None else position
        orientation = current_orientation if orientation is None else orientation

        # Convert to th.Tensor if necessary
        position = th.as_tensor(position, dtype=th.float32)
        orientation = th.as_tensor(orientation, dtype=th.float32)

        # Convert to from scene-relative to world if necessary
        if frame == "scene":
            assert self.scene is not None, "cannot set position and orientation relative to scene without a scene"
            position, orientation = self.scene.convert_scene_relative_pose_to_world(position, orientation)

        # TODO: Reconsider the need for this. Why can't these behaviors be unified? Does the joint really need to move?
        # If the simulator is playing, set the 6 base joints to achieve the desired pose of base_footprint link frame
        if og.sim.is_playing() and self.initialized:
            # Find the relative transformation from base_footprint_link ("base_footprint") frame to root_link
            # ("base_footprint_x") frame. Assign it to the 6 1DoF joints that control the base.
            # Note that the 6 1DoF joints are originated from the root_link ("base_footprint_x") frame.
            joint_pos, joint_orn = self.root_link.get_position_orientation()
            joint_pos, joint_orn = cb.from_torch(joint_pos), cb.from_torch(joint_orn)
            inv_joint_pos, inv_joint_orn = cb.T.mat2pose(cb.T.pose_inv(cb.T.pose2mat((joint_pos, joint_orn))))

<<<<<<< HEAD
            relative_pos, relative_orn = cb.T.pose_transform(inv_joint_pos, inv_joint_orn, position, orientation)
=======
            relative_pos, relative_orn = cb.T.pose_transform(
                inv_joint_pos, inv_joint_orn, cb.from_torch(position), cb.from_torch(orientation)
            )
>>>>>>> 42e1d9d4
            relative_rpy = cb.T.quat2euler(relative_orn)
            self.joints["base_footprint_x_joint"].set_pos(relative_pos[0], drive=False)
            self.joints["base_footprint_y_joint"].set_pos(relative_pos[1], drive=False)
            self.joints["base_footprint_z_joint"].set_pos(relative_pos[2], drive=False)
            self.joints["base_footprint_rx_joint"].set_pos(relative_rpy[0], drive=False)
            self.joints["base_footprint_ry_joint"].set_pos(relative_rpy[1], drive=False)
            self.joints["base_footprint_rz_joint"].set_pos(relative_rpy[2], drive=False)

        # Else, set the pose of the robot frame, and then move the joint frame of the world_base_joint to match it
        else:
            # Call the super() method to move the robot frame first
            super().set_position_orientation(position, orientation)
            # Move the joint frame for the world_base_joint
            if self._world_base_fixed_joint_prim is not None:
                self._world_base_fixed_joint_prim.GetAttribute("physics:localPos0").Set(tuple(position))
                self._world_base_fixed_joint_prim.GetAttribute("physics:localRot0").Set(
                    lazy.pxr.Gf.Quatf(*orientation[[3, 0, 1, 2]].tolist())
                )

    def set_linear_velocity(self, velocity: th.Tensor):
        # Transform the desired linear velocity from the world frame to the root_link ("base_footprint_x") frame
        # Note that this will also set the target to be the desired linear velocity (i.e. the robot will try to maintain
        # such velocity), which is different from the default behavior of set_linear_velocity for all other objects.
        orn = cb.from_torch(self.root_link.get_position_orientation()[1])
        velocity_in_root_link = cb.T.quat2mat(orn).T @ cb.from_torch(velocity)
        self.joints["base_footprint_x_joint"].set_vel(velocity_in_root_link[0], drive=False)
        self.joints["base_footprint_y_joint"].set_vel(velocity_in_root_link[1], drive=False)
        self.joints["base_footprint_z_joint"].set_vel(velocity_in_root_link[2], drive=False)

    def get_linear_velocity(self) -> th.Tensor:
        # Note that the link we are interested in is self.base_footprint_link, not self.root_link
        return self.base_footprint_link.get_linear_velocity()

    def set_angular_velocity(self, velocity: th.Tensor) -> None:
        # See comments of self.set_linear_velocity
        orn = cb.from_torch(self.root_link.get_position_orientation()[1])
        velocity_in_root_link = cb.T.quat2mat(orn).T @ cb.from_torch(velocity)
        self.joints["base_footprint_rx_joint"].set_vel(velocity_in_root_link[0], drive=False)
        self.joints["base_footprint_ry_joint"].set_vel(velocity_in_root_link[1], drive=False)
        self.joints["base_footprint_rz_joint"].set_vel(velocity_in_root_link[2], drive=False)

    def get_angular_velocity(self) -> th.Tensor:
        # Note that the link we are interested in is self.base_footprint_link, not self.root_link
        return self.base_footprint_link.get_angular_velocity()

    def _postprocess_control(self, control, control_type):
        # Run super method first
        u_vec, u_type_vec = super()._postprocess_control(control=control, control_type=control_type)

        # Change the control from base_footprint_link ("base_footprint") frame to root_link ("base_footprint_x") frame
        base_orn = ControllableObjectViewAPI.get_position_orientation(self.articulation_root_path)[1]
        root_link_orn = ControllableObjectViewAPI.get_root_position_orientation(self.articulation_root_path)[1]

        cur_orn_mat = cb.T.quat2mat(root_link_orn).T @ cb.T.quat2mat(base_orn)
        cur_pose = cb.zeros((2, 4, 4))
        cur_pose[:, :3, :3] = cur_orn_mat
        cur_pose[:, 3, 3] = 1.0

        local_pose = cb.zeros((2, 4, 4))
        local_pose[:] = cb.eye(4)
        local_pose[:, :3, 3] = cb.view(u_vec[cb.from_torch(self.base_idx)], (2, 3))

        # Rotate the linear and angular velocity to the desired frame
        global_pose = cur_pose @ local_pose
        lin_vel_global, ang_vel_global = global_pose[0, :3, 3], global_pose[1, :3, 3]

        u_vec[cb.from_torch(self.base_control_idx)] = cb.array(
            [lin_vel_global[0], lin_vel_global[1], ang_vel_global[2]]
        )

        return u_vec, u_type_vec

    def teleop_data_to_action(self, teleop_action) -> th.Tensor:
        action = ManipulationRobot.teleop_data_to_action(self, teleop_action)
        action[self.base_action_idx] = teleop_action.base.float()
        return action

    @cached_property
    def base_footprint_link_name(self):
        raise NotImplementedError("base_footprint_link_name is not implemented for HolonomicBaseRobot")

    @classproperty
    def _do_not_register_classes(cls):
        # Don't register this class since it's an abstract template
        classes = super()._do_not_register_classes
        classes.add("HolonomicBaseRobot")
        return classes<|MERGE_RESOLUTION|>--- conflicted
+++ resolved
@@ -6,17 +6,10 @@
 
 import omnigibson as og
 import omnigibson.lazy as lazy
-<<<<<<< HEAD
-from omnigibson.controllers.controller_base import _controller_backend as cb
-from omnigibson.macros import create_module_macros
-from omnigibson.robots.locomotion_robot import LocomotionRobot
-from omnigibson.robots.manipulation_robot import ManipulationRobot
-=======
 from omnigibson.macros import create_module_macros
 from omnigibson.robots.locomotion_robot import LocomotionRobot
 from omnigibson.robots.manipulation_robot import ManipulationRobot
 from omnigibson.utils.backend_utils import _compute_backend as cb
->>>>>>> 42e1d9d4
 from omnigibson.utils.python_utils import classproperty
 from omnigibson.utils.usd_utils import ControllableObjectViewAPI
 
@@ -261,13 +254,9 @@
             joint_pos, joint_orn = cb.from_torch(joint_pos), cb.from_torch(joint_orn)
             inv_joint_pos, inv_joint_orn = cb.T.mat2pose(cb.T.pose_inv(cb.T.pose2mat((joint_pos, joint_orn))))
 
-<<<<<<< HEAD
-            relative_pos, relative_orn = cb.T.pose_transform(inv_joint_pos, inv_joint_orn, position, orientation)
-=======
             relative_pos, relative_orn = cb.T.pose_transform(
                 inv_joint_pos, inv_joint_orn, cb.from_torch(position), cb.from_torch(orientation)
             )
->>>>>>> 42e1d9d4
             relative_rpy = cb.T.quat2euler(relative_orn)
             self.joints["base_footprint_x_joint"].set_pos(relative_pos[0], drive=False)
             self.joints["base_footprint_y_joint"].set_pos(relative_pos[1], drive=False)
