import math
from abc import abstractmethod
from collections import namedtuple
from typing import Literal

import networkx as nx
import torch as th

import omnigibson as og
import omnigibson.lazy as lazy
import omnigibson.utils.transform_utils as T
from omnigibson.controllers import (
    ControlType,
    GripperController,
    InverseKinematicsController,
    IsGraspingState,
    ManipulationController,
    MultiFingerGripperController,
    OperationalSpaceController,
)
from omnigibson.macros import create_module_macros, gm
from omnigibson.object_states import ContactBodies
from omnigibson.robots.robot_base import BaseRobot
from omnigibson.utils.constants import JointType, PrimType
from omnigibson.utils.geometry_utils import generate_points_in_volume_checker_function
from omnigibson.utils.python_utils import assert_valid_key, classproperty
from omnigibson.utils.sampling_utils import raytest_batch
from omnigibson.utils.usd_utils import ControllableObjectViewAPI, GripperRigidContactAPI, RigidContactAPI, create_joint

# Create settings for this module
m = create_module_macros(module_path=__file__)

# Assisted grasping parameters
m.ASSIST_FRACTION = 1.0
m.ASSIST_GRASP_MASS_THRESHOLD = 10.0
m.ARTICULATED_ASSIST_FRACTION = 0.7
m.MIN_ASSIST_FORCE = 0
m.MAX_ASSIST_FORCE = 100
m.CONSTRAINT_VIOLATION_THRESHOLD = 0.1
m.RELEASE_WINDOW = 1 / 30.0  # release window in seconds

AG_MODES = {
    "physical",
    "assisted",
    "sticky",
}
GraspingPoint = namedtuple("GraspingPoint", ["link_name", "position"])  # link_name (str), position (x,y,z tuple)


class ManipulationRobot(BaseRobot):
    """
    Robot that is is equipped with grasping (manipulation) capabilities.
    Provides common interface for a wide variety of robots.

    NOTE: controller_config should, at the minimum, contain:
        arm: controller specifications for the controller to control this robot's arm (manipulation).
            Should include:

            - name: Controller to create
            - <other kwargs> relevant to the controller being created. Note that all values will have default
                values specified, but setting these individual kwargs will override them
    """

    def __init__(
        self,
        # Shared kwargs in hierarchy
        name,
        relative_prim_path=None,
        scale=None,
        visible=True,
        fixed_base=False,
        visual_only=False,
        self_collisions=False,
        load_config=None,
        # Unique to USDObject hierarchy
        abilities=None,
        # Unique to ControllableObject hierarchy
        control_freq=None,
        controller_config=None,
        action_type="continuous",
        action_normalize=True,
        reset_joint_pos=None,
        # Unique to BaseRobot
        obs_modalities=("rgb", "proprio"),
        proprio_obs="default",
        sensor_config=None,
        # Unique to ManipulationRobot
        grasping_mode="physical",
        grasping_direction="lower",
        disable_grasp_handling=False,
        **kwargs,
    ):
        """
        Args:
            name (str): Name for the object. Names need to be unique per scene
            relative_prim_path (str): Scene-local prim path of the Prim to encapsulate or create.
            scale (None or float or 3-array): if specified, sets either the uniform (float) or x,y,z (3-array) scale
                for this object. A single number corresponds to uniform scaling along the x,y,z axes, whereas a
                3-array specifies per-axis scaling.
            visible (bool): whether to render this object or not in the stage
            fixed_base (bool): whether to fix the base of this object or not
            visual_only (bool): Whether this object should be visual only (and not collide with any other objects)
            self_collisions (bool): Whether to enable self collisions for this object
            load_config (None or dict): If specified, should contain keyword-mapped values that are relevant for
                loading this prim at runtime.
            abilities (None or dict): If specified, manually adds specific object states to this object. It should be
                a dict in the form of {ability: {param: value}} containing object abilities and parameters to pass to
                the object state instance constructor.
            control_freq (float): control frequency (in Hz) at which to control the object. If set to be None,
                we will automatically set the control frequency to be at the render frequency by default.
            controller_config (None or dict): nested dictionary mapping controller name(s) to specific controller
                configurations for this object. This will override any default values specified by this class.
            action_type (str): one of {discrete, continuous} - what type of action space to use
            action_normalize (bool): whether to normalize inputted actions. This will override any default values
                specified by this class.
            reset_joint_pos (None or n-array): if specified, should be the joint positions that the object should
                be set to during a reset. If None (default), self._default_joint_pos will be used instead.
            obs_modalities (str or list of str): Observation modalities to use for this robot. Default is "all", which
                corresponds to all modalities being used.
                Otherwise, valid options should be part of omnigibson.sensors.ALL_SENSOR_MODALITIES.
                Note: If @sensor_config explicitly specifies `modalities` for a given sensor class, it will
                    override any values specified from @obs_modalities!
            proprio_obs (str or list of str): proprioception observation key(s) to use for generating proprioceptive
                observations. If str, should be exactly "default" -- this results in the default proprioception
                observations being used, as defined by self.default_proprio_obs. See self._get_proprioception_dict
                for valid key choices
            sensor_config (None or dict): nested dictionary mapping sensor class name(s) to specific sensor
                configurations for this object. This will override any default values specified by this class.
            grasping_mode (str): One of {"physical", "assisted", "sticky"}.
                If "physical", no assistive grasping will be applied (relies on contact friction + finger force).
                If "assisted", will magnetize any object touching and within the gripper's fingers. In this mode,
                    at least two "fingers" need to touch the object.
                If "sticky", will magnetize any object touching the gripper's fingers. In this mode, only one finger
                    needs to touch the object.
            grasping_direction (str): One of {"lower", "upper"}. If "lower", lower limit represents a closed grasp,
                otherwise upper limit represents a closed grasp.
            disable_grasp_handling (bool): If True, the robot will not automatically handle assisted or sticky grasps.
                Instead, you will need to call the grasp handling methods yourself.
            kwargs (dict): Additional keyword arguments that are used for other super() calls from subclasses, allowing
                for flexible compositions of various object subclasses (e.g.: Robot is USDObject + ControllableObject).
        """
        # Store relevant internal vars
        assert_valid_key(key=grasping_mode, valid_keys=AG_MODES, name="grasping_mode")
        assert_valid_key(key=grasping_direction, valid_keys=["lower", "upper"], name="grasping direction")
        self._grasping_mode = grasping_mode
        self._grasping_direction = grasping_direction
        self._disable_grasp_handling = disable_grasp_handling

        # Initialize other variables used for assistive grasping
        self._ag_freeze_joint_pos = {
            arm: {} for arm in self.arm_names
        }  # Frozen positions for keeping fingers held still
        self._ag_obj_in_hand = {arm: None for arm in self.arm_names}
        self._ag_obj_constraints = {arm: None for arm in self.arm_names}
        self._ag_obj_constraint_params = {arm: {} for arm in self.arm_names}
        self._ag_freeze_gripper = {arm: None for arm in self.arm_names}
        self._ag_release_counter = {arm: None for arm in self.arm_names}
        self._ag_check_in_volume = {arm: None for arm in self.arm_names}
        self._ag_calculate_volume = {arm: None for arm in self.arm_names}

        # Call super() method
        super().__init__(
            relative_prim_path=relative_prim_path,
            name=name,
            scale=scale,
            visible=visible,
            fixed_base=fixed_base,
            visual_only=visual_only,
            self_collisions=self_collisions,
            load_config=load_config,
            abilities=abilities,
            control_freq=control_freq,
            controller_config=controller_config,
            action_type=action_type,
            action_normalize=action_normalize,
            reset_joint_pos=reset_joint_pos,
            obs_modalities=obs_modalities,
            proprio_obs=proprio_obs,
            sensor_config=sensor_config,
            **kwargs,
        )

    def _validate_configuration(self):
        # Iterate over all arms
        for arm in self.arm_names:
            # We make sure that our arm controller exists and is a manipulation controller
            assert (
                "arm_{}".format(arm) in self._controllers
            ), "Controller 'arm_{}' must exist in controllers! Current controllers: {}".format(
                arm, list(self._controllers.keys())
            )
            assert isinstance(
                self._controllers["arm_{}".format(arm)], ManipulationController
            ), "Arm {} controller must be a ManipulationController!".format(arm)

            # We make sure that our gripper controller exists and is a gripper controller
            assert (
                "gripper_{}".format(arm) in self._controllers
            ), "Controller 'gripper_{}' must exist in controllers! Current controllers: {}".format(
                arm, list(self._controllers.keys())
            )
            assert isinstance(
                self._controllers["gripper_{}".format(arm)], GripperController
            ), "Gripper {} controller must be a GripperController!".format(arm)

        # run super
        super()._validate_configuration()

    def _initialize(self):
        super()._initialize()

        if gm.AG_CLOTH:
            for arm in self.arm_names:
                self._ag_check_in_volume[arm], self._ag_calculate_volume[arm] = (
                    generate_points_in_volume_checker_function(
                        obj=self, volume_link=self.eef_links[arm], mesh_name_prefixes="container"
                    )
                )

    def is_grasping(self, arm="default", candidate_obj=None):
        """
        Returns True if the robot is grasping the target option @candidate_obj or any object if @candidate_obj is None.

        Args:
            arm (str): specific arm to check for grasping. Default is "default" which corresponds to the first entry
                in self.arm_names
            candidate_obj (StatefulObject or None): object to check if this robot is currently grasping. If None, then
                will be a general (object-agnostic) check for grasping.
                Note: if self.grasping_mode is "physical", then @candidate_obj will be ignored completely

        Returns:
            IsGraspingState: For the specific manipulator appendage, returns IsGraspingState.TRUE if it is grasping
                (potentially @candidate_obj if specified), IsGraspingState.FALSE if it is not grasping,
                and IsGraspingState.UNKNOWN if unknown.
        """
        arm = self.default_arm if arm == "default" else arm
        if self.grasping_mode != "physical":
            is_grasping_obj = (
                self._ag_obj_in_hand[arm] is not None
                if candidate_obj is None
                else self._ag_obj_in_hand[arm] == candidate_obj
            )
            is_grasping = (
                IsGraspingState.TRUE
                if is_grasping_obj and self._ag_release_counter[arm] is None
                else IsGraspingState.FALSE
            )
        else:
            # Infer from the gripper controller the state
            is_grasping = self._controllers["gripper_{}".format(arm)].is_grasping()
            # If candidate obj is not None, we also check to see if our fingers are in contact with the object
            if is_grasping == IsGraspingState.TRUE and candidate_obj is not None:
                finger_links = {link for link in self.finger_links[arm]}
                is_grasping = len(candidate_obj.states[ContactBodies].get_value().intersection(finger_links)) > 0

        return is_grasping

    def _find_gripper_contacts(self, arm="default", return_contact_positions=False):
        """
        For arm @arm, calculate any body IDs and corresponding link IDs that are not part of the robot
        itself that are in contact with any of this arm's gripper's fingers
        Args:
            arm (str): specific arm whose gripper will be checked for contact. Default is "default" which
                corresponds to the first entry in self.arm_names
            return_contact_positions (bool): if True, will additionally return the contact (x,y,z) position
        Returns:
            2-tuple:
                - set: set of unique contact prim_paths that are not the robot self-collisions.
                    If @return_contact_positions is True, then returns (prim_path, pos), where pos is the contact
                    (x,y,z) position
                    Note: if no objects that are not the robot itself are intersecting, the set will be empty.
                - dict: dictionary mapping unique contact objects defined by the contact prim_path to
                    set of unique robot link prim_paths that it is in contact with
        """
        arm = self.default_arm if arm == "default" else arm

        # Get robot finger links
        finger_paths = set([link.prim_path for link in self.finger_links[arm]])

        # Get robot links
        link_paths = set(self.link_prim_paths)
        finger_paths = set([link.prim_path for link in self.finger_links[arm]])

        if not return_contact_positions:
            raw_contact_data = {
                (row, col)
                for row, col in GripperRigidContactAPI.get_contact_pairs(self.scene.idx, column_prim_paths=finger_paths)
                if row not in link_paths
            }
        else:
            raw_contact_data = {
                (row, col, point)
                for row, col, force, point, normal, sep in GripperRigidContactAPI.get_contact_data(
                    self.scene.idx, column_prim_paths=finger_paths
                )
                if row not in link_paths
            }

        # Translate to robot contact data
        robot_contact_links = dict()
        contact_data = set()
        for con_data in raw_contact_data:
            if not return_contact_positions:
                other_contact, link_contact = con_data
<<<<<<< HEAD
                if other_contact not in robot_contact_links:
                    robot_contact_links[other_contact] = set()
                robot_contact_links[other_contact].add(link_contact)

            return {other for other, _ in raw_contact_data}, robot_contact_links

        # Otherwise, we rely on the simpler, but more costly, get_contact_data API.
        contacts = GripperRigidContactAPI.get_contact_data(self.scene.idx, column_prim_paths=finger_paths)
        contact_data = {(contact[0], contact[3]) for contact in contacts}
        robot_contact_links = {}
        for con_data in contacts:
            other_contact, link_contact = con_data[:2]
=======
                contact_data.add(other_contact)
            else:
                other_contact, link_contact, point = con_data
                contact_data.add((other_contact, point))
>>>>>>> 8659a0d1
            if other_contact not in robot_contact_links:
                robot_contact_links[other_contact] = set()
            robot_contact_links[other_contact].add(link_contact)

        return contact_data, robot_contact_links

    def set_position_orientation(
        self, position=None, orientation=None, frame: Literal["world", "parent", "scene"] = "world"
    ):
        """
        Sets manipulation robot's pose with respect to the specified frame

        Args:
            position (None or 3-array): if specified, (x,y,z) position in the world frame
                Default is None, which means left unchanged.
            orientation (None or 4-array): if specified, (x,y,z,w) quaternion orientation in the world frame.
                Default is None, which means left unchanged.
            frame (Literal): frame to set the pose with respect to, defaults to "world".parent frame
            set position relative to the object parent. scene frame set position relative to the scene.
        """

        # Store the original EEF poses.
        original_poses = {}
        for arm in self.arm_names:
            original_poses[arm] = (self.get_eef_position(arm), self.get_eef_orientation(arm))

        # Run the super method
        super().set_position_orientation(position=position, orientation=orientation, frame=frame)

        # Now for each hand, if it was holding an AG object, teleport it.
        for arm in self.arm_names:
            if self._ag_obj_in_hand[arm] is not None:
                original_eef_pose = T.pose2mat(original_poses[arm])
                inv_original_eef_pose = T.pose_inv(pose_mat=original_eef_pose)
                original_obj_pose = T.pose2mat(self._ag_obj_in_hand[arm].get_position_orientation())
                new_eef_pose = T.pose2mat((self.get_eef_position(arm), self.get_eef_orientation(arm)))
                # New object pose is transform:
                # original --> "De"transform the original EEF pose --> "Re"transform the new EEF pose
                new_obj_pose = new_eef_pose @ inv_original_eef_pose @ original_obj_pose
                self._ag_obj_in_hand[arm].set_position_orientation(*T.mat2pose(hmat=new_obj_pose))

    def deploy_control(self, control, control_type):
        # We intercept the gripper control and replace it with the current joint position if we're freezing our gripper
        for arm in self.arm_names:
            if self._ag_freeze_gripper[arm]:
                control[self.gripper_control_idx[arm]] = (
                    self._ag_obj_constraint_params[arm]["gripper_pos"]
                    if self.controllers[f"gripper_{arm}"].control_type == ControlType.POSITION
                    else 0.0
                )

        super().deploy_control(control=control, control_type=control_type)

        # Then run assisted grasping
        if self.grasping_mode != "physical" and not self._disable_grasp_handling:
            self._handle_assisted_grasping()

        # Potentially freeze gripper joints
        for arm in self.arm_names:
            if self._ag_freeze_gripper[arm]:
                self._freeze_gripper(arm)

    def _release_grasp(self, arm="default"):
        """
        Magic action to release this robot's grasp on an object

        Args:
            arm (str): specific arm whose grasp will be released.
                Default is "default" which corresponds to the first entry in self.arm_names
        """
        arm = self.default_arm if arm == "default" else arm

        # Remove joint and filtered collision restraints
        og.sim.stage.RemovePrim(self._ag_obj_constraint_params[arm]["ag_joint_prim_path"])
        self._ag_obj_constraints[arm] = None
        self._ag_obj_constraint_params[arm] = {}
        self._ag_freeze_gripper[arm] = False
        self._ag_release_counter[arm] = 0

    def release_grasp_immediately(self):
        """
        Magic action to release this robot's grasp for all arms at once.
        As opposed to @_release_grasp, this method would bypass the release window mechanism and immediately release.
        """
        for arm in self.arm_names:
            if self._ag_obj_constraints[arm] is not None:
                self._release_grasp(arm=arm)
                self._ag_release_counter[arm] = int(math.ceil(m.RELEASE_WINDOW / og.sim.get_sim_step_dt()))
                self._handle_release_window(arm=arm)
                assert not self._ag_obj_in_hand[arm], "Object still in ag list after release!"
                # TODO: Verify not needed!
                # for finger_link in self.finger_links[arm]:
                #     finger_link.remove_filtered_collision_pair(prim=self._ag_obj_in_hand[arm])

    def get_control_dict(self):
        # In addition to super method, add in EEF states
        fcns = super().get_control_dict()

        for arm in self.arm_names:
            self._add_arm_control_dict(fcns=fcns, arm=arm)

        return fcns

    def _add_arm_control_dict(self, fcns, arm):
        """
        Internally helper function to generate per-arm control dictionary entries. Needed because otherwise generated
        functions inadvertently point to the same arm, if directly iterated in a for loop!

        Args:
            fcns (CachedFunctions): Keyword-mapped control values for this object, mapping names to n-arrays.
            arm (str): specific arm to generate necessary control dict entries for
        """
        fcns[f"_eef_{arm}_pos_quat_relative"] = (
            lambda: ControllableObjectViewAPI.get_link_relative_position_orientation(
                self.articulation_root_path, self.eef_link_names[arm]
            )
        )
        fcns[f"eef_{arm}_pos_relative"] = lambda: fcns[f"_eef_{arm}_pos_quat_relative"][0]
        fcns[f"eef_{arm}_quat_relative"] = lambda: fcns[f"_eef_{arm}_pos_quat_relative"][1]
        fcns[f"eef_{arm}_lin_vel_relative"] = lambda: ControllableObjectViewAPI.get_link_relative_linear_velocity(
            self.articulation_root_path, self.eef_link_names[arm]
        )
        fcns[f"eef_{arm}_ang_vel_relative"] = lambda: ControllableObjectViewAPI.get_link_relative_angular_velocity(
            self.articulation_root_path, self.eef_link_names[arm]
        )
        # -n_joints because there may be an additional 6 entries at the beginning of the array, if this robot does
        # not have a fixed base (i.e.: the 6DOF --> "floating" joint)
        # see self.get_relative_jacobian() for more info
        # We also count backwards for the link frame because if the robot is fixed base, the jacobian returned has one
        # less index than the number of links. This is presumably because the 1st link of a fixed base robot will
        # always have a zero jacobian since it can't move. Counting backwards resolves this issue.
        start_idx = 0 if self.fixed_base else 6
        eef_link_idx = self._articulation_view.get_body_index(self.eef_links[arm].body_name)
        fcns[f"eef_{arm}_jacobian_relative"] = lambda: ControllableObjectViewAPI.get_relative_jacobian(
            self.articulation_root_path
        )[-(self.n_links - eef_link_idx), :, start_idx : start_idx + self.n_joints]

    def _get_proprioception_dict(self):
        dic = super()._get_proprioception_dict()

        # Loop over all arms to grab proprio info
        joint_positions = ControllableObjectViewAPI.get_joint_positions(self.articulation_root_path)
        joint_velocities = ControllableObjectViewAPI.get_joint_velocities(self.articulation_root_path)
        for arm in self.arm_names:
            # Add arm info
            dic["arm_{}_qpos".format(arm)] = joint_positions[self.arm_control_idx[arm]]
            dic["arm_{}_qpos_sin".format(arm)] = th.sin(joint_positions[self.arm_control_idx[arm]])
            dic["arm_{}_qpos_cos".format(arm)] = th.cos(joint_positions[self.arm_control_idx[arm]])
            dic["arm_{}_qvel".format(arm)] = joint_velocities[self.arm_control_idx[arm]]

            # Add eef and grasping info
            dic["eef_{}_pos".format(arm)], dic["eef_{}_quat".format(arm)] = (
                ControllableObjectViewAPI.get_link_relative_position_orientation(
                    self.articulation_root_path, self.eef_link_names[arm]
                )
            )
            dic["grasp_{}".format(arm)] = th.tensor([self.is_grasping(arm)])
            dic["gripper_{}_qpos".format(arm)] = joint_positions[self.gripper_control_idx[arm]]
            dic["gripper_{}_qvel".format(arm)] = joint_velocities[self.gripper_control_idx[arm]]

        return dic

    @property
    def default_proprio_obs(self):
        obs_keys = super().default_proprio_obs
        for arm in self.arm_names:
            obs_keys += [
                "arm_{}_qpos_sin".format(arm),
                "arm_{}_qpos_cos".format(arm),
                "eef_{}_pos".format(arm),
                "eef_{}_quat".format(arm),
                "gripper_{}_qpos".format(arm),
                "grasp_{}".format(arm),
            ]
        return obs_keys

    @property
    def grasping_mode(self):
        """
        Grasping mode of this robot. Is one of AG_MODES

        Returns:
            str: Grasping mode for this robot
        """
        return self._grasping_mode

    @property
    def controller_order(self):
        # Assumes we have arm(s) and corresponding gripper(s)
        controllers = []
        for arm in self.arm_names:
            controllers += ["arm_{}".format(arm), "gripper_{}".format(arm)]

        return controllers

    @property
    def _default_controllers(self):
        # Always call super first
        controllers = super()._default_controllers

        # For best generalizability use, joint controller as default
        for arm in self.arm_names:
            controllers["arm_{}".format(arm)] = "JointController"
            controllers["gripper_{}".format(arm)] = "JointController"

        return controllers

    @classproperty
    def n_arms(cls):
        """
        Returns:
            int: Number of arms this robot has. Returns 1 by default
        """
        return 1

    @classproperty
    def arm_names(cls):
        """
        Returns:
            list of str: List of arm names for this robot. Should correspond to the keys used to index into
                arm- and gripper-related dictionaries, e.g.: eef_link_names, finger_link_names, etc.
                Default is string enumeration based on @self.n_arms.
        """
        return [str(i) for i in range(cls.n_arms)]

    @property
    def default_arm(self):
        """
        Returns:
            str: Default arm name for this robot, corresponds to the first entry in @arm_names by default
        """
        return self.arm_names[0]

    @property
    def arm_action_idx(self):
        arm_action_idx = {}
        for arm_name in self.arm_names:
            controller_idx = self.controller_order.index(f"arm_{arm_name}")
            action_start_idx = sum(
                [self.controllers[self.controller_order[i]].command_dim for i in range(controller_idx)]
            )
            arm_action_idx[arm_name] = th.arange(
                action_start_idx, action_start_idx + self.controllers[f"arm_{arm_name}"].command_dim
            )
        return arm_action_idx

    @property
    def gripper_action_idx(self):
        gripper_action_idx = {}
        for arm_name in self.arm_names:
            controller_idx = self.controller_order.index(f"gripper_{arm_name}")
            action_start_idx = sum(
                [self.controllers[self.controller_order[i]].command_dim for i in range(controller_idx)]
            )
            gripper_action_idx[arm_name] = th.arange(
                action_start_idx, action_start_idx + self.controllers[f"gripper_{arm_name}"].command_dim
            )
        return gripper_action_idx

    @property
    @abstractmethod
    def arm_link_names(self):
        """
        Returns:
            dict: Dictionary mapping arm appendage name to corresponding arm link names,
                should correspond to specific link names in this robot's underlying model file

                Note: the ordering within the dictionary is assumed to be intentional, and is
                directly used to define the set of corresponding idxs.
        """
        raise NotImplementedError

    @property
    @abstractmethod
    def arm_joint_names(self):
        """
        Returns:
            dict: Dictionary mapping arm appendage name to corresponding arm joint names,
                should correspond to specific joint names in this robot's underlying model file

                Note: the ordering within the dictionary is assumed to be intentional, and is
                directly used to define the set of corresponding control idxs.
        """
        raise NotImplementedError

    @property
    @abstractmethod
    def eef_link_names(self):
        """
        Returns:
            dict: Dictionary mapping arm appendage name to corresponding name of the EEF link,
                should correspond to specific link name in this robot's underlying model file
        """
        raise NotImplementedError

    @property
    @abstractmethod
    def finger_link_names(self):
        """
        Returns:
            dict: Dictionary mapping arm appendage name to array of link names corresponding to
                this robot's fingers

                Note: the ordering within the dictionary is assumed to be intentional, and is
                directly used to define the set of corresponding idxs.
        """
        raise NotImplementedError

    @property
    @abstractmethod
    def finger_joint_names(self):
        """
        Returns:
            dict: Dictionary mapping arm appendage name to array of joint names corresponding to
                this robot's fingers.

                Note: the ordering within the dictionary is assumed to be intentional, and is
                directly used to define the set of corresponding control idxs.
        """
        raise NotImplementedError

    @property
    def arm_control_idx(self):
        """
        Returns:
            dict: Dictionary mapping arm appendage name to indices in low-level control
                vector corresponding to arm joints.
        """
        return {
            arm: th.tensor([list(self.joints.keys()).index(name) for name in self.arm_joint_names[arm]])
            for arm in self.arm_names
        }

    @property
    def gripper_control_idx(self):
        """
        Returns:
            dict: Dictionary mapping arm appendage name to indices in low-level control
                vector corresponding to gripper joints.
        """
        return {
            arm: th.tensor([list(self.joints.keys()).index(name) for name in self.finger_joint_names[arm]])
            for arm in self.arm_names
        }

    @property
    def arm_links(self):
        """
        Returns:
            dict: Dictionary mapping arm appendage name to robot links corresponding to
                that arm's links
        """
        return {arm: [self._links[link] for link in self.arm_link_names[arm]] for arm in self.arm_names}

    @property
    def eef_links(self):
        """
        Returns:
            dict: Dictionary mapping arm appendage name to robot link corresponding to that arm's
                eef link
        """
        return {arm: self._links[self.eef_link_names[arm]] for arm in self.arm_names}

    @property
    def finger_links(self):
        """
        Returns:
            dict: Dictionary mapping arm appendage name to robot links corresponding to
                that arm's finger links
        """
        return {arm: [self._links[link] for link in self.finger_link_names[arm]] for arm in self.arm_names}

    @property
    def finger_joints(self):
        """
        Returns:
            dict: Dictionary mapping arm appendage name to robot joints corresponding to
                that arm's finger joints
        """
        return {arm: [self._joints[joint] for joint in self.finger_joint_names[arm]] for arm in self.arm_names}

    @property
    def assisted_grasp_start_points(self):
        """
        Returns:
            dict: Dictionary mapping individual arm appendage names to array of GraspingPoint tuples,
                composed of (link_name, position) values specifying valid grasping start points located at
                cartesian (x,y,z) coordinates specified in link_name's local coordinate frame.
                These values will be used in conjunction with
                @self.assisted_grasp_end_points to trigger assisted grasps, where objects that intersect
                with any ray starting at any point in @self.assisted_grasp_start_points and terminating at any point in
                @self.assisted_grasp_end_points will trigger an assisted grasp (calculated individually for each gripper
                appendage). By default, each entry returns None, and must be implemented by any robot subclass that
                wishes to use assisted grasping.
        """
        return {arm: None for arm in self.arm_names}

    @property
    def assisted_grasp_end_points(self):
        """
        Returns:
            dict: Dictionary mapping individual arm appendage names to array of GraspingPoint tuples,
                composed of (link_name, position) values specifying valid grasping end points located at
                cartesian (x,y,z) coordinates specified in link_name's local coordinate frame.
                These values will be used in conjunction with
                @self.assisted_grasp_start_points to trigger assisted grasps, where objects that intersect
                with any ray starting at any point in @self.assisted_grasp_start_points and terminating at any point in
                @self.assisted_grasp_end_points will trigger an assisted grasp (calculated individually for each gripper
                appendage). By default, each entry returns None, and must be implemented by any robot subclass that
                wishes to use assisted grasping.
        """
        return {arm: None for arm in self.arm_names}

    @property
    def finger_lengths(self):
        """
        Returns:
            dict: Dictionary mapping arm appendage name to corresponding length of the fingers in that
                hand defined from the palm (assuming all fingers in one hand are equally long)
        """
        raise NotImplementedError

    @property
    def arm_workspace_range(self):
        """
        Returns:
            dict: Dictionary mapping arm appendage name to a tuple indicating the start and end of the
                angular range of the arm workspace around the Z axis of the robot, where 0 is facing
                forward.
        """
        raise NotImplementedError

    def get_eef_position(self, arm="default"):
        """
        Args:
            arm (str): specific arm to grab eef position. Default is "default" which corresponds to the first entry
                in self.arm_names

        Returns:
            3-array: (x,y,z) global end-effector Cartesian position for this robot's end-effector corresponding
                to arm @arm
        """
        arm = self.default_arm if arm == "default" else arm
        return self._links[self.eef_link_names[arm]].get_position_orientation()[0]

    def get_eef_orientation(self, arm="default"):
        """
        Args:
            arm (str): specific arm to grab eef orientation. Default is "default" which corresponds to the first entry
                in self.arm_names

        Returns:
            3-array: (x,y,z,w) global quaternion orientation for this robot's end-effector corresponding
                to arm @arm
        """
        arm = self.default_arm if arm == "default" else arm
        return self._links[self.eef_link_names[arm]].get_position_orientation()[1]

    def get_relative_eef_pose(self, arm="default", mat=False):
        """
        Args:
            arm (str): specific arm to grab eef pose. Default is "default" which corresponds to the first entry
                in self.arm_names
            mat (bool): whether to return pose in matrix form (mat=True) or (pos, quat) tuple (mat=False)

        Returns:
            2-tuple or (4, 4)-array: End-effector pose, either in 4x4 homogeneous
                matrix form (if @mat=True) or (pos, quat) tuple (if @mat=False), corresponding to arm @arm
        """
        arm = self.default_arm if arm == "default" else arm
        eef_link_pose = self.eef_links[arm].get_position_orientation()
        base_link_pose = self.get_position_orientation()
        pose = T.relative_pose_transform(*eef_link_pose, *base_link_pose)
        return T.pose2mat(pose) if mat else pose

    def get_relative_eef_position(self, arm="default"):
        """
        Args:
            arm (str): specific arm to grab relative eef pos.
                Default is "default" which corresponds to the first entry in self.arm_names


        Returns:
            3-array: (x,y,z) Cartesian position of end-effector relative to robot base frame
        """
        arm = self.default_arm if arm == "default" else arm
        return self.get_relative_eef_pose(arm=arm)[0]

    def get_relative_eef_orientation(self, arm="default"):
        """
        Args:
            arm (str): specific arm to grab relative eef orientation.
                Default is "default" which corresponds to the first entry in self.arm_names

        Returns:
            4-array: (x,y,z,w) quaternion orientation of end-effector relative to robot base frame
        """
        arm = self.default_arm if arm == "default" else arm
        return self.get_relative_eef_pose(arm=arm)[1]

    def get_relative_eef_lin_vel(self, arm="default"):
        """
        Args:
            arm (str): specific arm to grab relative eef linear velocity.
                Default is "default" which corresponds to the first entry in self.arm_names


        Returns:
            3-array: (x,y,z) Linear velocity of end-effector relative to robot base frame
        """
        arm = self.default_arm if arm == "default" else arm
        base_link_quat = self.get_position_orientation()[1]
        return T.quat2mat(base_link_quat).T @ self.eef_links[arm].get_linear_velocity()

    def get_relative_eef_ang_vel(self, arm="default"):
        """
        Args:
            arm (str): specific arm to grab relative eef angular velocity.
                Default is "default" which corresponds to the first entry in self.arm_names

        Returns:
            3-array: (ax,ay,az) angular velocity of end-effector relative to robot base frame
        """
        arm = self.default_arm if arm == "default" else arm
        base_link_quat = self.get_position_orientation()[1]
        return T.quat2mat(base_link_quat).T @ self.eef_links[arm].get_angular_velocity()

    def _calculate_in_hand_object_rigid(self, arm="default"):
        """
        Calculates which object to assisted-grasp for arm @arm. Returns an (object_id, link_id) tuple or None
        if no valid AG-enabled object can be found.

        Args:
            arm (str): specific arm to calculate in-hand object for.
                Default is "default" which corresponds to the first entry in self.arm_names

        Returns:
            None or 2-tuple: If a valid assisted-grasp object is found, returns the corresponding
                (object, object_link) (i.e.: (BaseObject, RigidPrim)) pair to the contacted in-hand object.
                Otherwise, returns None
        """
        arm = self.default_arm if arm == "default" else arm

        # If we're not using physical grasping, we check for gripper contact
        if self.grasping_mode != "physical":
            candidates_set, robot_contact_links = self._find_gripper_contacts(arm=arm)
            # If we're using assisted grasping, we further filter candidates via ray-casting
            if self.grasping_mode == "assisted":
                candidates_set_raycast = self._find_gripper_raycast_collisions(arm=arm)
                candidates_set = candidates_set.intersection(candidates_set_raycast)
        else:
            raise ValueError("Invalid grasping mode for calculating in hand object: {}".format(self.grasping_mode))

        # Immediately return if there are no valid candidates
        if len(candidates_set) == 0:
            return None

        # Find the closest object to the gripper center
        gripper_center_pos = self.eef_links[arm].get_position_orientation()[0]

        candidate_data = []
        for prim_path in candidates_set:
            # Calculate position of the object link. Only allow this for objects currently.
            obj_prim_path, link_name = prim_path.rsplit("/", 1)
            candidate_obj = self.scene.object_registry("prim_path", obj_prim_path, None)
            if candidate_obj is None or link_name not in candidate_obj.links:
                continue
            candidate_link = candidate_obj.links[link_name]
            dist = th.norm(candidate_link.get_position_orientation()[0] - gripper_center_pos)
            candidate_data.append((prim_path, dist))

        if not candidate_data:
            return None

        candidate_data = sorted(candidate_data, key=lambda x: x[-1])
        ag_prim_path, _ = candidate_data[0]

        # Make sure the ag_prim_path is not a self collision
        assert ag_prim_path not in self.link_prim_paths, "assisted grasp object cannot be the robot itself!"

        # Make sure at least two fingers are in contact with this object
        robot_contacts = robot_contact_links[ag_prim_path]
        touching_at_least_two_fingers = (
            True
            if self.grasping_mode == "sticky"
            else len({link.prim_path for link in self.finger_links[arm]}.intersection(robot_contacts)) >= 2
        )

        # TODO: Better heuristic, hacky, we assume the parent object prim path is the prim_path minus the last "/" item
        ag_obj_prim_path = "/".join(ag_prim_path.split("/")[:-1])
        ag_obj_link_name = ag_prim_path.split("/")[-1]
        ag_obj = self.scene.object_registry("prim_path", ag_obj_prim_path)

        # Return None if object cannot be assisted grasped or not touching at least two fingers
        if ag_obj is None or not touching_at_least_two_fingers:
            return None

        # Get object and its contacted link
        return ag_obj, ag_obj.links[ag_obj_link_name]

    def _find_gripper_raycast_collisions(self, arm="default"):
        """
        For arm @arm, calculate any prims that are not part of the robot
        itself that intersect with rays cast between any of the gripper's start and end points

        Args:
            arm (str): specific arm whose gripper will be checked for raycast collisions. Default is "default"
            which corresponds to the first entry in self.arm_names

        Returns:
            set[str]: set of prim path of detected raycast intersections that
            are not the robot itself. Note: if no objects that are not the robot itself are intersecting,
            the set will be empty.
        """
        arm = self.default_arm if arm == "default" else arm
        # First, make sure start and end grasp points exist (i.e.: aren't None)
        assert (
            self.assisted_grasp_start_points[arm] is not None
        ), "In order to use assisted grasping, assisted_grasp_start_points must not be None!"
        assert (
            self.assisted_grasp_end_points[arm] is not None
        ), "In order to use assisted grasping, assisted_grasp_end_points must not be None!"

        # Iterate over all start and end grasp points and calculate their x,y,z positions in the world frame
        # (per arm appendage)
        # Since we'll be calculating the cartesian cross product between start and end points, we stack the start points
        # by the number of end points and repeat the individual elements of the end points by the number of start points
        startpoints = []
        endpoints = []
        for grasp_start_point in self.assisted_grasp_start_points[arm]:
            # Get world coordinates of link base frame
            link_pos, link_orn = self.links[grasp_start_point.link_name].get_position_orientation()
            # Calculate grasp start point in world frame and add to startpoints
            start_point, _ = T.pose_transform(
                link_pos, link_orn, grasp_start_point.position, th.tensor([0, 0, 0, 1], dtype=th.float32)
            )
            startpoints.append(start_point)
        # Repeat for end points
        for grasp_end_point in self.assisted_grasp_end_points[arm]:
            # Get world coordinates of link base frame
            link_pos, link_orn = self.links[grasp_end_point.link_name].get_position_orientation()
            # Calculate grasp start point in world frame and add to endpoints
            end_point, _ = T.pose_transform(
                link_pos, link_orn, grasp_end_point.position, th.tensor([0, 0, 0, 1], dtype=th.float32)
            )
            endpoints.append(end_point)
        # Stack the start points and repeat the end points, and add these values to the raycast dicts
        n_startpoints, n_endpoints = len(startpoints), len(endpoints)
        raycast_startpoints = startpoints * n_endpoints
        raycast_endpoints = []
        for endpoint in endpoints:
            raycast_endpoints += [endpoint] * n_startpoints
        ray_data = set()
        # Calculate raycasts from each start point to end point -- this is n_startpoints * n_endpoints total rays
        for result in raytest_batch(raycast_startpoints, raycast_endpoints, only_closest=True):
            if result["hit"]:
                # filter out self body parts (we currently assume that the robot cannot grasp itself)
                if self.prim_path not in result["rigidBody"]:
                    ray_data.add(result["rigidBody"])
        return ray_data

    def _handle_release_window(self, arm="default"):
        """
        Handles releasing an object from arm @arm

        Args:
            arm (str): specific arm to handle release window.
                Default is "default" which corresponds to the first entry in self.arm_names
        """
        arm = self.default_arm if arm == "default" else arm
        self._ag_release_counter[arm] += 1
        time_since_release = self._ag_release_counter[arm] * og.sim.get_sim_step_dt()
        if time_since_release >= m.RELEASE_WINDOW:
            self._ag_obj_in_hand[arm] = None
            self._ag_release_counter[arm] = None

    def _freeze_gripper(self, arm="default"):
        """
        Freezes gripper finger joints - used in assisted grasping.

        Args:
            arm (str): specific arm to freeze gripper.
                Default is "default" which corresponds to the first entry in self.arm_names
        """
        arm = self.default_arm if arm == "default" else arm
        for joint_name, j_val in self._ag_freeze_joint_pos[arm].items():
            joint = self._joints[joint_name]
            joint.set_pos(pos=j_val)
            joint.set_vel(vel=0.0)

    @property
    def robot_arm_descriptor_yamls(self):
        """
        Returns:
            dict: Dictionary mapping arm appendage name to files path to the descriptor
                of the robot for IK Controller.
        """
        raise NotImplementedError

    @property
    def _default_arm_joint_controller_configs(self):
        """
        Returns:
            dict: Dictionary mapping arm appendage name to default controller config to control that
                robot's arm. Uses velocity control by default.
        """
        dic = {}
        for arm in self.arm_names:
            dic[arm] = {
                "name": "JointController",
                "control_freq": self._control_freq,
                "control_limits": self.control_limits,
                "dof_idx": self.arm_control_idx[arm],
                "command_output_limits": None,
                "motor_type": "position",
                "use_delta_commands": True,
                "use_impedances": True,
            }
        return dic

    @property
    def _default_arm_ik_controller_configs(self):
        """
        Returns:
            dict: Dictionary mapping arm appendage name to default controller config for an
                Inverse kinematics controller to control this robot's arm
        """
        dic = {}
        for arm in self.arm_names:
            dic[arm] = {
                "name": "InverseKinematicsController",
                "task_name": f"eef_{arm}",
                "robot_description_path": self.robot_arm_descriptor_yamls[arm],
                "robot_urdf_path": self.urdf_path,
                "eef_name": self.eef_link_names[arm],
                "control_freq": self._control_freq,
                "reset_joint_pos": self.reset_joint_pos,
                "control_limits": self.control_limits,
                "dof_idx": self.arm_control_idx[arm],
                "command_output_limits": (
                    th.tensor([-0.2, -0.2, -0.2, -0.5, -0.5, -0.5]),
                    th.tensor([0.2, 0.2, 0.2, 0.5, 0.5, 0.5]),
                ),
                "mode": "pose_delta_ori",
                "smoothing_filter_size": 2,
                "workspace_pose_limiter": None,
            }
        return dic

    @property
    def _default_arm_osc_controller_configs(self):
        """
        Returns:
            dict: Dictionary mapping arm appendage name to default controller config for an
                operational space controller to control this robot's arm
        """
        dic = {}
        for arm in self.arm_names:
            dic[arm] = {
                "name": "OperationalSpaceController",
                "task_name": f"eef_{arm}",
                "control_freq": self._control_freq,
                "reset_joint_pos": self.reset_joint_pos,
                "control_limits": self.control_limits,
                "dof_idx": self.arm_control_idx[arm],
                "command_output_limits": (
                    th.tensor([-0.2, -0.2, -0.2, -0.5, -0.5, -0.5]),
                    th.tensor([0.2, 0.2, 0.2, 0.5, 0.5, 0.5]),
                ),
                "mode": "pose_delta_ori",
                "workspace_pose_limiter": None,
            }
        return dic

    @property
    def _default_arm_null_joint_controller_configs(self):
        """
        Returns:
            dict: Dictionary mapping arm appendage name to default arm null controller config
                to control this robot's arm i.e. dummy controller
        """
        dic = {}
        for arm in self.arm_names:
            dic[arm] = {
                "name": "NullJointController",
                "control_freq": self._control_freq,
                "motor_type": "position",
                "control_limits": self.control_limits,
                "dof_idx": self.arm_control_idx[arm],
                "default_command": self.reset_joint_pos[self.arm_control_idx[arm]],
                "use_impedances": False,
            }
        return dic

    @property
    def _default_gripper_multi_finger_controller_configs(self):
        """
        Returns:
            dict: Dictionary mapping arm appendage name to default controller config to control
                this robot's multi finger gripper. Assumes robot gripper idx has exactly two elements
        """
        dic = {}
        for arm in self.arm_names:
            dic[arm] = {
                "name": "MultiFingerGripperController",
                "control_freq": self._control_freq,
                "motor_type": "position",
                "control_limits": self.control_limits,
                "dof_idx": self.gripper_control_idx[arm],
                "command_output_limits": "default",
                "mode": "binary",
                "limit_tolerance": 0.001,
                "inverted": self._grasping_direction == "upper",
            }
        return dic

    @property
    def _default_gripper_joint_controller_configs(self):
        """
        Returns:
            dict: Dictionary mapping arm appendage name to default gripper joint controller config
                to control this robot's gripper
        """
        dic = {}
        for arm in self.arm_names:
            dic[arm] = {
                "name": "JointController",
                "control_freq": self._control_freq,
                "motor_type": "velocity",
                "control_limits": self.control_limits,
                "dof_idx": self.gripper_control_idx[arm],
                "command_output_limits": "default",
                "use_delta_commands": False,
                "use_impedances": False,
            }
        return dic

    @property
    def _default_gripper_null_controller_configs(self):
        """
        Returns:
            dict: Dictionary mapping arm appendage name to default gripper null controller config
                to control this robot's (non-prehensile) gripper i.e. dummy controller
        """
        dic = {}
        for arm in self.arm_names:
            dic[arm] = {
                "name": "NullJointController",
                "control_freq": self._control_freq,
                "motor_type": "velocity",
                "control_limits": self.control_limits,
                "dof_idx": self.gripper_control_idx[arm],
                "default_command": th.zeros(len(self.gripper_control_idx[arm])),
                "use_impedances": False,
            }
        return dic

    @property
    def _default_controller_config(self):
        # Always run super method first
        cfg = super()._default_controller_config

        arm_ik_configs = self._default_arm_ik_controller_configs
        arm_osc_configs = self._default_arm_osc_controller_configs
        arm_joint_configs = self._default_arm_joint_controller_configs
        arm_null_joint_configs = self._default_arm_null_joint_controller_configs
        gripper_pj_configs = self._default_gripper_multi_finger_controller_configs
        gripper_joint_configs = self._default_gripper_joint_controller_configs
        gripper_null_configs = self._default_gripper_null_controller_configs

        # Add arm and gripper defaults, per arm
        for arm in self.arm_names:
            cfg["arm_{}".format(arm)] = {
                arm_ik_configs[arm]["name"]: arm_ik_configs[arm],
                arm_osc_configs[arm]["name"]: arm_osc_configs[arm],
                arm_joint_configs[arm]["name"]: arm_joint_configs[arm],
                arm_null_joint_configs[arm]["name"]: arm_null_joint_configs[arm],
            }
            cfg["gripper_{}".format(arm)] = {
                gripper_pj_configs[arm]["name"]: gripper_pj_configs[arm],
                gripper_joint_configs[arm]["name"]: gripper_joint_configs[arm],
                gripper_null_configs[arm]["name"]: gripper_null_configs[arm],
            }

        return cfg

    def _get_assisted_grasp_joint_type(self, ag_obj, ag_link):
        """
        Check whether an object @obj can be grasped. If so, return the joint type to use for assisted grasping.
        Otherwise, return None.

        Args:
            ag_obj (BaseObject): Object targeted for an assisted grasp
            ag_link (RigidPrim): Link of the object to be grasped

        Returns:
            (None or str): If obj can be grasped, returns the joint type to use for assisted grasping.
        """

        # Deny objects that are too heavy and are not a non-base link of a fixed-base object)
        mass = ag_link.mass
        if mass > m.ASSIST_GRASP_MASS_THRESHOLD and not (ag_obj.fixed_base and ag_link != ag_obj.root_link):
            return None

        # Otherwise, compute the joint type. We use a fixed joint unless the link is a non-fixed link.
        # A link is non-fixed if it has any non-fixed parent joints.
        joint_type = "FixedJoint"
        for edge in nx.edge_dfs(ag_obj.articulation_tree, ag_link.body_name, orientation="reverse"):
            joint = ag_obj.articulation_tree.edges[edge[:2]]
            if joint["joint_type"] != JointType.JOINT_FIXED:
                joint_type = "SphericalJoint"
                break

        return joint_type

    def _establish_grasp_rigid(self, arm="default", ag_data=None, contact_pos=None):
        """
        Establishes an ag-assisted grasp, if enabled.

        Args:
            arm (str): specific arm to establish grasp.
                Default is "default" which corresponds to the first entry in self.arm_names
            ag_data (None or 2-tuple): if specified, assisted-grasp object, link tuple (i.e. :(BaseObject, RigidPrim)).
                Otherwise, does a no-op
            contact_pos (None or th.tensor): if specified, contact position to use for grasp.
        """
        arm = self.default_arm if arm == "default" else arm

        # Return immediately if ag_data is None
        if ag_data is None:
            return
        ag_obj, ag_link = ag_data
        # Get the appropriate joint type
        joint_type = self._get_assisted_grasp_joint_type(ag_obj, ag_link)
        if joint_type is None:
            return

        if contact_pos is None:
            force_data, _ = self._find_gripper_contacts(arm=arm, return_contact_positions=True)
            for c_link_prim_path, c_contact_pos in force_data:
                if c_link_prim_path == ag_link.prim_path:
                    contact_pos = c_contact_pos
                    break

        assert contact_pos is not None, (
            f"contact_pos in self._find_gripper_contacts(return_contact_positions=True) is not found in "
            f"self._find_gripper_contacts(return_contact_positions=False). This is likely because "
            f"GripperRigidContactAPI.get_contact_pairs and get_contact_data return inconsistent results."
        )

        # Joint frame set at the contact point
        # Need to find distance between robot and contact point in robot link's local frame and
        # ag link and contact point in ag link's local frame
        joint_frame_pos = contact_pos
        joint_frame_orn = th.tensor([0, 0, 0, 1.0])
        eef_link_pos, eef_link_orn = self.eef_links[arm].get_position_orientation()
        parent_frame_pos, parent_frame_orn = T.relative_pose_transform(
            joint_frame_pos, joint_frame_orn, eef_link_pos, eef_link_orn
        )
        obj_link_pos, obj_link_orn = ag_link.get_position_orientation()
        child_frame_pos, child_frame_orn = T.relative_pose_transform(
            joint_frame_pos, joint_frame_orn, obj_link_pos, obj_link_orn
        )

        # Create the joint
        joint_prim_path = f"{self.eef_links[arm].prim_path}/ag_constraint"
        joint_prim = create_joint(
            prim_path=joint_prim_path,
            joint_type=joint_type,
            body0=self.eef_links[arm].prim_path,
            body1=ag_link.prim_path,
            enabled=True,
            exclude_from_articulation=True,
            joint_frame_in_parent_frame_pos=parent_frame_pos / self.scale,
            joint_frame_in_parent_frame_quat=parent_frame_orn,
            joint_frame_in_child_frame_pos=child_frame_pos / ag_obj.scale,
            joint_frame_in_child_frame_quat=child_frame_orn,
        )

        # Save a reference to this joint prim
        self._ag_obj_constraints[arm] = joint_prim

        # Modify max force based on user-determined assist parameters
        # TODO
        assist_force = m.MIN_ASSIST_FORCE + (m.MAX_ASSIST_FORCE - m.MIN_ASSIST_FORCE) * m.ASSIST_FRACTION
        max_force = assist_force if joint_type == "FixedJoint" else assist_force * m.ARTICULATED_ASSIST_FRACTION
        # joint_prim.GetAttribute("physics:breakForce").Set(max_force)

        self._ag_obj_constraint_params[arm] = {
            "ag_obj_prim_path": ag_obj.prim_path,
            "ag_link_prim_path": ag_link.prim_path,
            "ag_joint_prim_path": joint_prim_path,
            "joint_type": joint_type,
            "gripper_pos": self.get_joint_positions()[self.gripper_control_idx[arm]],
            "max_force": max_force,
            "contact_pos": contact_pos,
        }
        self._ag_obj_in_hand[arm] = ag_obj
        self._ag_freeze_gripper[arm] = True
        for joint in self.finger_joints[arm]:
            j_val = joint.get_state()[0][0]
            self._ag_freeze_joint_pos[arm][joint.joint_name] = j_val

    def _handle_assisted_grasping(self):
        """
        Handles assisted grasping by creating or removing constraints.
        """
        # Loop over all arms
        for arm in self.arm_names:
            # We apply a threshold based on the control rather than the command here so that the behavior
            # stays the same across different controllers and control modes (absolute / delta). This way,
            # a zero action will actually keep the AG setting where it already is.
            controller = self._controllers[f"gripper_{arm}"]
            controlled_joints = controller.dof_idx
            threshold = th.mean(
                th.stack([self.joint_lower_limits[controlled_joints], self.joint_upper_limits[controlled_joints]]),
                dim=0,
            )
            if controller.control is None:
                applying_grasp = False
            elif self._grasping_direction == "lower":
                applying_grasp = th.any(controller.control < threshold)
            else:
                applying_grasp = th.any(controller.control > threshold)
            # Execute gradual release of object
            if self._ag_obj_in_hand[arm]:
                if self._ag_release_counter[arm] is not None:
                    self._handle_release_window(arm=arm)
                else:
                    if gm.AG_CLOTH:
                        self._update_constraint_cloth(arm=arm)

                    if not applying_grasp:
                        self._release_grasp(arm=arm)
            elif applying_grasp:
                self._establish_grasp(arm=arm, ag_data=self._calculate_in_hand_object(arm=arm))

    def _update_constraint_cloth(self, arm="default"):
        """
        Update the AG constraint for cloth: for the fixed joint between the attachment point and the world, we set
        the local pos to match the current eef link position plus the attachment_point_pos_local offset. As a result,
        the joint will drive the attachment point to the updated position, which will then drive the cloth.
        See _establish_grasp_cloth for more details.

        Args:
            arm (str): specific arm to establish grasp.
                Default is "default" which corresponds to the first entry in self.arm_names
        """
        attachment_point_pos_local = self._ag_obj_constraint_params[arm]["attachment_point_pos_local"]
        eef_link_pos, eef_link_orn = self.eef_links[arm].get_position_orientation()
        attachment_point_pos, _ = T.pose_transform(
            eef_link_pos, eef_link_orn, attachment_point_pos_local, th.tensor([0, 0, 0, 1], dtype=th.float32)
        )
        joint_prim = self._ag_obj_constraints[arm]
        joint_prim.GetAttribute("physics:localPos1").Set(lazy.pxr.Gf.Vec3f(*attachment_point_pos))

    def _calculate_in_hand_object(self, arm="default"):
        if gm.AG_CLOTH:
            return self._calculate_in_hand_object_cloth(arm)
        else:
            return self._calculate_in_hand_object_rigid(arm)

    def _establish_grasp(self, arm="default", ag_data=None, contact_pos=None):
        if gm.AG_CLOTH:
            return self._establish_grasp_cloth(arm, ag_data)
        else:
            return self._establish_grasp_rigid(arm, ag_data, contact_pos)

    def _calculate_in_hand_object_cloth(self, arm="default"):
        """
        Same as _calculate_in_hand_object_rigid, except for cloth. Only one should be used at any given time.

        Calculates which object to assisted-grasp for arm @arm. Returns an (BaseObject, RigidPrim, th.Tensor) tuple or
        None if no valid AG-enabled object can be found.

        1) Check if the gripper is closed enough
        2) Go through each of the cloth object, and check if its attachment point link position is within the "ghost"
        box volume of the gripper link.

        Only returns the first valid object and ignore the rest.

        Args:
            arm (str): specific arm to establish grasp.
                Default is "default" which corresponds to the first entry in self.arm_names

        Returns:
            None or 3-tuple: If a valid assisted-grasp object is found,
                returns the corresponding (object, object_link, attachment_point_position), i.e.
                ((BaseObject, RigidPrim, th.Tensor)) to the contacted in-hand object. Otherwise, returns None
        """
        # TODO (eric): Assume joint_pos = 0 means fully closed
        GRIPPER_FINGER_CLOSE_THRESHOLD = 0.03
        gripper_finger_pos = self.get_joint_positions()[self.gripper_control_idx[arm]]
        gripper_finger_close = th.sum(gripper_finger_pos) < GRIPPER_FINGER_CLOSE_THRESHOLD
        if not gripper_finger_close:
            return None

        cloth_objs = self.scene.object_registry("prim_type", PrimType.CLOTH)
        if cloth_objs is None:
            return None

        # TODO (eric): Only AG one cloth at any given moment.
        # Returns the first cloth that overlaps with the "ghost" box volume
        for cloth_obj in cloth_objs:
            attachment_point_pos = cloth_obj.links["attachment_point"].get_position_orientation()[0]
            particles_in_volume = self._ag_check_in_volume[arm]([attachment_point_pos])
            if particles_in_volume.sum() > 0:
                return cloth_obj, cloth_obj.links["attachment_point"], attachment_point_pos

        return None

    def _establish_grasp_cloth(self, arm="default", ag_data=None):
        """
        Same as _establish_grasp_cloth, except for cloth. Only one should be used at any given time.
        Establishes an ag-assisted grasp, if enabled.

        Create a fixed joint between the attachment point link of the cloth object and the world.
        In theory, we could have created a fixed joint to the eef link, but omni doesn't support this as the robot has
        an articulation root API attached to it, which is incompatible with the attachment API.

        We also store attachment_point_pos_local as the attachment point position in the eef link frame when the fixed
        joint is created. As the eef link frame changes its pose, we will use attachment_point_pos_local to figure out
        the new attachment_point_pos in the world frame and set the fixed joint to there. See _update_constraint_cloth
        for more details.

        Args:
            arm (str): specific arm to establish grasp.
                Default is "default" which corresponds to the first entry in self.arm_names
            ag_data (None or 3-tuple): If specified, should be the corresponding
                (object, object_link, attachment_point_position), i.e. ((BaseObject, RigidPrim, th.Tensor)) to the]
                contacted in-hand object
        """
        arm = self.default_arm if arm == "default" else arm

        # Return immediately if ag_data is None
        if ag_data is None:
            return

        ag_obj, ag_link, attachment_point_pos = ag_data

        # Find the attachment point position in the eef frame
        eef_link_pos, eef_link_orn = self.eef_links[arm].get_position_orientation()
        attachment_point_pos_local, _ = T.relative_pose_transform(
            attachment_point_pos, th.tensor([0, 0, 0, 1], dtype=th.float32), eef_link_pos, eef_link_orn
        )

        # Create the joint
        joint_prim_path = f"{ag_link.prim_path}/ag_constraint"
        joint_type = "FixedJoint"
        joint_prim = create_joint(
            prim_path=joint_prim_path,
            joint_type=joint_type,
            body0=ag_link.prim_path,
            body1=None,
            enabled=False,
            exclude_from_articulation=True,
            joint_frame_in_child_frame_pos=attachment_point_pos,
        )

        # Save a reference to this joint prim
        self._ag_obj_constraints[arm] = joint_prim

        # Modify max force based on user-determined assist parameters
        # TODO
        max_force = m.MIN_ASSIST_FORCE + (m.MAX_ASSIST_FORCE - m.MIN_ASSIST_FORCE) * m.ASSIST_FRACTION
        # joint_prim.GetAttribute("physics:breakForce").Set(max_force)

        self._ag_obj_constraint_params[arm] = {
            "ag_obj_prim_path": ag_obj.prim_path,
            "ag_link_prim_path": ag_link.prim_path,
            "ag_joint_prim_path": joint_prim_path,
            "joint_type": joint_type,
            "gripper_pos": self.get_joint_positions()[self.gripper_control_idx[arm]],
            "max_force": max_force,
            "attachment_point_pos_local": attachment_point_pos_local,
            "contact_pos": attachment_point_pos,
        }
        self._ag_obj_in_hand[arm] = ag_obj
        self._ag_freeze_gripper[arm] = True
        for joint in self.finger_joints[arm]:
            j_val = joint.get_state()[0][0]
            self._ag_freeze_joint_pos[arm][joint.joint_name] = j_val

    def _dump_state(self):
        # Call super first
        state = super()._dump_state()

        # If we're using actual physical grasping, no extra state needed to save
        if self.grasping_mode == "physical":
            return state

        # Include AG_state
        ag_params = self._ag_obj_constraint_params.copy()
        for arm in ag_params.keys():
            if len(ag_params[arm]) > 0:
                assert self.scene is not None, "Cannot get position and orientation relative to scene without a scene"
                ag_params[arm]["contact_pos"], _ = self.scene.convert_world_pose_to_scene_relative(
                    ag_params[arm]["contact_pos"],
                    th.tensor([0, 0, 0, 1], dtype=th.float32),
                )
        state["ag_obj_constraint_params"] = ag_params
        return state

    def _load_state(self, state):
        # If there is an existing AG object, remove it
        self.release_grasp_immediately()

        super()._load_state(state=state)

        # No additional loading needed if we're using physical grasping
        if self.grasping_mode == "physical":
            return

        # Include AG_state
        # TODO: currently does not take care of cloth objects
        # TODO: add unit tests
        for arm in state["ag_obj_constraint_params"].keys():
            if len(state["ag_obj_constraint_params"][arm]) > 0:
                data = state["ag_obj_constraint_params"][arm]
                obj = self.scene.object_registry("prim_path", data["ag_obj_prim_path"])
                link = obj.links[data["ag_link_prim_path"].split("/")[-1]]
                contact_pos_global = data["contact_pos"]
                assert self.scene is not None, "Cannot set position and orientation relative to scene without a scene"
                contact_pos_global, _ = self.scene.convert_scene_relative_pose_to_world(
                    contact_pos_global,
                    th.tensor([0, 0, 0, 1], dtype=th.float32),
                )
                self._establish_grasp(arm=arm, ag_data=(obj, link), contact_pos=contact_pos_global)

    def serialize(self, state):
        # Call super first
        state_flat = super().serialize(state=state)

        # No additional serialization needed if we're using physical grasping
        if self.grasping_mode == "physical":
            return state_flat

        # TODO AG
        return state_flat

    def deserialize(self, state):
        # Call super first
        state_dict, idx = super().deserialize(state=state)

        # No additional deserialization needed if we're using physical grasping
        if self.grasping_mode == "physical":
            return state_dict, idx

        # TODO AG
        return state_dict, idx

    @classproperty
    def _do_not_register_classes(cls):
        # Don't register this class since it's an abstract template
        classes = super()._do_not_register_classes
        classes.add("ManipulationRobot")
        return classes

    @property
    def eef_usd_path(self):
        """
        Returns:
            dict(str, str): dict mapping arm name to the path to the eef usd file
        """
        raise NotImplementedError

    @property
    def teleop_rotation_offset(self):
        """
        Rotational offset that will be applied for teleoperation
        such that [0, 0, 0, 1] as action will keep the robot eef pointing at +x axis
        """
        return {arm: th.tensor([0, 0, 0, 1]) for arm in self.arm_names}

    def teleop_data_to_action(self, teleop_action) -> th.Tensor:
        """
        Generate action data from teleoperation action data
        NOTE: This implementation only supports IK/OSC controller for arm and MultiFingerGripperController for gripper.
        Overwrite this function if the robot is using a different controller.
        Args:
            teleop_action (TeleopAction): teleoperation action data
        Returns:
            th.tensor: array of action data for arm and gripper
        """
        action = super().teleop_data_to_action(teleop_action)
        hands = ["left", "right"] if self.n_arms == 2 else ["right"]
        for i, hand in enumerate(hands):
            arm_name = self.arm_names[i]
            arm_action = th.tensor(teleop_action[hand]).float()
            # arm action
            assert isinstance(self._controllers[f"arm_{arm_name}"], InverseKinematicsController) or isinstance(
                self._controllers[f"arm_{arm_name}"], OperationalSpaceController
            ), f"Only IK and OSC controllers are supported for arm {arm_name}!"
            target_pos, target_orn = arm_action[:3], T.quat2axisangle(T.euler2quat(arm_action[3:6]))
            action[self.arm_action_idx[arm_name]] = th.cat((target_pos, target_orn))
            # gripper action
            assert isinstance(
                self._controllers[f"gripper_{arm_name}"], MultiFingerGripperController
            ), f"Only MultiFingerGripperController is supported for gripper {arm_name}!"
            action[self.gripper_action_idx[arm_name]] = arm_action[6]
        return action<|MERGE_RESOLUTION|>--- conflicted
+++ resolved
@@ -302,25 +302,10 @@
         for con_data in raw_contact_data:
             if not return_contact_positions:
                 other_contact, link_contact = con_data
-<<<<<<< HEAD
-                if other_contact not in robot_contact_links:
-                    robot_contact_links[other_contact] = set()
-                robot_contact_links[other_contact].add(link_contact)
-
-            return {other for other, _ in raw_contact_data}, robot_contact_links
-
-        # Otherwise, we rely on the simpler, but more costly, get_contact_data API.
-        contacts = GripperRigidContactAPI.get_contact_data(self.scene.idx, column_prim_paths=finger_paths)
-        contact_data = {(contact[0], contact[3]) for contact in contacts}
-        robot_contact_links = {}
-        for con_data in contacts:
-            other_contact, link_contact = con_data[:2]
-=======
                 contact_data.add(other_contact)
             else:
                 other_contact, link_contact, point = con_data
                 contact_data.add((other_contact, point))
->>>>>>> 8659a0d1
             if other_contact not in robot_contact_links:
                 robot_contact_links[other_contact] = set()
             robot_contact_links[other_contact].add(link_contact)
