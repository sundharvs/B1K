--- conflicted
+++ resolved
@@ -168,14 +168,10 @@
         pos = th.zeros(self.n_dof)
         # Keep the current joint positions for the base joints
         pos[self.base_idx] = self.get_joint_positions()[self.base_idx]
-<<<<<<< HEAD
         pos[self.arm_control_idx["left"]] = th.tensor([-0.0464, 2.6172, -1.4584, -0.0433, 1.5899, -1.1587])
         pos[self.arm_control_idx["right"]] = th.tensor([0.0464, 2.6168, -1.4570, 0.0418, -1.5896, 1.1593])
-=======
         for arm in self.arm_names:
             pos[self.gripper_control_idx[arm]] = th.tensor([0.03, 0.03])  # open gripper
-            pos[self.arm_control_idx[arm]] = th.tensor([0.0, 1.906, -0.991, 1.571, 0.915, -1.571])
->>>>>>> 4a3ee622
         return pos
 
     @property
