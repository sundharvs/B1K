--- conflicted
+++ resolved
@@ -240,19 +240,11 @@
     # Loading Isaac Sim disables Ctrl+C, so we need to re-enable it
     signal.signal(signal.SIGINT, og.shutdown_handler)
 
-<<<<<<< HEAD
-    # Set controller backend
-    import omnigibson.controllers.controller_base as CB
-
-    CB._controller_backend.set_methods(
-        CB._ControllerNumpyBackend if gm.USE_NUMPY_CONTROLLER_BACKEND else CB._ControllerTorchBackend
-=======
     # Set compute backend
     import omnigibson.utils.backend_utils as _backend_utils
 
     _backend_utils._compute_backend.set_methods(
         _backend_utils._ComputeNumpyBackend if gm.USE_NUMPY_CONTROLLER_BACKEND else _backend_utils._ComputeTorchBackend
->>>>>>> 42e1d9d4
     )
 
     return app
