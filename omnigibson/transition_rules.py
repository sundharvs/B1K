import operator
from abc import ABCMeta, abstractmethod
from collections import namedtuple, defaultdict
import numpy as np
import json
from copy import copy
import itertools
import os
from collections import defaultdict
import networkx as nx

import omnigibson as og
from omnigibson.macros import gm, create_module_macros
from omnigibson.systems import (
    get_system,
    is_system_active,
    PhysicalParticleSystem,
    VisualParticleSystem,
    REGISTERED_SYSTEMS,
)
from omnigibson.objects.dataset_object import DatasetObject
from omnigibson.object_states import *
from omnigibson.object_states.factory import get_system_states
from omnigibson.object_states.object_state_base import AbsoluteObjectState, RelativeObjectState
from omnigibson.utils.asset_utils import get_all_object_category_models
from omnigibson.utils.constants import PrimType
from omnigibson.utils.python_utils import Registerable, classproperty, subclass_factory
from omnigibson.utils.registry_utils import Registry
import omnigibson.utils.transform_utils as T
from omnigibson.utils.ui_utils import disclaimer, create_module_logger
from omnigibson.utils.usd_utils import RigidContactAPI
from omnigibson.utils.bddl_utils import translate_bddl_recipe_to_og_recipe, translate_bddl_washer_rule_to_og_washer_rule
import bddl

# Create module logger
log = create_module_logger(module_name=__name__)

# Create settings for this module
m = create_module_macros(module_path=__file__)

# Default melting temperature
m.MELTING_TEMPERATURE = 100.0

# Default "trash" system if an invalid mixing rule transition occurs
m.DEFAULT_GARBAGE_SYSTEM = "sludge"

# Tuple of attributes of objects created in transitions.
# `states` field is dict mapping object state class to arguments to pass to setter for that class
_attrs_fields = ["category", "model", "name", "scale", "obj", "pos", "orn", "bb_pos", "bb_orn", "states", "callback"]
# States: dict: mapping state nameargs to pass to the state setter for @obj in order to set the object state
# callback: function: signature callback(obj) -> None to execute after states are set, if any
ObjectAttrs = namedtuple("ObjectAttrs", _attrs_fields, defaults=(None,) * len(_attrs_fields))

# Tuple of lists of objects to be added or removed returned from transitions, if not None
TransitionResults = namedtuple("TransitionResults", ["add", "remove"], defaults=(None, None))

# Mapping from transition rule json files to rule classe names
_JSON_FILES_TO_RULES = {
    "heat_cook.json": ["CookingObjectRule", "CookingSystemRule"],
    "mixing_stick.json": ["MixingToolRule"],
    "single_toggleable_machine.json": ["ToggleableMachineRule"],
    "substance_cooking.json": ["CookingPhysicalParticleRule"],
    "substance_watercooking.json": ["CookingPhysicalParticleRule"],
    "washer.json": ["WasherRule"],
}
# Global dicts that will contain mappings
REGISTERED_RULES = dict()


class TransitionRuleAPI:
    """
    Monolithic class containing methods to check and execute arbitrary discrete state transitions within the simulator
    """

    # Set of active rules
    ACTIVE_RULES = set()

    # Maps BaseObject instances to dictionary with the following keys:
    # "states": None or dict mapping object states to arguments to set for that state when the object is initialized
    # "callback": None or function to execute when the object is initialized
    _INIT_INFO = dict()

    @classmethod
    def get_rule_candidates(cls, rule, objects):
        """
        Computes valid input object candidates for transition rule @rule, if any exist

        Args:
            rule (BaseTransitionRule): Transition rule whose candidates should be computed
            objects (list of BaseObject): List of objects that will be used to compute object candidates

        Returns:
            None or dict: None if no valid candidates are found, otherwise mapping from filter key to list of object
                instances that satisfy that filter
        """
        obj_candidates = rule.get_object_candidates(objects=objects)
        n_filters_satisfied = sum(len(candidates) > 0 for candidates in obj_candidates.values())
        # Return object candidates if all filters are met, otherwise return None
        return obj_candidates if n_filters_satisfied == len(rule.candidate_filters) else None

    @classmethod
    def prune_active_rules(cls):
        """
        Prunes the active transition rules, removing any whose filter requirements are not satisfied by all current
        objects on the scene. Useful when the current object set changes, e.g.: an object is removed from the simulator
        """
        # Need explicit tuple to iterate over because refresh_rules mutates the ACTIVE_RULES set in place
        cls.refresh_rules(rules=tuple(cls.ACTIVE_RULES))

    @classmethod
    def refresh_all_rules(cls):
        """
        Refreshes all registered rules given the current set of objects in the scene
        """
        global RULES_REGISTRY

        # Clear all active rules
        cls.ACTIVE_RULES = set()

        # Refresh all registered rules
        cls.refresh_rules(rules=RULES_REGISTRY.objects)

    @classmethod
    def refresh_rules(cls, rules):
        """
        Refreshes the specified transition rules @rules based on current set of objects in the simulator.
        This will prune any pre-existing rules in cls.ACTIVE_RULES if no valid candidates are found, or add / update
        the entry if valid candidates are found

        Args:
            rules (list of BaseTransitionRule): List of transition rules whose candidate lists should be refreshed
        """
        objects = [obj for scene in og.sim.scenes for obj in scene.objects]
        for rule in rules:
            # Check if rule is still valid, if so, update its entry
            object_candidates = cls.get_rule_candidates(rule=rule, objects=objects)

            # Update candidates if valid, otherwise pop the entry if it exists in cls.ACTIVE_RULES
            if object_candidates is not None:
                # We have a valid rule which should be active, so grab and initialize all of its conditions
                # NOTE: The rule may ALREADY exist in ACTIVE_RULES, but we still need to refresh its candidates because
                # the relevant candidate set / information for the rule + its conditions may have changed given the
                # new set of objects
                rule.refresh(object_candidates=object_candidates)
                cls.ACTIVE_RULES.add(rule)
            elif rule in cls.ACTIVE_RULES:
                cls.ACTIVE_RULES.remove(rule)

    @classmethod
    def step(cls):
        """
        Steps all active transition rules, checking if any are satisfied, and if so, executing their transition
        """
        # First apply any transition object init states from before, and then clear the dictionary
        for obj, info in cls._INIT_INFO.items():
            if info["states"] is not None:
                for state, args in info["states"].items():
                    obj.states[state].set_value(*args)
            if info["callback"] is not None:
                info["callback"](obj)
        cls._INIT_INFO = dict()

        # Iterate over all active rules and process the rule for every valid object candidate combination
        # Cast to list before iterating since ACTIVE_RULES may get updated mid-iteration
        added_obj_attrs = []
        removed_objs = []
        for rule in tuple(cls.ACTIVE_RULES):
            output = rule.step()
            # Store objects to be added / removed if we have a valid output
            if output is not None:
                added_obj_attrs += output.add
                removed_objs += output.remove

        cls.execute_transition(added_obj_attrs=added_obj_attrs, removed_objs=removed_objs)

    @classmethod
    def execute_transition(cls, added_obj_attrs, removed_objs):
        """
        Executes the transition for the given added and removed objects.

        :param added_obj_attrs: List of ObjectAttrs instances to add to the scene
        :param removed_objs: List of BaseObject instances to remove from the scene
        """
        # Process all transition results
        if len(removed_objs) > 0:
            # First remove pre-existing objects
            og.sim.remove_object(removed_objs)

        # Then add new objects
        if len(added_obj_attrs) > 0:
            state = og.sim.dump_state()
            for added_obj_attr in added_obj_attrs:
                new_obj = added_obj_attr.obj
                og.sim.import_object(new_obj)
                # By default, added_obj_attr is populated with all Nones -- so these will all be pass-through operations
                # unless pos / orn (or, conversely, bb_pos / bb_orn) is specified
                if added_obj_attr.pos is not None or added_obj_attr.orn is not None:
                    new_obj.set_position_orientation(position=added_obj_attr.pos, orientation=added_obj_attr.orn)
                elif isinstance(new_obj, DatasetObject) and (
                    added_obj_attr.bb_pos is not None or added_obj_attr.bb_orn is not None
                ):
                    new_obj.set_bbox_center_position_orientation(
                        position=added_obj_attr.bb_pos, orientation=added_obj_attr.bb_orn
                    )
                else:
                    raise ValueError(
                        "Expected at least one of pos, orn, bb_pos, or bb_orn to be specified in ObjectAttrs!"
                    )
                # Additionally record any requested states if specified to be updated during the next transition step
                if added_obj_attr.states is not None or added_obj_attr.callback is not None:
                    cls._INIT_INFO[new_obj] = {
                        "states": added_obj_attr.states,
                        "callback": added_obj_attr.callback,
                    }

    @classmethod
    def clear(cls):
        """
        Clears any internal state when the simulator is restarted (e.g.: when a new stage is opened)
        """
        global RULES_REGISTRY

        # Clear internal dictionaries
        cls.ACTIVE_RULES = set()
        cls._INIT_INFO = dict()


class ObjectCandidateFilter(metaclass=ABCMeta):
    """
    Defines a filter to apply for inferring which objects are valid candidates for checking a transition rule's
    condition requirements.

    NOTE: These filters should describe STATIC properties about an object -- i.e.: properties that should NOT change
    at runtime, once imported
    """

    @abstractmethod
    def __call__(self, obj):
        """Returns true if the given object passes the filter."""
        return False


class CategoryFilter(ObjectCandidateFilter):
    """Filter for object categories."""

    def __init__(self, category):
        self.category = category

    def __call__(self, obj):
        return obj.category == self.category


class AbilityFilter(ObjectCandidateFilter):
    """Filter for object abilities."""

    def __init__(self, ability):
        self.ability = ability

    def __call__(self, obj):
        return self.ability in obj._abilities


class NameFilter(ObjectCandidateFilter):
    """Filter for object names."""

    def __init__(self, name):
        self.name = name

    def __call__(self, obj):
        return self.name in obj.name


class NotFilter(ObjectCandidateFilter):
    """Logical-not of a filter"""

    def __init__(self, f):
        self.f = f

    def __call__(self, obj):
        return not self.f(obj)


class OrFilter(ObjectCandidateFilter):
    """Logical-or of a set of filters."""

    def __init__(self, filters):
        self.filters = filters

    def __call__(self, obj):
        return any(f(obj) for f in self.filters)


class AndFilter(ObjectCandidateFilter):
    """Logical-and of a set of filters."""

    def __init__(self, filters):
        self.filters = filters

    def __call__(self, obj):
        return all(f(obj) for f in self.filters)


class RuleCondition:
    """
    Defines a transition rule condition for filtering a given set of input object candidates.

    NOTE: These filters should describe DYNAMIC properties about object candidates -- i.e.: properties that MAY change
    at runtime, once imported
    """

    def refresh(self, object_candidates):
        """
        Refreshes any internal state for this rule condition, given set of input object candidates @object_candidates

        Args:
            object_candidates (dict): Maps filter name to valid object(s) that satisfy that filter
        """
        # No-op by default
        pass

    @abstractmethod
    def __call__(self, object_candidates):
        """
        Filters @object_candidates and updates the candidates in-place, returning True if there are still valid
        candidates

        Args:
            object_candidates (dict): Maps filter name to valid object(s) that satisfy that filter

        Returns:
            bool: Whether there are still valid candidates in @object_candidates
        """
        # Default is False
        return False

    @property
    def modifies_filter_names(self):
        """
        Returns:
            set: Filter name(s) whose values may be modified in-place by this condition
        """
        raise NotImplementedError


class TouchingAnyCondition(RuleCondition):
    """
    Rule condition that prunes object candidates from @filter_1_name, only keeping any that are touching any object
    from @filter_2_name
    """

    def __init__(self, filter_1_name, filter_2_name):
        """
        Args:
            filter_1_name (str): Name of the filter whose object candidates will be pruned based on whether or not
                they are touching any object from @filter_2_name
            filter_2_name (str): Name of the filter whose object candidates will be used to prune the candidates from
                @filter_1_name
        """
        self._filter_1_name = filter_1_name
        self._filter_2_name = filter_2_name

        # Will be filled in during self.initialize
        # Maps object to the list of rigid body idxs in the global contact matrix corresponding to filter 1
        self._filter_1_idxs = None

        # If optimized, filter_2_idxs will be used, otherwise filter_2_bodies will be used!
        # Maps object to the list of rigid body idxs in the global contact matrix corresponding to filter 2
        self._filter_2_idxs = None
        # Maps object to set of rigid bodies corresponding to filter 2
        self._filter_2_bodies = None

        # Flag whether optimized call can be used
        self._optimized = None

    def refresh(self, object_candidates):
        # Check whether we can use optimized computation or not -- this is determined by whether or not any objects
        # in our collision set are kinematic only
        self._optimized = not np.any(
            [
                obj.kinematic_only or obj.prim_type == PrimType.CLOTH
                for f in (self._filter_1_name, self._filter_2_name)
                for obj in object_candidates[f]
            ]
        )

        if self._optimized:
            # Register idx mappings
<<<<<<< HEAD
            self._filter_1_scene_idxs = {obj: RigidContactAPI.get_scene_idx(obj.links.values()[0].prim_path)
                                for obj in object_candidates[self._filter_1_name]}
            self._filter_1_idxs = {obj: [list(RigidContactAPI.get_body_row_idx(link.prim_path))[1] for link in obj.links.values()]
                                for obj in object_candidates[self._filter_1_name]}
            self._filter_2_idxs = {obj: [list(RigidContactAPI.get_body_col_idx(link.prim_path))[1] for link in obj.links.values()]
                                for obj in object_candidates[self._filter_2_name]}
=======
            self._filter_1_idxs = {
                obj: [RigidContactAPI.get_body_row_idx(link.prim_path) for link in obj.links.values()]
                for obj in object_candidates[self._filter_1_name]
            }
            self._filter_2_idxs = {
                obj: [RigidContactAPI.get_body_col_idx(link.prim_path) for link in obj.links.values()]
                for obj in object_candidates[self._filter_2_name]
            }
>>>>>>> 78eab686
        else:
            # Register body mappings
            self._filter_2_bodies = {obj: set(obj.links.values()) for obj in object_candidates[self._filter_2_name]}

    def __call__(self, object_candidates):
        # Keep any object that has non-zero impulses between itself and any of the @filter_2_name's objects
        objs = []

        if self._optimized:
            # Get all impulses
            idxs_to_check = np.concatenate([self._filter_2_idxs[obj] for obj in object_candidates[self._filter_2_name]])
            # Batch check for each object
            for obj in object_candidates[self._filter_1_name]:
                if np.any(RigidContactAPI.get_all_impulses(self._filter_1_scene_idxs[obj])[self._filter_1_idxs[obj]][:, idxs_to_check]):
                    objs.append(obj)
        else:
            # Manually check contact
            filter_2_bodies = set.union(*(self._filter_2_bodies[obj] for obj in object_candidates[self._filter_2_name]))
            for obj in object_candidates[self._filter_1_name]:
                if len(obj.states[ContactBodies].get_value().intersection(filter_2_bodies)) > 0:
                    objs.append(obj)

        # Update candidates
        object_candidates[self._filter_1_name] = objs

        # If objs is empty, return False, otherwise, True
        return len(objs) > 0

    @property
    def modifies_filter_names(self):
        # Only modifies values from filter 1
        return {self._filter_1_name}


class StateCondition(RuleCondition):
    """
    Rule condition that checks all objects from @filter_name whether a state condition is equal to @val for
    """

    def __init__(
        self,
        filter_name,
        state,
        val,
        op=operator.eq,
    ):
        """
        Args:
            filter_name (str): Name of the filter whose object candidates will be pruned based on whether or not
                the state @state's value is equal to @val
            state (BaseObjectState): Object state whose value should be queried as a rule condition
            val (any): The value @state should be in order for this condition to be satisfied
            op (function): Binary operator to apply between @state's getter and @val. Default is operator.eq,
                which does state.get_value() == val.
                Expected signature:
                    def op(state_getter, val) --> bool
        """
        self._filter_name = filter_name
        self._state = state
        self._val = val
        self._op = op

    def __call__(self, object_candidates):
        # Keep any object whose states are satisfied
        object_candidates[self._filter_name] = [
            obj
            for obj in object_candidates[self._filter_name]
            if self._op(obj.states[self._state].get_value(), self._val)
        ]

        # Condition met if any object meets the condition
        return len(object_candidates[self._filter_name]) > 0

    @property
    def modifies_filter_names(self):
        return {self._filter_name}


class ChangeConditionWrapper(RuleCondition):
    """
    Rule condition wrapper that checks whether the output from @condition
    """

    def __init__(
        self,
        condition,
    ):
        """
        Args:
            condition (RuleCondition): Condition whose output will be additionally filtered whether or not its relevant
                values have changed since the previous time this condition was called
        """
        self._condition = condition
        self._last_valid_candidates = {filter_name: set() for filter_name in self.modifies_filter_names}

    def refresh(self, object_candidates):
        # Refresh nested condition
        self._condition.refresh(object_candidates=object_candidates)

    def __call__(self, object_candidates):
        # Call wrapped method first
        valid = self._condition(object_candidates=object_candidates)
        # Iterate over all current candidates -- if there's a mismatch in last valid candidates and current,
        # then we store it, otherwise, we don't
        for filter_name in self.modifies_filter_names:
            # Compute current valid candidates
            objs = [
                obj for obj in object_candidates[filter_name] if obj not in self._last_valid_candidates[filter_name]
            ]
            # Store last valid objects -- these are all candidates that were validated by self._condition at the
            # current timestep
            self._last_valid_candidates[filter_name] = set(object_candidates[filter_name])
            # Update current object candidates with the change-filtered ones
            object_candidates[filter_name] = objs
            valid = valid and len(objs) > 0

        # Valid if any object conditions have changed and we still have valid objects
        return valid

    @property
    def modifies_filter_names(self):
        # Return wrapped names
        return self._condition.modifies_filter_names


class OrConditionWrapper(RuleCondition):
    """
    Logical OR between multiple RuleConditions
    """

    def __init__(self, conditions):
        """
        Args:
            conditions (list of RuleConditions): Conditions to take logical OR over. This will generate
                the UNION of all candidates.
        """
        self._conditions = conditions

    def refresh(self, object_candidates):
        # Refresh nested conditions
        for condition in self._conditions:
            condition.refresh(object_candidates=object_candidates)

    def __call__(self, object_candidates):
        # Iterate over all conditions and aggregate their results
        pruned_candidates = dict()
        for condition in self._conditions:
            # Copy the candidates because they get modified in place
            pruned_candidates[condition] = copy(object_candidates)
            condition(object_candidates=pruned_candidates[condition])

        # For each filter, take the union over object candidates across each condition.
        # If the result is empty, we immediately return False.
        for filter_name in object_candidates:
            object_candidates[filter_name] = list(
                set.union(*[set(candidates[filter_name]) for candidates in pruned_candidates.values()])
            )
            if len(object_candidates[filter_name]) == 0:
                return False

        return True

    @property
    def modifies_filter_names(self):
        # Return all wrapped names
        return set.union(*(condition.modifies_filter_names for condition in self._conditions))


class AndConditionWrapper(RuleCondition):
    """
    Logical AND between multiple RuleConditions
    """

    def __init__(self, conditions):
        """
        Args:
            conditions (list of RuleConditions): Conditions to take logical AND over. This will generate
                the INTERSECTION of all candidates.
        """
        self._conditions = conditions

    def refresh(self, object_candidates):
        # Refresh nested conditions
        for condition in self._conditions:
            condition.refresh(object_candidates=object_candidates)

    def __call__(self, object_candidates):
        # Iterate over all conditions and aggregate their results
        pruned_candidates = dict()
        for condition in self._conditions:
            # Copy the candidates because they get modified in place
            pruned_candidates[condition] = copy(object_candidates)
            condition(object_candidates=pruned_candidates[condition])

        # For each filter, take the intersection over object candidates across each condition.
        # If the result is empty, we immediately return False.
        for filter_name in object_candidates:
            object_candidates[filter_name] = list(
                set.intersection(*[set(candidates[filter_name]) for candidates in pruned_candidates.values()])
            )
            if len(object_candidates[filter_name]) == 0:
                return False

        return True

    @property
    def modifies_filter_names(self):
        # Return all wrapped names
        return set.union(*(condition.modifies_filter_names for condition in self._conditions))


class BaseTransitionRule(Registerable):
    """
    Defines a set of categories of objects and how to transition their states.
    """

    conditions = None
    candidates = None

    def __init_subclass__(cls, **kwargs):
        super().__init_subclass__(**kwargs)

        # Register this system, and
        # make sure at least one filter is specified -- in general, there should never be a rule
        # where no filter is specified
        # Only run this check for actual rules that are being registered
        if cls.__name__ not in cls._do_not_register_classes:
            global RULES_REGISTRY
            RULES_REGISTRY.add(obj=cls)
            assert (
                len(cls.candidate_filters) > 0
            ), "At least one of individual_filters or group_filters must be specified!"

            # Store conditions
            cls.conditions = cls._generate_conditions()

    @classproperty
    def candidate_filters(cls):
        """
        Object candidate filters that this transition rule cares about.
        For each name, filter key-value pair, the global transition rule step will produce a
        single dictionary of valid filtered objects.
        For example, if the group filters are:

            {"apple": CategoryFilter("apple"), "knife": CategoryFilter("knife")},

        the transition rule step will produce the following dictionary:

            {"apple": [apple0, apple1, ...], "knife": [knife0, knife1, ...]}

        based on the current instances of each object type in the scene and pass them to conditions in @self.conditions

        NOTE: There should always be at least one filter applied for every rule!

        Returns:
            dict: Maps filter name to filter for inferring valid object candidates for this transition rule
        """
        raise NotImplementedError

    @classmethod
    def _generate_conditions(cls):
        """
        Generates rule condition(s)s for this transition rule. These conditions are used to prune object
        candidates at runtime, to determine whether a transition rule should occur at the given timestep

        Returns:
            list of RuleCondition: Condition(s) to enforce to determine whether a transition rule should occur
        """
        raise NotImplementedError

    @classmethod
    def get_object_candidates(cls, objects):
        """
        Given the set of objects @objects, compute the valid object candidate combinations that may be valid for
        this TransitionRule

        Args:
            objects (list of BaseObject): Objects to filter for valid transition rule candidates

        Returns:
            dict: Maps filter name to valid object(s) that satisfy that filter
        """
        # Iterate over all objects and add to dictionary if valid
        filters = cls.candidate_filters
        obj_dict = {filter_name: [] for filter_name in filters.keys()}

        for obj in objects:
            for fname, f in filters.items():
                if f(obj):
                    obj_dict[fname].append(obj)

        return obj_dict

    @classmethod
    def refresh(cls, object_candidates):
        """
        Refresh any internal state for this rule, given set of input object candidates @object_candidates

        Args:
            object_candidates (dict): Maps filter name to valid object(s) that satisfy that filter
        """
        # Store candidates
        cls.candidates = object_candidates

        # Refresh all conditions
        for condition in cls.conditions:
            condition.refresh(object_candidates=object_candidates)

    @classmethod
    def transition(cls, object_candidates):
        """
        Rule to apply for each set of objects satisfying the condition.

        Args:
            object_candidates (dict): Dictionary mapping corresponding keys from @cls.filters to list of individual
                object instances where the filter is satisfied

        Returns:
            TransitionResults: results from the executed transition
        """
        raise NotImplementedError()

    @classmethod
    def step(cls):
        """
        Takes a step for this transition rule, checking if all of @cls.conditions are satisified, and if so, taking
        a transition via @cls.transition()

        Returns:
            None or TransitionResults: If a transition occurs, returns its results, otherwise, returns None
        """
        # Copy the candidates dictionary since it may be mutated in place by @conditions
        object_candidates = {filter_name: candidates.copy() for filter_name, candidates in cls.candidates.items()}
        for condition in cls.conditions:
            if not condition(object_candidates=object_candidates):
                # Condition was not met, so immediately terminate
                return

        # All conditions are met, take the transition
        return cls.transition(object_candidates=object_candidates)

    @classproperty
    def _do_not_register_classes(cls):
        # Don't register this class since it's an abstract template
        classes = super()._do_not_register_classes
        classes.add("BaseTransitionRule")
        return classes

    @classproperty
    def _cls_registry(cls):
        # Global registry
        global REGISTERED_RULES
        return REGISTERED_RULES


# Global dicts that will contain mappings. Must be placed here immediately AFTER BaseTransitionRule!
RULES_REGISTRY = Registry(
    name="TransitionRuleRegistry",
    class_types=BaseTransitionRule,
    default_key="__name__",
)


class WasherDryerRule(BaseTransitionRule):
    """
    Transition rule to apply to cloth washers and dryers.
    """

    @classmethod
    def _generate_conditions(cls):
        assert len(cls.candidate_filters.keys()) == 1
        machine_type = list(cls.candidate_filters.keys())[0]
        return [
            ChangeConditionWrapper(
                condition=AndConditionWrapper(
                    conditions=[
                        StateCondition(filter_name=machine_type, state=ToggledOn, val=True, op=operator.eq),
                        StateCondition(filter_name=machine_type, state=Open, val=False, op=operator.eq),
                    ]
                )
            )
        ]

    @classmethod
    def _compute_global_rule_info(cls):
        """
        Helper function to compute global information necessary for checking rules. This is executed exactly
        once per cls.transition() step

        Returns:
            dict: Keyword-mapped global rule information
        """
        # Compute all obj
        objects = [obj for scene in og.sim.scenes for obj in scene.objects]
        obj_positions = np.array([obj.aabb_center for obj in objects])
        return dict(obj_positions=obj_positions)

    @classmethod
    def _compute_container_info(cls, object_candidates, container, global_info):
        """
        Helper function to compute container-specific information necessary for checking rules. This is executed once
        per container per cls.transition() step

        Args:
            object_candidates (dict): Dictionary mapping corresponding keys from @cls.filters to list of individual
                object instances where the filter is satisfied
            container (StatefulObject): Relevant container object for computing information
            global_info (dict): Output of @cls._compute_global_rule_info(); global information which may be
                relevant for computing container information

        Returns:
            dict: Keyword-mapped container information
        """
        del object_candidates
        obj_positions = global_info["obj_positions"]
        in_volume = container.states[ContainedParticles].check_in_volume(obj_positions)

        objects = [obj for scene in og.sim.scenes for obj in scene.objects]
        in_volume_objs = list(np.array(objects)[in_volume])
        # Remove the container itself
        if container in in_volume_objs:
            in_volume_objs.remove(container)

        return dict(in_volume_objs=in_volume_objs)

    @classproperty
    def _do_not_register_classes(cls):
        # Don't register this class since it's an abstract template
        classes = super()._do_not_register_classes
        classes.add("WasherDryerRule")
        return classes


class WasherRule(WasherDryerRule):
    """
    Transition rule to apply to cloth washers.
    1. remove "dirty" particles from the washer if the necessary solvent is present.
    2. wet the objects inside by making them either Saturated with or Covered by water.
    """

    cleaning_conditions = None

    @classmethod
    def register_cleaning_conditions(cls, conditions):
        """
        Register cleaning conditions for this rule.

        Args:
            conditions (dict): ictionary mapping the system name (str) to None or list of system names (str). None
                represents "never", empty list represents "always", or non-empty list represents at least one of the
                systems in the list needs to be present in the washer for the key system to be removed.
                E.g. "rust" -> None: "never remove rust from the washer"
                E.g. "dust" -> []: "always remove dust from the washer"
                E.g. "cooking_oil" -> ["sodium_carbonate", "vinegar"]: "remove cooking_oil from the washer if either
                sodium_carbonate or vinegar is present"
                For keys not present in the dictionary, the default is []: "always remove"
        """
        cls.cleaning_conditions = conditions

    @classproperty
    def candidate_filters(cls):
        return {
            "washer": CategoryFilter("washer"),
        }

    @classmethod
    def transition(cls, object_candidates):
        water = get_system("water")
        global_info = cls._compute_global_rule_info()
        for washer in object_candidates["washer"]:
            # Remove the systems if the conditions are met
            systems_to_remove = []
            for system in ParticleRemover.supported_active_systems.values():
                # Never remove
                if system.name in cls.cleaning_conditions and cls.cleaning_conditions[system.name] is None:
                    continue
                if not washer.states[Contains].get_value(system):
                    continue

                solvents = cls.cleaning_conditions.get(system.name, [])
                # Always remove
                if len(solvents) == 0:
                    systems_to_remove.append(system)
                else:
                    solvents = [get_system(solvent) for solvent in solvents if is_system_active(solvent)]
                    # If any of the solvents are present
                    if any(washer.states[Contains].get_value(solvent) for solvent in solvents):
                        systems_to_remove.append(system)

            for system in systems_to_remove:
                washer.states[Contains].set_value(system, False)

            # Make the objects wet
            container_info = cls._compute_container_info(
                object_candidates=object_candidates, container=washer, global_info=global_info
            )
            in_volume_objs = container_info["in_volume_objs"]
            for obj in in_volume_objs:
                if Saturated in obj.states:
                    obj.states[Saturated].set_value(water, True)
                else:
                    obj.states[Covered].set_value(water, True)

        return TransitionResults(add=[], remove=[])


class DryerRule(WasherDryerRule):
    """
    Transition rule to apply to cloth dryers.
    1. dry the objects inside by making them not Saturated with water.
    2. remove all water from the dryer.
    """

    @classproperty
    def candidate_filters(cls):
        return {
            "dryer": CategoryFilter("clothes_dryer"),
        }

    @classmethod
    def transition(cls, object_candidates):
        water = get_system("water")
        global_info = cls._compute_global_rule_info()
        for dryer in object_candidates["dryer"]:
            container_info = cls._compute_container_info(
                object_candidates=object_candidates, container=dryer, global_info=global_info
            )
            in_volume_objs = container_info["in_volume_objs"]
            for obj in in_volume_objs:
                if Saturated in obj.states:
                    obj.states[Saturated].set_value(water, False)
            dryer.states[Contains].set_value(water, False)

        return TransitionResults(add=[], remove=[])


class SlicingRule(BaseTransitionRule):
    """
    Transition rule to apply to sliced / slicer object pairs.
    """

    @classproperty
    def candidate_filters(cls):
        return {
            "sliceable": AbilityFilter("sliceable"),
            "slicer": AbilityFilter("slicer"),
        }

    @classmethod
    def _generate_conditions(cls):
        # sliceables should be touching any slicer
        return [
            TouchingAnyCondition(filter_1_name="sliceable", filter_2_name="slicer"),
            StateCondition(filter_name="slicer", state=SlicerActive, val=True, op=operator.eq),
        ]

    @classmethod
    def transition(cls, object_candidates):
        objs_to_add, objs_to_remove = [], []

        for sliceable_obj in object_candidates["sliceable"]:
            # Object parts offset annotation are w.r.t the base link of the whole object.
            pos, orn = sliceable_obj.get_position_orientation()

            # Load object parts
            for i, part in enumerate(sliceable_obj.metadata["object_parts"].values()):
                # List of dicts gets replaced by {'0':dict, '1':dict, ...}

                # Get bounding box info
                part_bb_pos = np.array(part["bb_pos"])
                part_bb_orn = np.array(part["bb_orn"])

                # Determine the relative scale to apply to the object part from the original object
                # Note that proper (rotated) scaling can only be applied when the relative orientation of
                # the object part is a multiple of 90 degrees wrt the parent object, so we assert that here
                assert T.check_quat_right_angle(
                    part_bb_orn
                ), "Sliceable objects should only have relative object part orientations that are factors of 90 degrees!"

                # Scale the offset accordingly.
                scale = np.abs(T.quat2mat(part_bb_orn) @ sliceable_obj.scale)

                # Calculate global part bounding box pose.
                part_bb_pos = pos + T.quat2mat(orn) @ (part_bb_pos * scale)
                part_bb_orn = T.quat_multiply(orn, part_bb_orn)
                part_obj_name = f"half_{sliceable_obj.name}_{i}"
                part_obj = DatasetObject(
                    name=part_obj_name,
                    category=part["category"],
                    model=part["model"],
                    bounding_box=part["bb_size"]
                    * scale,  # equiv. to scale=(part["bb_size"] / self.native_bbox) * (scale)
                )

                sliceable_obj_state = sliceable_obj.dump_state()
                # Propagate non-physical states of the whole object to the half objects, e.g. cooked, saturated, etc.
                # Add the new object to the results.
                new_obj_attrs = ObjectAttrs(
                    obj=part_obj,
                    bb_pos=part_bb_pos,
                    bb_orn=part_bb_orn,
                    callback=lambda obj: obj.load_non_kin_state(sliceable_obj_state),
                )
                objs_to_add.append(new_obj_attrs)

            # Delete original object from stage.
            objs_to_remove.append(sliceable_obj)

        return TransitionResults(add=objs_to_add, remove=objs_to_remove)


class DicingRule(BaseTransitionRule):
    """
    Transition rule to apply to diceable / slicer object pairs.
    """

    @classproperty
    def candidate_filters(cls):
        return {
            "diceable": AbilityFilter("diceable"),
            "slicer": AbilityFilter("slicer"),
        }

    @classmethod
    def _generate_conditions(cls):
        # sliceables should be touching any slicer
        return [
            TouchingAnyCondition(filter_1_name="diceable", filter_2_name="slicer"),
            StateCondition(filter_name="slicer", state=SlicerActive, val=True, op=operator.eq),
        ]

    @classmethod
    def transition(cls, object_candidates):
        objs_to_remove = []

        for diceable_obj in object_candidates["diceable"]:
            obj_category = diceable_obj.category
            # We expect all diced particle systems to follow the naming convention (cooked__)diced__<category>
            system_name = "diced__" + diceable_obj.category.removeprefix("half_")
            if Cooked in diceable_obj.states and diceable_obj.states[Cooked].get_value():
                system_name = "cooked__" + system_name
            system = get_system(system_name)
            system.generate_particles_from_link(
                diceable_obj, diceable_obj.root_link, check_contact=False, use_visual_meshes=False
            )

            # Delete original object from stage.
            objs_to_remove.append(diceable_obj)

        return TransitionResults(add=[], remove=objs_to_remove)


class MeltingRule(BaseTransitionRule):
    """
    Transition rule to apply to meltable objects to simulate melting
    Once the object reaches the melting temperature, remove the object and spawn the melted substance in its place.
    """

    @classproperty
    def candidate_filters(cls):
        # We want to find all meltable objects
        return {"meltable": AbilityFilter("meltable")}

    @classmethod
    def _generate_conditions(cls):
        return [StateCondition(filter_name="meltable", state=MaxTemperature, val=m.MELTING_TEMPERATURE, op=operator.ge)]

    @classmethod
    def transition(cls, object_candidates):
        objs_to_remove = []

        # Convert the meltable object into its melted substance
        for meltable_obj in object_candidates["meltable"]:
            # All meltable xyz, half_xyz and diced__xyz transform into melted__xyz
            root_category = meltable_obj.category.removeprefix("half_").removeprefix("diced__")
            system_name = f"melted__{root_category}"
            system = get_system(system_name)
            system.generate_particles_from_link(
                meltable_obj, meltable_obj.root_link, check_contact=False, use_visual_meshes=False
            )

            # Delete original object from stage.
            objs_to_remove.append(meltable_obj)

        return TransitionResults(add=[], remove=objs_to_remove)


class RecipeRule(BaseTransitionRule):
    """
    Transition rule to approximate recipe-based transitions
    """

    # Maps recipe name to recipe information
    _RECIPES = None

    # Maps active recipe name to recipe information
    _ACTIVE_RECIPES = None

    # Maps object category name to indices in the flattened object array for efficient computation
    _CATEGORY_IDXS = None

    # Flattened array of all simulator objects, sorted by category
    _OBJECTS = None

    # Maps object to idx within the _OBJECTS array
    _OBJECTS_TO_IDX = None

    def __init_subclass__(cls, **kwargs):
        # Run super first
        super().__init_subclass__(**kwargs)

        # Initialize recipes
        cls._RECIPES = dict()

    @classmethod
    def add_recipe(
        cls,
        name,
        input_objects,
        input_systems,
        output_objects,
        output_systems,
        input_states=None,
        output_states=None,
        fillable_categories=None,
        **kwargs,
    ):
        """
        Adds a recipe to this recipe rule to check against. This defines a valid mapping of inputs that will transform
        into the outputs

        Args:
            name (str): Name of the recipe
            input_objects (dict): Maps object categories to number of instances required for the recipe
            input_systems (list): List of system names required for the recipe
            output_objects (dict): Maps object categories to number of instances to be spawned in the container when the recipe executes
            output_systems (list): List of system names to be spawned in the container when the recipe executes. Currently the length is 1.
            input_states (None or defaultdict(lambda: defaultdict(list))): Maps object categories to
                ["unary", "bianry_system", "binary_object"] to a list of states that must be satisfied for the recipe to execute
            output_states (None or defaultdict(lambda: defaultdict(list))): Maps object categories to
                ["unary", "bianry_system"] to a list of states that should be set after the output objects are spawned
            fillable_categories (None or set of str): If specified, set of fillable categories which are allowed
                for this recipe. If None, any fillable is allowed
            kwargs (dict): Any additional keyword-arguments to be stored as part of this recipe
        """

        input_states = input_states if input_states is not None else defaultdict(lambda: defaultdict(list))
        output_states = output_states if output_states is not None else defaultdict(lambda: defaultdict(list))

        input_object_tree = None
        if cls.is_multi_instance and len(input_objects) > 0:
            # Build a tree of input object categories according to the kinematic binary states
            # Example: 'raw_egg': {'binary_object': [(OnTop, 'bagel_dough', True)]} results in an edge
            # from 'bagel_dough' to 'raw_egg', i.e. 'bagel_dough' is the parent of 'raw_egg'.
            input_object_tree = nx.DiGraph()
            for obj_category, state_checks in input_states.items():
                for state_class, second_obj_category, state_value in state_checks["binary_object"]:
                    input_object_tree.add_edge(second_obj_category, obj_category)

            if nx.is_empty(input_object_tree):
                input_object_tree = None
            else:
                assert nx.is_tree(input_object_tree), f"Input object tree must be a tree! Now: {input_object_tree}."
                root_nodes = [node for node in input_object_tree.nodes() if input_object_tree.in_degree(node) == 0]
                assert len(root_nodes) == 1, f"Input object tree must have exactly one root node! Now: {root_nodes}."
                assert (
                    input_objects[root_nodes[0]] == 1
                ), f"Input object tree root node must have exactly one instance! Now: {cls._RECIPES[name]['input_objects'][root_nodes[0]]}."

        # Store information for this recipe
        cls._RECIPES[name] = {
            "name": name,
            "input_objects": input_objects,
            "input_systems": input_systems,
            "output_objects": output_objects,
            "output_systems": output_systems,
            "input_states": input_states,
            "output_states": output_states,
            "fillable_categories": fillable_categories,
            "input_object_tree": input_object_tree,
            **kwargs,
        }

    @classmethod
    def _validate_recipe_container_is_valid(cls, recipe, container):
        """
        Validates that @container's category satisfies @recipe's fillable_categories

        Args:
            recipe (dict): Recipe whose fillable_categories should be checked against @container
            container (StatefulObject): Container whose category should match one of @recipe's fillable_categories,
                if specified

        Returns:
            bool: True if @container is valid, else False
        """
        fillable_categories = recipe["fillable_categories"]
        return fillable_categories is None or container.category in fillable_categories

    @classmethod
    def _validate_recipe_systems_are_contained(cls, recipe, container):
        """
        Validates whether @recipe's input_systems are all contained in @container or not

        Args:
            recipe (dict): Recipe whose systems should be checked
            container (BaseObject): Container object that should contain all of @recipe's input systems

        Returns:
            bool: True if all the input systems are contained
        """
        for system_name in recipe["input_systems"]:
            system = get_system(system_name=system_name)
            if not container.states[Contains].get_value(system=system):
                return False
        return True

    @classmethod
    def _validate_nonrecipe_systems_not_contained(cls, recipe, container):
        """
        Validates whether all systems not relevant to @recipe are not contained in @container

        Args:
            recipe (dict): Recipe whose systems should be checked
            container (BaseObject): Container object that should contain all of @recipe's input systems

        Returns:
            bool: True if none of the non-relevant systems are contained
        """
        #@TODO: Which scene
        for system in og.sim.scene.system_registry.objects:
            # Skip cloth system
            if system.name == "cloth":
                continue
            if system.name not in recipe["input_systems"] and container.states[Contains].get_value(system=system):
                return False
        return True

    @classmethod
    def _validate_recipe_objects_are_contained_and_states_satisfied(cls, recipe, container_info):
        """
        Validates whether @recipe's input_objects are contained in the container and whether their states are satisfied

        Args:
            recipe (dict): Recipe whose objects should be checked
            container_info (dict): Output of @cls._compute_container_info(); container-specific information which may
                be relevant for computing whether recipe is executable. This will be populated with execution info.

        Returns:
            bool: True if all the input object quantities are contained
        """
        in_volume = container_info["in_volume"]

        # Store necessary information for execution
        container_info["execution_info"] = dict()
        category_to_valid_indices = cls._filter_input_objects_by_unary_and_binary_system_states(recipe=recipe)
        container_info["execution_info"]["category_to_valid_indices"] = category_to_valid_indices

        if not cls.is_multi_instance:
            return cls._validate_recipe_objects_non_multi_instance(
                recipe=recipe,
                category_to_valid_indices=category_to_valid_indices,
                in_volume=in_volume,
            )
        else:
            return cls._validate_recipe_objects_multi_instance(
                recipe=recipe,
                category_to_valid_indices=category_to_valid_indices,
                container_info=container_info,
            )

    @classmethod
    def _filter_input_objects_by_unary_and_binary_system_states(cls, recipe):
        # Filter input objects based on a subset of input states (unary states and binary system states)
        # Map object categories (str) to valid indices (np.ndarray)
        category_to_valid_indices = dict()
        for obj_category in recipe["input_objects"]:
            if obj_category not in recipe["input_states"]:
                # If there are no input states, all objects of this category are valid
                category_to_valid_indices[obj_category] = cls._CATEGORY_IDXS[obj_category]
            else:
                category_to_valid_indices[obj_category] = []
                for idx in cls._CATEGORY_IDXS[obj_category]:
                    obj = cls._OBJECTS[idx]
                    success = True

                    # Check if unary states are satisfied
                    for state_class, state_value in recipe["input_states"][obj_category]["unary"]:
                        if obj.states[state_class].get_value() != state_value:
                            success = False
                            break
                    if not success:
                        continue

                    # Check if binary system states are satisfied
                    for state_class, system_name, state_value in recipe["input_states"][obj_category]["binary_system"]:
                        if obj.states[state_class].get_value(system=get_system(system_name)) != state_value:
                            success = False
                            break
                    if not success:
                        continue

                    category_to_valid_indices[obj_category].append(idx)

                # Convert to numpy array for faster indexing
                category_to_valid_indices[obj_category] = np.array(category_to_valid_indices[obj_category], dtype=int)
        return category_to_valid_indices

    @classmethod
    def _validate_recipe_objects_non_multi_instance(cls, recipe, category_to_valid_indices, in_volume):
        # Check if sufficiently number of objects are contained
        for obj_category, obj_quantity in recipe["input_objects"].items():
            if np.sum(in_volume[category_to_valid_indices[obj_category]]) < obj_quantity:
                return False
        return True

    @classmethod
    def _validate_recipe_objects_multi_instance(cls, recipe, category_to_valid_indices, container_info):
        in_volume = container_info["in_volume"]
        input_object_tree = recipe["input_object_tree"]

        # Map object category to a set of objects that are used in this execution
        relevant_objects = defaultdict(set)

        # Map system name to a set of particle indices that are used in this execution
        relevant_systems = defaultdict(set)

        # Number of instances of this recipe that can be produced
        num_instances = 0

        # Define a recursive function to check the kinematic tree
        def check_kinematic_tree(obj, should_check_in_volume=False):
            """
            Recursively check if the kinematic tree is satisfied.
            Return True/False, and a set of objects that belong to the subtree rooted at the current node

            Args:
                obj (BaseObject): Subtree root node to check
                should_check_in_volume (bool): Whether to check if the object is in the volume or not
            Returns:
                bool: True if the subtree rooted at the current node is satisfied
                set: Set of objects that belong to the subtree rooted at the current node
            """

            # Check if obj is in volume
            if should_check_in_volume and not in_volume[cls._OBJECTS_TO_IDX[obj]]:
                return False, set()

            # If the object is a leaf node, return True and the set containing the object
            if input_object_tree.out_degree(obj.category) == 0:
                return True, set([obj])

            children_categories = list(input_object_tree.successors(obj.category))

            all_subtree_objs = set()
            for child_cat in children_categories:
                assert (
                    len(input_states[child_cat]["binary_object"]) == 1
                ), "Each child node should have exactly one binary object state, i.e. one parent in the input_object_tree"
                state_class, _, state_value = input_states[child_cat]["binary_object"][0]
                num_valid_children = 0
                children_objs = cls._OBJECTS[category_to_valid_indices[child_cat]]
                for child_obj in children_objs:
                    # If the child doesn't satisfy the binary object state, skip
                    if child_obj.states[state_class].get_value(obj) != state_value:
                        continue
                    # Recursively check if the subtree rooted at the child is valid
                    subtree_valid, subtree_objs = check_kinematic_tree(child_obj)
                    # If the subtree is valid, increment the number of valid children and aggregate the objects
                    if subtree_valid:
                        num_valid_children += 1
                        all_subtree_objs |= subtree_objs

                # If there are not enough valid children, return False
                if num_valid_children < recipe["input_objects"][child_cat]:
                    return False, set()

            # If all children categories have sufficient number of objects that satisfy the binary object state,
            # e.g. five pieces of pepperoni and two pieces of basil on the pizza, the subtree rooted at the
            # current node is valid. Return True and the set of objects in the subtree (all descendants plus
            # the current node)
            return True, all_subtree_objs | {obj}

        # If multi-instance is True but doesn't require kinematic states between objects
        if input_object_tree is None:
            num_instances = np.inf
            # Compute how many instances of this recipe can be produced.
            # Example: if a recipe requires 1 apple and 2 bananas, and there are 3 apples and 4 bananas in the
            # container, then 2 instance of the recipe can be produced.
            for obj_category, obj_quantity in recipe["input_objects"].items():
                quantity_in_volume = np.sum(in_volume[category_to_valid_indices[obj_category]])
                num_inst = quantity_in_volume // obj_quantity
                if num_inst < 1:
                    return False
                num_instances = min(num_instances, num_inst)

            # If at least one instance of the recipe can be executed, add all valid objects to be relevant_objects.
            # This can be considered as a special case of below where there are no binary kinematic states required.
            for obj_category in recipe["input_objects"]:
                relevant_objects[obj_category] = set(cls._OBJECTS[category_to_valid_indices[obj_category]])

        # If multi-instance is True and requires kinematic states between objects
        else:
            root_node_category = [node for node in input_object_tree.nodes() if input_object_tree.in_degree(node) == 0][
                0
            ]
            # A list of objects belonging to the root node category
            root_nodes = cls._OBJECTS[category_to_valid_indices[root_node_category]]
            input_states = recipe["input_states"]

            for root_node in root_nodes:
                # should_check_in_volume is True only for the root nodes.
                # Example: the bagel dough needs to be in_volume of the container, but the raw egg on top doesn't.
                tree_valid, relevant_object_set = check_kinematic_tree(obj=root_node, should_check_in_volume=True)
                if tree_valid:
                    # For each valid tree, increment the number of instances and aggregate the objects
                    num_instances += 1
                    for obj in relevant_object_set:
                        relevant_objects[obj.category].add(obj)

            # If there are no valid trees, return False
            if num_instances == 0:
                return False

        # Note that for multi instance recipes, the relevant system particles are NOT the ones in the container.
        # Instead, they are the ones that are related to the relevant objects, e.g. salt covering the bagel dough.
        for obj_category, objs in relevant_objects.items():
            for state_class, system_name, state_value in recipe["input_states"][obj_category]["binary_system"]:
                # If the state value is False, skip
                if not state_value:
                    continue
                for obj in objs:
                    if state_class in [Filled, Contains]:
                        contained_particle_idx = (
                            obj.states[ContainedParticles].get_value(get_system(system_name)).in_volume.nonzero()[0]
                        )
                        relevant_systems[system_name] |= contained_particle_idx
                    elif state_class in [Covered]:
                        covered_particle_idx = obj.states[ContactParticles].get_value(get_system(system_name))
                        relevant_systems[system_name] |= covered_particle_idx

        # Now we populate the execution info with the relevant objects and systems as well as the number of
        # instances of the recipe that can be produced.
        container_info["execution_info"]["relevant_objects"] = relevant_objects
        container_info["execution_info"]["relevant_systems"] = relevant_systems
        container_info["execution_info"]["num_instances"] = num_instances
        return True

    @classmethod
    def _validate_nonrecipe_objects_not_contained(cls, recipe, container_info):
        """
        Validates whether all objects not relevant to @recipe are not contained in the container
        represented by @in_volume

        Args:
            recipe (dict): Recipe whose systems should be checked
            container_info (dict): Output of @cls._compute_container_info(); container-specific information
                which may be relevant for computing whether recipe is executable

        Returns:
            bool: True if none of the non-relevant objects are contained
        """
        in_volume = container_info["in_volume"]
        # These are object indices whose objects satisfy the input states
        category_to_valid_indices = container_info["execution_info"]["category_to_valid_indices"]
        nonrecipe_objects_in_volume = (
            in_volume
            if len(recipe["input_objects"]) == 0
            else np.delete(
                in_volume,
                np.concatenate([category_to_valid_indices[obj_category] for obj_category in category_to_valid_indices]),
            )
        )
        return not np.any(nonrecipe_objects_in_volume)

    @classmethod
    def _validate_recipe_systems_exist(cls, recipe):
        """
        Validates whether @recipe's input_systems are all active or not

        Args:
            recipe (dict): Recipe whose systems should be checked

        Returns:
            bool: True if all the input systems are active
        """
        for system_name in recipe["input_systems"]:
            if not is_system_active(system_name=system_name):
                return False
        return True

    @classmethod
    def _validate_recipe_objects_exist(cls, recipe):
        """
        Validates whether @recipe's input_objects exist in the current scene or not

        Args:
            recipe (dict): Recipe whose objects should be checked

        Returns:
            bool: True if all the input objects exist in the scene
        """
        for obj_category, obj_quantity in recipe["input_objects"].items():
            #@TODO: Which scene
            if len(og.sim.scene.object_registry("category", obj_category, default_val=set())) < obj_quantity:
                return False
        return True

    @classmethod
    def _validate_recipe_fillables_exist(cls, recipe):
        """
        Validates that recipe @recipe's necessary fillable categorie(s) exist in the current scene

        Args:
            recipe (dict): Recipe whose fillable categories should be checked

        Returns:
            bool: True if there is at least a single valid fillable category in the current scene, else False
        """
        fillable_categories = recipe["fillable_categories"]
        if fillable_categories is None:
            # Any is valid
            return True
        # Otherwise, at least one valid type must exist
        for category in fillable_categories:
            #@TODO: Which scene
            if len(og.sim.scene.object_registry("category", category, default_val=set())) > 0:
                return True

        # None found, return False
        return False

    @classmethod
    def _is_recipe_active(cls, recipe):
        """
        Helper function to determine whether a given recipe @recipe should be actively checked for or not.

        Args:
            recipe (dict): Maps relevant keyword to corresponding recipe info

        Returns:
            bool: True if the recipe is active, else False
        """
        # Check valid active systems
        if not cls._validate_recipe_systems_exist(recipe=recipe):
            return False

        # Check valid object quantities
        if not cls._validate_recipe_objects_exist(recipe=recipe):
            return False

        # Check valid fillable categories
        if not cls._validate_recipe_fillables_exist(recipe=recipe):
            return False

        return True

    @classmethod
    def _is_recipe_executable(cls, recipe, container, global_info, container_info):
        """
        Helper function to determine whether a given recipe @recipe should be immediately executed or not.

        Args:
            recipe (dict): Maps relevant keyword to corresponding recipe info
            container (StatefulObject): Container in which @recipe may be executed
            global_info (dict): Output of @cls._compute_global_rule_info(); global information which may be
                relevant for computing whether recipe is executable
            container_info (dict): Output of @cls._compute_container_info(); container-specific information
                which may be relevant for computing whether recipe is executable

        Returns:
            bool: True if the recipe is active, else False
        """
        in_volume = container_info["in_volume"]

        # Verify the container category is valid
        if not cls._validate_recipe_container_is_valid(recipe=recipe, container=container):
            return False

        # Verify all required systems are contained in the container
        if not cls.relax_recipe_systems and not cls._validate_recipe_systems_are_contained(
            recipe=recipe, container=container
        ):
            return False

        # Verify all required object quantities are contained in the container and their states are satisfied
        if not cls._validate_recipe_objects_are_contained_and_states_satisfied(
            recipe=recipe, container_info=container_info
        ):
            return False

        # Verify no non-relevant system is contained
        if not cls.ignore_nonrecipe_systems and not cls._validate_nonrecipe_systems_not_contained(
            recipe=recipe, container=container
        ):
            return False

        # Verify no non-relevant object is contained if we're not ignoring them
        if not cls.ignore_nonrecipe_objects and not cls._validate_nonrecipe_objects_not_contained(
            recipe=recipe, container_info=container_info
        ):
            return False

        return True

    @classmethod
    def _compute_global_rule_info(cls):
        """
        Helper function to compute global information necessary for checking rules. This is executed exactly
        once per cls.transition() step

        Returns:
            dict: Keyword-mapped global rule information
        """
        # Compute all relevant object AABB positions
        obj_positions = np.array([obj.aabb_center for obj in cls._OBJECTS])
        return dict(obj_positions=obj_positions)

    @classmethod
    def _compute_container_info(cls, object_candidates, container, global_info):
        """
        Helper function to compute container-specific information necessary for checking rules. This is executed once
        per container per cls.transition() step

        Args:
            object_candidates (dict): Dictionary mapping corresponding keys from @cls.filters to list of individual
                object instances where the filter is satisfied
            container (StatefulObject): Relevant container object for computing information
            global_info (dict): Output of @cls._compute_global_rule_info(); global information which may be
                relevant for computing container information

        Returns:
            dict: Keyword-mapped container information
        """
        del object_candidates
        obj_positions = global_info["obj_positions"]
        # Compute in volume for all relevant object positions
        # We check for either the object AABB being contained OR the object being on top of the container, in the
        # case that the container is too flat for the volume to contain the object
        in_volume = container.states[ContainedParticles].check_in_volume(obj_positions) | np.array(
            [obj.states[OnTop].get_value(container) for obj in cls._OBJECTS]
        )

        # Container itself is never within its own volume
        in_volume[cls._OBJECTS_TO_IDX[container]] = False

        return dict(in_volume=in_volume)

    @classmethod
    def refresh(cls, object_candidates):
        # Run super first
        super().refresh(object_candidates=object_candidates)

        # Cache active recipes given the current set of objects
        cls._ACTIVE_RECIPES = dict()
        cls._CATEGORY_IDXS = dict()
        cls._OBJECTS = []
        cls._OBJECTS_TO_IDX = dict()

        #@TODO: Which scene
        # Prune any recipes whose objects / system requirements are not met by the current set of objects / systems
        objects_by_category = og.sim.scene.object_registry.get_dict("category")

        for name, recipe in cls._RECIPES.items():
            # If all pre-requisites met, add to active recipes
            if cls._is_recipe_active(recipe=recipe):
                cls._ACTIVE_RECIPES[name] = recipe

        # Finally, compute relevant objects and category mapping based on relevant categories
        i = 0
        for category, objects in objects_by_category.items():
            cls._CATEGORY_IDXS[category] = i + np.arange(len(objects))
            cls._OBJECTS += list(objects)
            for obj in objects:
                cls._OBJECTS_TO_IDX[obj] = i
                i += 1

        # Wrap relevant objects as numpy array so we can index into it efficiently
        cls._OBJECTS = np.array(cls._OBJECTS)

    @classproperty
    def candidate_filters(cls):
        # Fillable object required
        return {"container": AbilityFilter(ability="fillable")}

    @classmethod
    def transition(cls, object_candidates):
        objs_to_add, objs_to_remove = [], []

        # Compute global info
        global_info = cls._compute_global_rule_info()

        # Iterate over all fillable objects, to execute recipes for each one
        for container in object_candidates["container"]:
            recipe_results = None
            # Compute container info
            container_info = cls._compute_container_info(
                object_candidates=object_candidates,
                container=container,
                global_info=global_info,
            )

            # Check every recipe to find if any is valid
            for name, recipe in cls._ACTIVE_RECIPES.items():
                if cls._is_recipe_executable(
                    recipe=recipe, container=container, global_info=global_info, container_info=container_info
                ):
                    # Otherwise, all conditions met, we found a valid recipe and so we execute and terminate early
                    og.log.info(f"Executing recipe: {name} in container {container.name}!")

                    # Take the transform and terminate early
                    recipe_results = cls._execute_recipe(
                        container=container,
                        recipe=recipe,
                        container_info=container_info,
                    )
                    objs_to_add += recipe_results.add
                    objs_to_remove += recipe_results.remove
                    break

            # Otherwise, if we didn't find a valid recipe, we execute a garbage transition instead if requested
            if recipe_results is None and cls.use_garbage_fallback_recipe:
                og.log.info(
                    f"Did not find a valid recipe for rule {cls.__name__}; generating {m.DEFAULT_GARBAGE_SYSTEM} in {container.name}!"
                )

                # Generate garbage fluid
                garbage_results = cls._execute_recipe(
                    container=container,
                    recipe=dict(
                        name="garbage",
                        input_objects=dict(),
                        input_systems=[],
                        output_objects=dict(),
                        output_systems=[m.DEFAULT_GARBAGE_SYSTEM],
                        output_states=defaultdict(lambda: defaultdict(list)),
                    ),
                    container_info=container_info,
                )
                objs_to_add += garbage_results.add
                objs_to_remove += garbage_results.remove

        return TransitionResults(add=objs_to_add, remove=objs_to_remove)

    @classmethod
    def _execute_recipe(cls, container, recipe, container_info):
        """
        Transforms all items contained in @container into @output_system, generating volume of @output_system
        proportional to the number of items transformed.

        Args:
            container (BaseObject): Container object which will have its contained elements transformed into
                @output_system
            recipe (dict): Recipe to execute. Should include, at the minimum, "input_objects", "input_systems",
                "output_objects", and "output_systems" keys
            container_info (dict): Output of @cls._compute_container_info(); container-specific information which may
                be relevant for computing whether recipe is executable.

        Returns:
            TransitionResults: Results of the executed recipe transition
        """
        objs_to_add, objs_to_remove = [], []

        in_volume = container_info["in_volume"]
        if cls.is_multi_instance:
            execution_info = container_info["execution_info"]

        # Compute total volume of all contained items
        volume = 0

        if not cls.is_multi_instance:
            # Remove either all systems or only the ones specified in the input systems of the recipe
            contained_particles_state = container.states[ContainedParticles]
            for system in PhysicalParticleSystem.get_active_systems().values():
                if not cls.ignore_nonrecipe_systems or system.name in recipe["input_systems"]:
                    if container.states[Contains].get_value(system):
                        volume += (
                            contained_particles_state.get_value(system).n_in_volume
                            * np.pi
                            * (system.particle_radius**3)
                            * 4
                            / 3
                        )
                        container.states[Contains].set_value(system, False)
            for system in VisualParticleSystem.get_active_systems().values():
                if not cls.ignore_nonrecipe_systems or system.name in recipe["input_systems"]:
                    if container.states[Contains].get_value(system):
                        container.states[Contains].set_value(system, False)
        else:
            # Remove the particles that are involved in this execution
            for system_name, particle_idxs in execution_info["relevant_systems"].items():
                system = get_system(system_name)
                volume += len(particle_idxs) * np.pi * (system.particle_radius**3) * 4 / 3
                system.remove_particles(idxs=np.array(list(particle_idxs)))

        if not cls.is_multi_instance:
            # Remove either all objects or only the ones specified in the input objects of the recipe
            object_mask = in_volume.copy()
            if cls.ignore_nonrecipe_objects:
                object_category_mask = np.zeros_like(object_mask, dtype=bool)
                for obj_category in recipe["input_objects"].keys():
                    object_category_mask[cls._CATEGORY_IDXS[obj_category]] = True
                object_mask &= object_category_mask
            objs_to_remove.extend(cls._OBJECTS[object_mask])
        else:
            # Remove the objects that are involved in this execution
            for obj_category, objs in execution_info["relevant_objects"].items():
                objs_to_remove.extend(objs)

        volume += sum(obj.volume for obj in objs_to_remove)

        # Define callback for spawning new objects inside container
        def _spawn_object_in_container(obj):
            # For simplicity sake, sample only OnTop
            # TODO: Can we sample inside intelligently?
            state = OnTop
            # TODO: What to do if setter fails?
            if not obj.states[state].set_value(container, True):
                log.warning(
                    f"Failed to spawn object {obj.name} in container {container.name}! Directly placing on top instead."
                )
                pos = np.array(container.aabb_center) + np.array(
                    [0, 0, container.aabb_extent[2] / 2.0 + obj.aabb_extent[2] / 2.0]
                )
                obj.set_bbox_center_position_orientation(position=pos)

        # Spawn in new objects
        for category, n_instances in recipe["output_objects"].items():
            # Multiply by number of instances of execution if this is a multi-instance recipe
            if cls.is_multi_instance:
                n_instances *= execution_info["num_instances"]

            output_states = dict()
            for state_type, state_value in recipe["output_states"][category]["unary"]:
                output_states[state_type] = (state_value,)
            for state_type, system_name, state_value in recipe["output_states"][category]["binary_system"]:
                output_states[state_type] = (get_system(system_name), state_value)
            #@TODO: Which scene
            n_category_objs = len(og.sim.scene.object_registry("category", category, []))
            models = get_all_object_category_models(category=category)

            for i in range(n_instances):
                obj = DatasetObject(
                    name=f"{category}_{n_category_objs + i}",
                    category=category,
                    model=np.random.choice(models),
                )
                new_obj_attrs = ObjectAttrs(
                    obj=obj,
                    callback=_spawn_object_in_container,
                    states=output_states,
                    pos=np.ones(3) * (100.0 + i),
                )
                objs_to_add.append(new_obj_attrs)

        # Spawn in new fluid
        if len(recipe["output_systems"]) > 0:
            # Only one system is allowed to be spawned
            assert len(recipe["output_systems"]) == 1, "Only a single output system can be spawned for a given recipe!"
            out_system = get_system(recipe["output_systems"][0])
            out_system.generate_particles_from_link(
                obj=container,
                link=contained_particles_state.link,
                # When ignore_nonrecipe_objects is True, we don't necessarily remove all objects in the container.
                # Therefore, we need to check for contact when generating output systems.
                check_contact=cls.ignore_nonrecipe_objects,
                max_samples=int(volume / (np.pi * (out_system.particle_radius**3) * 4 / 3)),
            )

        # Return transition results
        return TransitionResults(add=objs_to_add, remove=objs_to_remove)

    @classproperty
    def relax_recipe_systems(cls):
        """
        Returns:
            bool: Whether to relax the requirement of having all systems in the recipe contained in the container
        """
        raise NotImplementedError("Must be implemented by subclass!")

    @classproperty
    def ignore_nonrecipe_systems(cls):
        """
        Returns:
            bool: Whether contained systems not relevant to the recipe should be ignored or not
        """
        raise NotImplementedError("Must be implemented by subclass!")

    @classproperty
    def ignore_nonrecipe_objects(cls):
        """
        Returns:
            bool: Whether contained rigid objects not relevant to the recipe should be ignored or not
        """
        raise NotImplementedError("Must be implemented by subclass!")

    @classproperty
    def use_garbage_fallback_recipe(cls):
        """
        Returns:
            bool: Whether this recipe rule should use a garbage fallback recipe if all conditions are met but no
                valid recipe is found for a given container
        """
        raise NotImplementedError("Must be implemented by subclass!")

    @classproperty
    def is_multi_instance(cls):
        """
        Returns:
            bool: Whether this rule can be applied multiple times to the same container, e.g. to cook multiple doughs
        """
        return False

    @classproperty
    def _do_not_register_classes(cls):
        # Don't register this class since it's an abstract template
        classes = super()._do_not_register_classes
        classes.add("RecipeRule")
        return classes


class CookingPhysicalParticleRule(RecipeRule):
    """
    Transition rule to apply to "cook" physical particles.
    It comes with two forms of recipes:
    1. xyz -> cooked__xyz, e.g. diced__chicken -> cooked__diced__chicken
    2. xyz + cooked__water -> cooked__xyz, e.g. rice + cooked__water -> cooked__rice
    During execution, we replace the input particles (xyz) with the output particles (cooked__xyz), and remove the
    cooked__water if it was used as an input.
    """

    @classmethod
    def add_recipe(
        cls,
        name,
        input_objects,
        input_systems,
        output_objects,
        output_systems,
        **kwargs,
    ):
        """
        Adds a recipe to this recipe rule to check against. This defines a valid mapping of inputs that will transform
        into the outputs

        Args:
            name (str): Name of the recipe
            input_objects (dict): Maps object categories to number of instances required for the recipe
            input_systems (list): List of system names required for the recipe
            output_objects (dict): Maps object categories to number of instances to be spawned in the container when the recipe executes
            output_systems (list): List of system names to be spawned in the container when the recipe executes. Currently the length is 1.
        """
        assert len(input_objects) == 0, f"No input objects can be specified for {cls.__name__}, recipe: {name}!"
        assert len(output_objects) == 0, f"No output objects can be specified for {cls.__name__}, recipe: {name}!"

        assert (
            len(input_systems) == 1 or len(input_systems) == 2
        ), f"Only one or two input systems can be specified for {cls.__name__}, recipe: {name}!"
        if len(input_systems) == 2:
            assert (
                input_systems[1] == "cooked__water"
            ), f"Second input system must be cooked__water for {cls.__name__}, recipe: {name}!"
        assert (
            len(output_systems) == 1
        ), f"Exactly one output system needs to be specified for {cls.__name__}, recipe: {name}!"

        super().add_recipe(
            name=name,
            input_objects=input_objects,
            input_systems=input_systems,
            output_objects=output_objects,
            output_systems=output_systems,
            **kwargs,
        )

    @classproperty
    def candidate_filters(cls):
        # Modify the container filter to include the heatable ability as well
        candidate_filters = super().candidate_filters
        candidate_filters["container"] = AndFilter(
            filters=[candidate_filters["container"], AbilityFilter(ability="heatable")]
        )
        return candidate_filters

    @classmethod
    def _generate_conditions(cls):
        # Only heated objects are valid
        return [StateCondition(filter_name="container", state=Heated, val=True, op=operator.eq)]

    @classproperty
    def relax_recipe_systems(cls):
        return False

    @classproperty
    def ignore_nonrecipe_systems(cls):
        return True

    @classproperty
    def ignore_nonrecipe_objects(cls):
        return True

    @classproperty
    def use_garbage_fallback_recipe(cls):
        return False

    @classmethod
    def _execute_recipe(cls, container, recipe, container_info):
        system = get_system(recipe["input_systems"][0])
        contained_particles_state = container.states[ContainedParticles].get_value(system)
        in_volume_idx = np.where(contained_particles_state.in_volume)[0]
        assert len(in_volume_idx) > 0, "No particles found in the container when executing recipe!"

        # Remove uncooked particles
        system.remove_particles(idxs=in_volume_idx)

        # Generate cooked particles
        cooked_system = get_system(recipe["output_systems"][0])
        particle_positions = contained_particles_state.positions[in_volume_idx]
        cooked_system.generate_particles(positions=particle_positions)

        # Remove water if the cooking requires water
        if len(recipe["input_systems"]) > 1:
            cooked_water_system = get_system(recipe["input_systems"][1])
            container.states[Contains].set_value(cooked_water_system, False)

        return TransitionResults(add=[], remove=[])


class ToggleableMachineRule(RecipeRule):
    """
    Transition mixing rule that leverages a single toggleable machine (e.g. electric mixer, coffee machine, blender),
    which require toggledOn in order to trigger the recipe event.
    It comes with two forms of recipes:
    1. output is a single object, e.g. flour + butter + sugar -> dough, machine is electric mixer
    2. output is a system, e.g. strawberry + milk -> smoothie, machine is blender
    """

    @classmethod
    def add_recipe(
        cls,
        name,
        input_objects,
        input_systems,
        output_objects,
        output_systems,
        input_states=None,
        output_states=None,
        fillable_categories=None,
        **kwargs,
    ):
        """
        Adds a recipe to this recipe rule to check against. This defines a valid mapping of inputs that will transform
        into the outputs

        Args:
            name (str): Name of the recipe
            input_objects (dict): Maps object categories to number of instances required for the recipe
            input_systems (list): List of system names required for the recipe
            output_objects (dict): Maps object categories to number of instances to be spawned in the container when the recipe executes
            output_systems (list): List of system names to be spawned in the container when the recipe executes. Currently the length is 1.
            input_states (None or defaultdict(lambda: defaultdict(list))): Maps object categories to
                ["unary", "bianry_system", "binary_object"] to a list of states that must be satisfied for the recipe to execute
            output_states (None or defaultdict(lambda: defaultdict(list))): Maps object categories to
                ["unary", "bianry_system"] to a list of states that should be set after the output objects are spawned
            fillable_categories (None or set of str): If specified, set of fillable categories which are allowed
                for this recipe. If None, any fillable is allowed
        """
        if len(output_objects) > 0:
            assert (
                len(output_objects) == 1
            ), f"Only one category of output object can be specified for {cls.__name__}, recipe: {name}!"
            assert (
                output_objects[list(output_objects.keys())[0]] == 1
            ), f"Only one instance of output object can be specified for {cls.__name__}, recipe: {name}!"

        super().add_recipe(
            name=name,
            input_objects=input_objects,
            input_systems=input_systems,
            output_objects=output_objects,
            output_systems=output_systems,
            input_states=input_states,
            output_states=output_states,
            fillable_categories=fillable_categories,
            **kwargs,
        )

    @classproperty
    def candidate_filters(cls):
        # Modify the container filter to include toggleable ability as well
        candidate_filters = super().candidate_filters
        candidate_filters["container"] = AndFilter(
            filters=[
                candidate_filters["container"],
                AbilityFilter(ability="toggleable"),
                # Exclude washer and clothes dryer because they are handled by WasherRule and DryerRule
                NotFilter(CategoryFilter("washer")),
                NotFilter(CategoryFilter("clothes_dryer")),
                NotFilter(CategoryFilter("hot_tub")),
            ]
        )
        return candidate_filters

    @classmethod
    def _generate_conditions(cls):
        # Container must be toggledOn, and should only be triggered once
        return [
            ChangeConditionWrapper(
                condition=StateCondition(filter_name="container", state=ToggledOn, val=True, op=operator.eq)
            )
        ]

    @classproperty
    def relax_recipe_systems(cls):
        return False

    @classproperty
    def ignore_nonrecipe_systems(cls):
        return False

    @classproperty
    def ignore_nonrecipe_objects(cls):
        return False

    @classproperty
    def use_garbage_fallback_recipe(cls):
        return True


class MixingToolRule(RecipeRule):
    """
    Transition mixing rule that leverages "mixingTool" ability objects, which require touching between a mixing tool
    and a container in order to trigger the recipe event.
    Example: water + lemon_juice + sugar -> lemonade, mixing tool is spoon
    """

    @classmethod
    def add_recipe(
        cls,
        name,
        input_objects,
        input_systems,
        output_objects,
        output_systems,
        input_states=None,
        output_states=None,
        **kwargs,
    ):
        """
        Adds a recipe to this recipe rule to check against. This defines a valid mapping of inputs that will transform
        into the outputs

        Args:
            name (str): Name of the recipe
            input_objects (dict): Maps object categories to number of instances required for the recipe
            input_systems (list): List of system names required for the recipe
            output_objects (dict): Maps object categories to number of instances to be spawned in the container when the recipe executes
            output_systems (list): List of system names to be spawned in the container when the recipe executes. Currently the length is 1.
            input_states (None or defaultdict(lambda: defaultdict(list))): Maps object categories to
                ["unary", "bianry_system", "binary_object"] to a list of states that must be satisfied for the recipe to execute
            output_states (None or defaultdict(lambda: defaultdict(list))): Maps object categories to
                ["unary", "bianry_system"] to a list of states that should be set after the output objects are spawned
        """
        assert len(output_objects) == 0, f"No output objects can be specified for {cls.__name__}, recipe: {name}!"
        assert len(input_systems) > 0, f"Some input systems need to be specified for {cls.__name__}, recipe: {name}!"
        assert (
            len(output_systems) == 1
        ), f"Exactly one output system needs to be specified for {cls.__name__}, recipe: {name}!"

        super().add_recipe(
            name=name,
            input_objects=input_objects,
            input_systems=input_systems,
            output_objects=output_objects,
            output_systems=output_systems,
            input_states=input_states,
            output_states=output_states,
            **kwargs,
        )

    @classproperty
    def candidate_filters(cls):
        # Add mixing tool filter as well
        candidate_filters = super().candidate_filters
        candidate_filters["mixingTool"] = AbilityFilter(ability="mixingTool")
        return candidate_filters

    @classmethod
    def _generate_conditions(cls):
        # Mixing tool must be touching the container, and should only be triggered once
        return [
            ChangeConditionWrapper(
                condition=TouchingAnyCondition(filter_1_name="container", filter_2_name="mixingTool")
            )
        ]

    @classproperty
    def relax_recipe_systems(cls):
        return False

    @classproperty
    def ignore_nonrecipe_systems(cls):
        return False

    @classproperty
    def ignore_nonrecipe_objects(cls):
        return True

    @classproperty
    def use_garbage_fallback_recipe(cls):
        return True


class CookingRule(RecipeRule):
    """
    Transition mixing rule that approximates cooking recipes via a container and heatsource.
    It is subclassed by CookingObjectRule and CookingSystemRule.
    """

    # Counter that increments monotonically
    COUNTER = 0

    # Maps recipe name to current number of consecutive heating steps
    _HEAT_STEPS = None

    # Maps recipe name to the last timestep that it was active
    _LAST_HEAT_TIMESTEP = None

    @classmethod
    def refresh(cls, object_candidates):
        # Run super first
        super().refresh(object_candidates=object_candidates)

        # Iterate through all (updated) active recipes and store in internal variables if not already recorded
        cls._HEAT_STEPS = dict() if cls._HEAT_STEPS is None else cls._HEAT_STEPS
        cls._LAST_HEAT_TIMESTEP = dict() if cls._LAST_HEAT_TIMESTEP is None else cls._LAST_HEAT_TIMESTEP

        for name in cls._ACTIVE_RECIPES.keys():
            if name not in cls._HEAT_STEPS:
                cls._HEAT_STEPS[name] = 0
                cls._LAST_HEAT_TIMESTEP[name] = -1

    @classmethod
    def _validate_recipe_fillables_exist(cls, recipe):
        """
        Validates that recipe @recipe's necessary fillable categorie(s) exist in the current scene

        Args:
            recipe (dict): Recipe whose fillable categories should be checked

        Returns:
            bool: True if there is at least a single valid fillable category in the current scene, else False
        """
        fillable_categories = recipe["fillable_categories"]
        if fillable_categories is None:
            # Any is valid
            return True
        # Otherwise, at least one valid type must exist
        for category in fillable_categories:
            #@TODO: Which scene
            if len(og.sim.scene.object_registry("category", category, default_val=set())) > 0:
                return True

        # None found, return False
        return False

    @classmethod
    def _validate_recipe_heatsources_exist(cls, recipe):
        """
        Validates that recipe @recipe's necessary heatsource categorie(s) exist in the current scene

        Args:
            recipe (dict): Recipe whose heatsource categories should be checked

        Returns:
            bool: True if there is at least a single valid heatsource category in the current scene, else False
        """
        heatsource_categories = recipe["heatsource_categories"]
        if heatsource_categories is None:
            # Any is valid
            return True
        # Otherwise, at least one valid type must exist
        for category in heatsource_categories:
            #@TODO: Which scene
            if len(og.sim.scene.object_registry("category", category, default_val=set())) > 0:
                return True

        # None found, return False
        return False

    @classmethod
    def _validate_recipe_heatsource_is_valid(cls, recipe, heatsource_categories):
        """
        Validates that there is a valid heatsource category in @heatsource_categories compatible with @recipe

        Args:
            recipe (dict): Recipe whose heatsource_categories should be checked against @heatsource_categories
            heatsource_categories (set of str): Set of potential heatsource categories

        Returns:
            bool: True if there is a compatible category in @heatsource_categories, else False
        """
        required_heatsource_categories = recipe["heatsource_categories"]
        # Either no specific required and there is at least 1 heatsource or there is at least 1 matching heatsource
        # between the required and available
        return (required_heatsource_categories is None and len(heatsource_categories) > 0) or len(
            required_heatsource_categories.intersection(heatsource_categories)
        ) > 0

    @classmethod
    def _compute_container_info(cls, object_candidates, container, global_info):
        # Run super first
        info = super()._compute_container_info(
            object_candidates=object_candidates, container=container, global_info=global_info
        )

        # Compute whether each heatsource is affecting the container
        info["heatsource_categories"] = set(
            obj.category
            for obj in object_candidates["heatSource"]
            if obj.states[HeatSourceOrSink].affects_obj(container)
        )

        return info

    @classmethod
    def _is_recipe_active(cls, recipe):
        # Check for heatsource categories first
        if not cls._validate_recipe_heatsources_exist(recipe=recipe):
            return False

        # Otherwise, run super normally
        return super()._is_recipe_active(recipe=recipe)

    @classmethod
    def _is_recipe_executable(cls, recipe, container, global_info, container_info):
        # Check for heatsource compatibility first
        if not cls._validate_recipe_heatsource_is_valid(
            recipe=recipe, heatsource_categories=container_info["heatsource_categories"]
        ):
            return False

        # Run super
        executable = super()._is_recipe_executable(
            recipe=recipe,
            container=container,
            global_info=global_info,
            container_info=container_info,
        )

        # If executable, increment heat counter by 1, if we were also active last timestep, else, reset to 1
        if executable:
            name = recipe["name"]
            cls._HEAT_STEPS[name] = cls._HEAT_STEPS[name] + 1 if cls._LAST_HEAT_TIMESTEP[name] == cls.COUNTER - 1 else 1
            cls._LAST_HEAT_TIMESTEP[name] = cls.COUNTER

            # If valid number of timesteps met, recipe is indeed executable
            executable = cls._HEAT_STEPS[name] >= recipe["timesteps"]

        return executable

    @classmethod
    def add_recipe(
        cls,
        name,
        input_objects,
        input_systems,
        output_objects,
        output_systems,
        input_states=None,
        output_states=None,
        fillable_categories=None,
        heatsource_categories=None,
        timesteps=None,
    ):
        """
        Adds a recipe to this cooking recipe rule to check against. This defines a valid mapping of inputs that
        will transform into the outputs

        Args:
            name (str): Name of the recipe
            input_objects (dict): Maps object categories to number of instances required for the recipe
            input_systems (list): List of system names required for the recipe
            output_objects (dict): Maps object categories to number of instances to be spawned in the container when the recipe executes
            output_systems (list): List of system names to be spawned in the container when the recipe executes. Currently the length is 1.
            input_states (None or defaultdict(lambda: defaultdict(list))): Maps object categories to
                ["unary", "bianry_system", "binary_object"] to a list of states that must be satisfied for the recipe to execute
            output_states (None or defaultdict(lambda: defaultdict(list))): Maps object categories to
                ["unary", "bianry_system"] to a list of states that should be set after the output objects are spawned
            fillable_categories (None or set of str): If specified, set of fillable categories which are allowed
                for this recipe. If None, any fillable is allowed
            heatsource_categories (None or set of str): If specified, set of heatsource categories which are allowed
                for this recipe. If None, any heatsource is allowed
            timesteps (None or int): Number of subsequent heating steps required for the recipe to execute. If None,
                it will be set to be 1, i.e.: instantaneous execution
        """
        super().add_recipe(
            name=name,
            input_objects=input_objects,
            input_systems=input_systems,
            output_objects=output_objects,
            output_systems=output_systems,
            input_states=input_states,
            output_states=output_states,
            fillable_categories=fillable_categories,
            heatsource_categories=heatsource_categories,
            timesteps=1 if timesteps is None else timesteps,
        )

    @classproperty
    def candidate_filters(cls):
        # Add mixing tool filter as well
        candidate_filters = super().candidate_filters
        candidate_filters["heatSource"] = AbilityFilter(ability="heatSource")
        return candidate_filters

    @classmethod
    def _generate_conditions(cls):
        # Define a class to increment this class's internal time counter every time it is triggered
        class TimeIncrementCondition(RuleCondition):
            def __init__(self, cls):
                self.cls = cls

            def __call__(self, object_candidates):
                # This is just a pass-through, but also increment the time
                self.cls.COUNTER += 1
                return True

            def modifies_filter_names(self):
                return set()

        # Any heatsource must be active
        return [
            TimeIncrementCondition(cls=cls),
            StateCondition(filter_name="heatSource", state=HeatSourceOrSink, val=True, op=operator.eq),
        ]

    @classproperty
    def use_garbage_fallback_recipe(cls):
        return False

    @classproperty
    def _do_not_register_classes(cls):
        # Don't register this class since it's an abstract template
        classes = super()._do_not_register_classes
        classes.add("CookingRule")
        return classes


class CookingObjectRule(CookingRule):
    """
    Cooking rule when output is objects (e.g. one dough can produce many bagels as output).
    Example: bagel_dough + egg + sesame_seed -> bagel, heat source is oven, fillable is baking_sheet.
    This is the only rule where is_multi_instance is True, where multiple copies of the recipe can be executed.
    """

    @classmethod
    def add_recipe(
        cls,
        name,
        input_objects,
        input_systems,
        output_objects,
        output_systems,
        input_states=None,
        output_states=None,
        fillable_categories=None,
        heatsource_categories=None,
        timesteps=None,
    ):
        """
        Adds a recipe to this cooking recipe rule to check against. This defines a valid mapping of inputs that
        will transform into the outputs

        Args:
            name (str): Name of the recipe
            input_objects (dict): Maps object categories to number of instances required for the recipe
            input_systems (list): List of system names required for the recipe
            output_objects (dict): Maps object categories to number of instances to be spawned in the container when the recipe executes
            output_systems (list): List of system names to be spawned in the container when the recipe executes. Currently the length is 1.
            input_states (None or defaultdict(lambda: defaultdict(list))): Maps object categories to
                ["unary", "bianry_system", "binary_object"] to a list of states that must be satisfied for the recipe to execute
            output_states (None or defaultdict(lambda: defaultdict(list))): Maps object categories to
                ["unary", "bianry_system"] to a list of states that should be set after the output objects are spawned
            fillable_categories (None or set of str): If specified, set of fillable categories which are allowed
                for this recipe. If None, any fillable is allowed
            heatsource_categories (None or set of str): If specified, set of heatsource categories which are allowed
                for this recipe. If None, any heatsource is allowed
            timesteps (None or int): Number of subsequent heating steps required for the recipe to execute. If None,
                it will be set to be 1, i.e.: instantaneous execution
        """
        assert len(output_systems) == 0, f"No output systems can be specified for {cls.__name__}, recipe: {name}!"
        super().add_recipe(
            name=name,
            input_objects=input_objects,
            input_systems=input_systems,
            output_objects=output_objects,
            output_systems=output_systems,
            input_states=input_states,
            output_states=output_states,
            fillable_categories=fillable_categories,
            heatsource_categories=heatsource_categories,
            timesteps=timesteps,
        )

    @classproperty
    def relax_recipe_systems(cls):
        # We don't require systems like seasoning/cheese/sesame seeds/etc. to be contained in the baking sheet
        return True

    @classproperty
    def ignore_nonrecipe_systems(cls):
        return True

    @classproperty
    def ignore_nonrecipe_objects(cls):
        return True

    @classproperty
    def is_multi_instance(cls):
        return True


class CookingSystemRule(CookingRule):
    """
    Cooking rule when output is a system.
    Example: beef + tomato + chicken_stock -> stew, heat source is stove, fillable is stockpot.
    """

    @classmethod
    def add_recipe(
        cls,
        name,
        input_objects,
        input_systems,
        output_objects,
        output_systems,
        input_states=None,
        output_states=None,
        fillable_categories=None,
        heatsource_categories=None,
        timesteps=None,
    ):
        """
        Adds a recipe to this cooking recipe rule to check against. This defines a valid mapping of inputs that
        will transform into the outputs

        Args:
            name (str): Name of the recipe
            input_objects (dict): Maps object categories to number of instances required for the recipe
            input_systems (list): List of system names required for the recipe
            output_objects (dict): Maps object categories to number of instances to be spawned in the container when the recipe executes
            output_systems (list): List of system names to be spawned in the container when the recipe executes. Currently the length is 1.
            input_states (None or defaultdict(lambda: defaultdict(list))): Maps object categories to
                ["unary", "bianry_system", "binary_object"] to a list of states that must be satisfied for the recipe to execute
            output_states (None or defaultdict(lambda: defaultdict(list))): Maps object categories to
                ["unary", "bianry_system"] to a list of states that should be set after the output objects are spawned
            fillable_categories (None or set of str): If specified, set of fillable categories which are allowed
                for this recipe. If None, any fillable is allowed
            heatsource_categories (None or set of str): If specified, set of heatsource categories which are allowed
                for this recipe. If None, any heatsource is allowed
            timesteps (None or int): Number of subsequent heating steps required for the recipe to execute. If None,
                it will be set to be 1, i.e.: instantaneous execution
        """
        assert len(output_objects) == 0, f"No output objects can be specified for {cls.__name__}, recipe: {name}!"
        super().add_recipe(
            name=name,
            input_objects=input_objects,
            input_systems=input_systems,
            output_objects=output_objects,
            output_systems=output_systems,
            input_states=input_states,
            output_states=output_states,
            fillable_categories=fillable_categories,
            heatsource_categories=heatsource_categories,
            timesteps=timesteps,
        )

    @classproperty
    def relax_recipe_systems(cls):
        return False

    @classproperty
    def ignore_nonrecipe_systems(cls):
        return False

    @classproperty
    def ignore_nonrecipe_objects(cls):
        return False


def import_recipes():
    for json_file, rule_names in _JSON_FILES_TO_RULES.items():
        recipe_fpath = os.path.join(
            os.path.dirname(bddl.__file__), "generated_data", "transition_map", "tm_jsons", json_file
        )
        if not os.path.exists(recipe_fpath):
            log.warning(f"Cannot find recipe file at {recipe_fpath}. Skipping importing recipes.")

        with open(recipe_fpath, "r") as f:
            rule_recipes = json.load(f)

        for rule_name in rule_names:
            rule = REGISTERED_RULES[rule_name]
            if rule == WasherRule:
                rule.register_cleaning_conditions(translate_bddl_washer_rule_to_og_washer_rule(rule_recipes))
            elif issubclass(rule, RecipeRule):
                log.info(f"Adding recipes of rule {rule_name}...")
                for recipe in rule_recipes:
                    if "rule_name" in recipe:
                        recipe["name"] = recipe.pop("rule_name")
                    if "container" in recipe:
                        recipe["fillable_synsets"] = set(recipe.pop("container").keys())
                    if "heat_source" in recipe:
                        recipe["heatsource_synsets"] = set(recipe.pop("heat_source").keys())
                    if "machine" in recipe:
                        recipe["fillable_synsets"] = set(recipe.pop("machine").keys())

                    # Route the recipe to the correct rule: CookingObjectRule or CookingSystemRule
                    satisfied = True
                    og_recipe = translate_bddl_recipe_to_og_recipe(**recipe)
                    has_output_system = len(og_recipe["output_systems"]) > 0
                    if (rule == CookingObjectRule and has_output_system) or (
                        rule == CookingSystemRule and not has_output_system
                    ):
                        satisfied = False
                    if satisfied:
                        rule.add_recipe(**og_recipe)
                log.info(f"All recipes of rule {rule_name} imported successfully.")


import_recipes()<|MERGE_RESOLUTION|>--- conflicted
+++ resolved
@@ -385,14 +385,6 @@
 
         if self._optimized:
             # Register idx mappings
-<<<<<<< HEAD
-            self._filter_1_scene_idxs = {obj: RigidContactAPI.get_scene_idx(obj.links.values()[0].prim_path)
-                                for obj in object_candidates[self._filter_1_name]}
-            self._filter_1_idxs = {obj: [list(RigidContactAPI.get_body_row_idx(link.prim_path))[1] for link in obj.links.values()]
-                                for obj in object_candidates[self._filter_1_name]}
-            self._filter_2_idxs = {obj: [list(RigidContactAPI.get_body_col_idx(link.prim_path))[1] for link in obj.links.values()]
-                                for obj in object_candidates[self._filter_2_name]}
-=======
             self._filter_1_idxs = {
                 obj: [RigidContactAPI.get_body_row_idx(link.prim_path) for link in obj.links.values()]
                 for obj in object_candidates[self._filter_1_name]
@@ -401,7 +393,6 @@
                 obj: [RigidContactAPI.get_body_col_idx(link.prim_path) for link in obj.links.values()]
                 for obj in object_candidates[self._filter_2_name]
             }
->>>>>>> 78eab686
         else:
             # Register body mappings
             self._filter_2_bodies = {obj: set(obj.links.values()) for obj in object_candidates[self._filter_2_name]}
