import io
import json
import math
import os
import pathlib
import shutil
import tempfile
import xml.etree.ElementTree as ET
from collections import OrderedDict
from copy import deepcopy
from datetime import datetime
from os.path import exists
from pathlib import Path
from xml.dom import minidom

import pymeshlab
import torch as th
import trimesh

import omnigibson as og
import omnigibson.lazy as lazy
import omnigibson.utils.transform_utils as T
from omnigibson.macros import gm
from omnigibson.objects import DatasetObject
from omnigibson.prims.material_prim import MaterialPrim
from omnigibson.scenes import Scene
from omnigibson.utils.ui_utils import create_module_logger
from omnigibson.utils.urdfpy_utils import URDF
from omnigibson.utils.usd_utils import create_primitive_mesh

# Create module logger
log = create_module_logger(module_name=__name__)

_LIGHT_MAPPING = {
    0: "Rect",
    2: "Sphere",
    4: "Disk",
}

_OBJECT_STATE_TEXTURES = {
    "burnt",
    "cooked",
    "frozen",
    "soaked",
    "toggledon",
}

_MTL_MAP_TYPE_MAPPINGS = {
    "map_kd": "albedo",
    "map_bump": "normal",
    "map_pr": "roughness",
    "map_pm": "metalness",
    "map_tf": "opacity",
    "map_ke": "emission",
    "map_ks": "ao",
    "map_": "metalness",
}

_SPLIT_COLLISION_MESHES = False

_META_LINK_RENAME_MAPPING = {
    "fillable": "container",
    "fluidsink": "particlesink",
    "fluidsource": "particlesource",
}

_ALLOWED_META_TYPES = {
    "particlesource": "dimensionless",
    "togglebutton": "primitive",
    "attachment": "dimensionless",
    "heatsource": "dimensionless",
    "particleapplier": "primitive",
    "particleremover": "primitive",
    "particlesink": "primitive",
    "slicer": "primitive",
    "container": "primitive",
    "collision": "convexmesh",
    "lights": "light",
}


class _TorchEncoder(json.JSONEncoder):
    """
    Custom JSON encoder for PyTorch tensors.

    This encoder converts PyTorch tensors to lists, making them JSON serializable.

    Methods:
        default(o): Overrides the default method to handle PyTorch tensors.
    """

    def default(self, o):
        if isinstance(o, th.Tensor):
            return o.tolist()
        return json.JSONEncoder.default(self, o)


def _space_string_to_tensor(string):
    """
    Converts a space-separated string of numbers into a PyTorch tensor.

    Examples:
        "0 1 2" => tensor([0., 1., 2.])

    Args:
        string (str): Space-separated string of numbers to convert.

    Returns:
        torch.Tensor: Tensor containing the numerical values from the input string.
    """
    return th.tensor([float(x) for x in string.split(" ")])


def _tensor_to_space_script(array):
    """
    Converts a numeric array into the string format in mujoco.

    Examples:
        [0, 1, 2] => "0 1 2"

    Args:
        array (th.Tensor): Array to convert to a string

    Returns:
        str: String equivalent of @array
    """
    return " ".join(["{}".format(x) for x in array.tolist()])


def _split_obj_file_into_connected_components(obj_fpath):
    """
    Splits an OBJ file into individual OBJ files, each containing a single connected mesh.

    Args:
        obj_fpath (str): The file path to the input OBJ file.

    Returns:
        int: The number of individual connected mesh files created.

    The function performs the following steps:
    1. Loads the OBJ file using trimesh.
    2. Splits the loaded mesh into individual connected components.
    3. Saves each connected component as a separate OBJ file in the same directory as the input file.
    """
    # Open file in trimesh
    obj = trimesh.load(obj_fpath, file_type="obj", force="mesh")

    # Split to grab all individual bodies
    obj_bodies = obj.split(only_watertight=False)

    # Procedurally create new files in the same folder as obj_fpath
    out_fpath = os.path.dirname(obj_fpath)
    out_fname_root = os.path.splitext(os.path.basename(obj_fpath))[0]

    for i, obj_body in enumerate(obj_bodies):
        # Write to a new file
        obj_body.export(f"{out_fpath}/{out_fname_root}_{i}.obj", "obj")

    # We return the number of splits we had
    return len(obj_bodies)


def _split_all_objs_in_urdf(urdf_fpath, name_suffix="split", mesh_fpath_offset="."):
    """
    Splits the OBJ references in the given URDF file into separate files for each connected component.

    This function parses a URDF file, finds all collision mesh references, splits the referenced OBJ files into
    connected components, and updates the URDF file to reference these new OBJ files. The updated URDF file is
    saved with a new name.

    Args:
        urdf_fpath (str): The file path to the URDF file to be processed.
        name_suffix (str, optional): Suffix to append to the output URDF file name. Defaults to "split".
        mesh_fpath_offset (str, optional): Offset path to the directory containing the mesh files. Defaults to ".".

    Returns:
        str: The file path to the newly created URDF file with split OBJ references.
    """
    tree = ET.parse(urdf_fpath)
    root = tree.getroot()
    urdf_dir = os.path.dirname(urdf_fpath)
    out_fname_root = os.path.splitext(os.path.basename(urdf_fpath))[0]

    def recursively_find_collision_meshes(ele):
        # Finds all collision meshes starting at @ele
        cols = []
        for child in ele:
            if child.tag == "collision":
                # If the nested geom type is a mesh, add this to our running list along with its parent node
                if child.find("./geometry/mesh") is not None:
                    cols.append((child, ele))
            elif child.tag == "visual":
                # There will be no collision mesh internally here so we simply pass
                continue
            else:
                # Recurisvely look through all children of the child
                cols += recursively_find_collision_meshes(ele=child)

        return cols

    # Iterate over the tree and find all collision entries
    col_elements = recursively_find_collision_meshes(ele=root)

    # For each collision element and its parent, we remove the original one and create a set of new ones with their
    # filename references changed
    for col, parent in col_elements:
        # Don't change the original
        col_copy = deepcopy(col)
        # Delete the original
        parent.remove(col)
        # Create new objs first so we know how many we need to create in the URDF
        obj_fpath = col_copy.find("./geometry/mesh").attrib["filename"]
        n_new_objs = _split_obj_file_into_connected_components(obj_fpath=f"{urdf_dir}/{mesh_fpath_offset}/{obj_fpath}")
        # Create the new objs in the URDF
        for i in range(n_new_objs):
            # Copy collision again
            col_copy_copy = deepcopy(col_copy)
            # Modify the filename
            fname = col_copy_copy.find("./geometry/mesh").attrib["filename"]
            fname = fname.split(".obj")[0] + f"_{i}.obj"
            col_copy_copy.find("./geometry/mesh").attrib["filename"] = fname
            # Add to parent
            parent.append(col_copy_copy)

    # Finally, write this to a new file
    urdf_out_path = f"{urdf_dir}/{out_fname_root}_{name_suffix}.urdf"
    tree.write(urdf_out_path)

    # Return the urdf it wrote to
    return urdf_out_path


def _set_mtl_albedo(mtl_prim, texture):
    mtl = "diffuse_texture"
    lazy.omni.usd.create_material_input(mtl_prim, mtl, texture, lazy.pxr.Sdf.ValueTypeNames.Asset)
    # Verify it was set
    shade = lazy.omni.usd.get_shader_from_material(mtl_prim)
    log.debug(f"mtl {mtl}: {shade.GetInput(mtl).Get()}")


def _set_mtl_normal(mtl_prim, texture):
    mtl = "normalmap_texture"
    lazy.omni.usd.create_material_input(mtl_prim, mtl, texture, lazy.pxr.Sdf.ValueTypeNames.Asset)
    # Verify it was set
    shade = lazy.omni.usd.get_shader_from_material(mtl_prim)
    log.debug(f"mtl {mtl}: {shade.GetInput(mtl).Get()}")


def _set_mtl_ao(mtl_prim, texture):
    mtl = "ao_texture"
    lazy.omni.usd.create_material_input(mtl_prim, mtl, texture, lazy.pxr.Sdf.ValueTypeNames.Asset)
    # Verify it was set
    shade = lazy.omni.usd.get_shader_from_material(mtl_prim)
    log.debug(f"mtl {mtl}: {shade.GetInput(mtl).Get()}")


def _set_mtl_roughness(mtl_prim, texture):
    mtl = "reflectionroughness_texture"
    lazy.omni.usd.create_material_input(mtl_prim, mtl, texture, lazy.pxr.Sdf.ValueTypeNames.Asset)
    lazy.omni.usd.create_material_input(
        mtl_prim,
        "reflection_roughness_texture_influence",
        1.0,
        lazy.pxr.Sdf.ValueTypeNames.Float,
    )
    # Verify it was set
    shade = lazy.omni.usd.get_shader_from_material(mtl_prim)
    log.debug(f"mtl {mtl}: {shade.GetInput(mtl).Get()}")


def _set_mtl_metalness(mtl_prim, texture):
    mtl = "metallic_texture"
    lazy.omni.usd.create_material_input(mtl_prim, mtl, texture, lazy.pxr.Sdf.ValueTypeNames.Asset)
    lazy.omni.usd.create_material_input(mtl_prim, "metallic_texture_influence", 1.0, lazy.pxr.Sdf.ValueTypeNames.Float)
    # Verify it was set
    shade = lazy.omni.usd.get_shader_from_material(mtl_prim)
    log.debug(f"mtl {mtl}: {shade.GetInput(mtl).Get()}")


def _set_mtl_opacity(mtl_prim, texture):
    mtl = "opacity_texture"
    lazy.omni.usd.create_material_input(mtl_prim, mtl, texture, lazy.pxr.Sdf.ValueTypeNames.Asset)
    lazy.omni.usd.create_material_input(mtl_prim, "enable_opacity", True, lazy.pxr.Sdf.ValueTypeNames.Bool)
    lazy.omni.usd.create_material_input(mtl_prim, "enable_opacity_texture", True, lazy.pxr.Sdf.ValueTypeNames.Bool)
    # Verify it was set
    shade = lazy.omni.usd.get_shader_from_material(mtl_prim)
    log.debug(f"mtl {mtl}: {shade.GetInput(mtl).Get()}")


def _set_mtl_emission(mtl_prim, texture):
    mtl = "emissive_color_texture"
    lazy.omni.usd.create_material_input(mtl_prim, mtl, texture, lazy.pxr.Sdf.ValueTypeNames.Asset)
    lazy.omni.usd.create_material_input(mtl_prim, "enable_emission", True, lazy.pxr.Sdf.ValueTypeNames.Bool)
    # Verify it was set
    shade = lazy.omni.usd.get_shader_from_material(mtl_prim)
    log.debug(f"mtl {mtl}: {shade.GetInput(mtl).Get()}")


def _rename_prim(prim, name):
    """
    Renames a given prim to a new name.

    Args:
        prim (Usd.Prim): The prim to be renamed.
        name (str): The new name for the prim.

    Returns:
        Usd.Prim: The renamed prim at the new path.
    """
    path_from = prim.GetPrimPath().pathString
    path_to = f"{'/'.join(path_from.split('/')[:-1])}/{name}"
    lazy.omni.kit.commands.execute("MovePrim", path_from=path_from, path_to=path_to)
    return lazy.omni.isaac.core.utils.prims.get_prim_at_path(path_to)


def _get_visual_objs_from_urdf(urdf_path):
    """
    Extracts visual objects from a URDF file.

    Args:
        urdf_path (str): Path to the URDF file.

    Returns:
        OrderedDict: A dictionary mapping link names to dictionaries of visual meshes. Each link name (e.g., 'base_link')
                     maps to another dictionary where the keys are visual mesh names and the values are the corresponding
                     visual object file paths. If no visual object file is found for a mesh, the value will be None.
    """
    visual_objs = OrderedDict()
    # Parse URDF
    tree = ET.parse(urdf_path)
    root = tree.getroot()
    for ele in root:
        if ele.tag == "link":
            name = ele.get("name").replace("-", "_")
            visual_objs[name] = OrderedDict()
            for sub_ele in ele:
                if sub_ele.tag == "visual":
                    visual_mesh_name = sub_ele.get("name", "visuals").replace("-", "_")
                    obj_file = None if sub_ele.find(".//mesh") is None else sub_ele.find(".//mesh").get("filename")
                    if obj_file is None:
                        log.debug(f"Warning: No obj file found associated with {name}/{visual_mesh_name}!")
                    visual_objs[name][visual_mesh_name] = obj_file

    return visual_objs


def _copy_object_state_textures(obj_category, obj_model, dataset_root):
    """
    Copies specific object state texture files from the old material directory to the new material directory.

    Args:
        obj_category (str): The category of the object.
        obj_model (str): The model of the object.
        dataset_root (str): The root directory of the dataset.

    Returns:
        None
    """
    obj_root_dir = f"{dataset_root}/objects/{obj_category}/{obj_model}"
    old_mat_fpath = f"{obj_root_dir}/material"
    new_mat_fpath = f"{obj_root_dir}/usd/materials"
    for mat_file in os.listdir(old_mat_fpath):
        should_copy = False
        for object_state in _OBJECT_STATE_TEXTURES:
            if object_state in mat_file.lower():
                should_copy = True
                break
        if should_copy:
            shutil.copy(f"{old_mat_fpath}/{mat_file}", new_mat_fpath)


def _import_rendering_channels(obj_prim, obj_category, obj_model, model_root_path, usd_path, dataset_root):
    """
    Imports and binds rendering channels for a given object in an Omniverse USD stage.

    This function performs the following steps:
    1. Removes existing material prims from the object.
    2. Extracts visual objects and their associated material files from the object's URDF file.
    3. Copies material files to the USD directory and creates new materials.
    4. Applies rendering channels to the new materials.
    5. Binds the new materials to the visual meshes of the object.
    6. Copies state-conditioned texture maps (e.g., cooked, soaked) for the object.

    Args:
        obj_prim (Usd.Prim): The USD prim representing the object.
        obj_category (str): The category of the object (e.g., "ceilings", "walls").
        obj_model (str): The model name of the object.
        model_root_path (str): The root path of the model files.
        usd_path (str): The path to the USD file.
        dataset_root (str): The root path of the dataset containing the object files.

    Raises:
        AssertionError: If more than one material file is found in an OBJ file.
        AssertionError: If a valid visual prim is not found for a mesh.
    """
    usd_dir = os.path.dirname(usd_path)
    # # mat_dir = f"{model_root_path}/material/{obj_category}" if \
    # #     obj_category in {"ceilings", "walls", "floors"} else f"{model_root_path}/material"
    # mat_dir = f"{model_root_path}/material"
    # # Compile all material files we have
    # mat_files = set(os.listdir(mat_dir))

    # Remove the material prims as we will create them explictly later.
    # TODO: Be a bit more smart about this. a material procedurally generated will lose its material without it having
    # be regenerated
    stage = lazy.omni.usd.get_context().get_stage()
    for prim in obj_prim.GetChildren():
        looks_prim = None
        if prim.GetName() == "Looks":
            looks_prim = prim
        elif prim.GetPrimTypeInfo().GetTypeName() == "Xform":
            looks_prim_path = f"{str(prim.GetPrimPath())}/Looks"
            looks_prim = lazy.omni.isaac.core.utils.prims.get_prim_at_path(looks_prim_path)
        if not looks_prim:
            continue
        for subprim in looks_prim.GetChildren():
            if subprim.GetPrimTypeInfo().GetTypeName() != "Material":
                continue
            log.debug(
                f"Removed material prim {subprim.GetPath()}:",
                stage.RemovePrim(subprim.GetPath()),
            )

    # # Create new default material for this object.
    # mtl_created_list = []
    # lazy.omni.kit.commands.execute(
    #     "CreateAndBindMdlMaterialFromLibrary",
    #     mdl_name="OmniPBR.mdl",
    #     mtl_name="OmniPBR",
    #     mtl_created_list=mtl_created_list,
    # )
    # default_mat = lazy.omni.isaac.core.utils.prims.get_prim_at_path(mtl_created_list[0])
    # default_mat = rename_prim(prim=default_mat, name=f"default_material")
    # log.debug("Created default material:", default_mat.GetPath())
    #
    # # We may delete this default material if it's never used
    # default_mat_is_used = False

    # Grab all visual objs for this object
    urdf_path = f"{dataset_root}/objects/{obj_category}/{obj_model}/{obj_model}_with_metalinks.urdf"
    visual_objs = _get_visual_objs_from_urdf(urdf_path)

    # Extract absolute paths to mtl files for each link
    link_mtl_files = OrderedDict()  # maps link name to dictionary mapping mesh name to mtl file
    mtl_infos = OrderedDict()  # maps mtl name to dictionary mapping material channel name to png file
    mat_files = OrderedDict()  # maps mtl name to corresponding list of material filenames
    mtl_old_dirs = OrderedDict()  # maps mtl name to corresponding directory where the mtl file exists
    mat_old_paths = OrderedDict()  # maps mtl name to corresponding list of relative mat paths from mtl directory
    for link_name, link_meshes in visual_objs.items():
        link_mtl_files[link_name] = OrderedDict()
        for mesh_name, obj_file in link_meshes.items():
            # Get absolute path and open the obj file if it exists:
            if obj_file is not None:
                obj_path = f"{dataset_root}/objects/{obj_category}/{obj_model}/{obj_file}"
                with open(obj_path, "r") as f:
                    mtls = []
                    for line in f.readlines():
                        if "mtllib" in line and line[0] != "#":
                            mtls.append(line.split("mtllib ")[-1].split("\n")[0])

                if mtls:
                    assert len(mtls) == 1, f"Only one mtl is supported per obj file in omniverse -- found {len(mtls)}!"
                    mtl = mtls[0]
                    # TODO: Make name unique
                    mtl_name = ".".join(os.path.basename(mtl).split(".")[:-1]).replace("-", "_").replace(".", "_")
                    mtl_old_dir = os.path.dirname(obj_path)
                    link_mtl_files[link_name][mesh_name] = mtl_name
                    mtl_infos[mtl_name] = OrderedDict()
                    mtl_old_dirs[mtl_name] = mtl_old_dir
                    mat_files[mtl_name] = []
                    mat_old_paths[mtl_name] = []
                    # Open the mtl file
                    mtl_path = f"{mtl_old_dir}/{mtl}"
                    with open(mtl_path, "r") as f:
                        # Read any lines beginning with map that aren't commented out
                        for line in f.readlines():
                            if line[:4] == "map_":
                                map_type, map_file = line.split(" ")
                                map_file = map_file.split("\n")[0]
                                map_filename = os.path.basename(map_file)
                                mat_files[mtl_name].append(map_filename)
                                mat_old_paths[mtl_name].append(map_file)
                                mtl_infos[mtl_name][_MTL_MAP_TYPE_MAPPINGS[map_type.lower()]] = map_filename

                    print("Found material file:", mtl_name, mtl_infos[mtl_name])

    # Next, for each material information, we create a new material and port the material files to the USD directory
    mat_new_fpath = os.path.join(usd_dir, "materials")
    Path(mat_new_fpath).mkdir(parents=True, exist_ok=True)
    shaders = OrderedDict()  # maps mtl name to shader prim
    rendering_channel_mappings = {
        "diffuse": _set_mtl_albedo,
        "albedo": _set_mtl_albedo,
        "normal": _set_mtl_normal,
        "ao": _set_mtl_ao,
        "roughness": _set_mtl_roughness,
        "metalness": _set_mtl_metalness,
        "opacity": _set_mtl_opacity,
        "emission": _set_mtl_emission,
    }
    for mtl_name, mtl_info in mtl_infos.items():
        for mat_old_path in mat_old_paths[mtl_name]:
            shutil.copy(os.path.join(mtl_old_dirs[mtl_name], mat_old_path), mat_new_fpath)

        # Create the new material
        mtl_created_list = []
        lazy.omni.kit.commands.execute(
            "CreateAndBindMdlMaterialFromLibrary",
            mdl_name="OmniPBR.mdl",
            mtl_name="OmniPBR",
            mtl_created_list=mtl_created_list,
        )
        mat = lazy.omni.isaac.core.utils.prims.get_prim_at_path(mtl_created_list[0])

        # Apply all rendering channels for this material
        for mat_type, mat_file in mtl_info.items():
            render_channel_fcn = rendering_channel_mappings.get(mat_type, None)
            if render_channel_fcn is not None:
                render_channel_fcn(mat, os.path.join("materials", mat_file))
            else:
                # Warn user that we didn't find the correct rendering channel
                log.debug(f"Warning: could not find rendering channel function for material: {mat_type}, skipping")

        # Rename material
        mat = _rename_prim(prim=mat, name=mtl_name)
        shade = lazy.pxr.UsdShade.Material(mat)
        shaders[mtl_name] = shade
        log.debug(f"Created material {mtl_name}:", mtl_created_list[0])

    # Bind each (visual) mesh to its appropriate material in the object
    # We'll loop over each link, create a list of 2-tuples each consisting of (mesh_prim_path, mtl_name) to be bound
    root_prim_path = obj_prim.GetPrimPath().pathString
    for link_name, mesh_mtl_names in link_mtl_files.items():
        # Special case -- omni always calls the visuals "visuals" by default if there's only a single visual mesh for the
        # given
        if len(mesh_mtl_names) == 1:
            mesh_mtl_infos = [
                (
                    f"{root_prim_path}/{link_name}/visuals",
                    list(mesh_mtl_names.values())[0],
                )
            ]
        else:
            mesh_mtl_infos = []
            for mesh_name, mtl_name in mesh_mtl_names.items():
                # Omni only accepts a-z, A-Z as valid start characters for prim names
                # So we check if there is an invalid character, and modify it as we know Omni does
                if not ord("a") <= ord(mesh_name[0]) <= ord("z") and not ord("A") <= ord(mesh_name[0]) <= ord("Z"):
                    mesh_name = "a_" + mesh_name[1:]
                mesh_mtl_infos.append((f"{root_prim_path}/{link_name}/visuals/{mesh_name}", mtl_name))
        for mesh_prim_path, mtl_name in mesh_mtl_infos:
            visual_prim = lazy.omni.isaac.core.utils.prims.get_prim_at_path(mesh_prim_path)
            assert visual_prim, f"Error: Did not find valid visual prim at {mesh_prim_path}!"
            # Bind the created link material to the visual prim
            log.debug(f"Binding material {mtl_name}, shader {shaders[mtl_name]}, to prim {mesh_prim_path}...")
            lazy.pxr.UsdShade.MaterialBindingAPI(visual_prim).Bind(
                shaders[mtl_name], lazy.pxr.UsdShade.Tokens.strongerThanDescendants
            )

    # Lastly, we copy object_state texture maps that are state-conditioned; e.g.: cooked, soaked, etc.
    _copy_object_state_textures(obj_category=obj_category, obj_model=obj_model, dataset_root=dataset_root)

    # ###################################
    #
    # # Iterate over all children of the object prim, if /<obj_name>/<link_name>/visual exists, then we
    # # know <link_name> is a valid link, and we check explicitly for these material files in our set
    # # Note: we assume that the link name is included as a string within the mat_file!
    # for prim in obj_prim.GetChildren():
    #     if prim.GetPrimTypeInfo().GetTypeName() == "Xform":
    #         # This could be a link, check if it owns a visual subprim
    #         link_name = prim.GetName()
    #         visual_prim = lazy.omni.isaac.core.utils.prims.get_prim_at_path(f"{prim.GetPrimPath().pathString}/visuals")
    #         log.debug(f"path: {prim.GetPrimPath().pathString}/visuals")
    #         log.debug(f"visual prim: {visual_prim}")
    #
    #         if visual_prim:
    #             # Aggregate all material files for this prim
    #             link_mat_files = []
    #             for mat_file in deepcopy(mat_files):
    #                 if link_name in mat_file:
    #                     # Add this mat file and remove it from the set
    #                     link_mat_files.append(mat_file)
    #                     mat_files.remove(mat_file)
    #             # Potentially write material files for this prim if we have any valid materials
    #             log.debug("link_mat_files:", link_mat_files)
    #             if not link_mat_files:
    #                 # Bind default material to the visual prim
    #                 shade = lazy.pxr.UsdShade.Material(default_mat)
    #                 lazy.pxr.UsdShade.MaterialBindingAPI(visual_prim).Bind(shade, lazy.pxr.UsdShade.Tokens.strongerThanDescendants)
    #                 default_mat_is_used = True
    #             else:
    #                 # Create new material for this link
    #                 mtl_created_list = []
    #                 lazy.omni.kit.commands.execute(
    #                     "CreateAndBindMdlMaterialFromLibrary",
    #                     mdl_name="OmniPBR.mdl",
    #                     mtl_name="OmniPBR",
    #                     mtl_created_list=mtl_created_list,
    #                 )
    #                 log.debug(f"Created material for link {link_name}:", mtl_created_list[0])
    #                 mat = lazy.omni.isaac.core.utils.prims.get_prim_at_path(mtl_created_list[0])
    #
    #                 shade = lazy.pxr.UsdShade.Material(mat)
    #                 # Bind the created link material to the visual prim
    #                 lazy.pxr.UsdShade.MaterialBindingAPI(visual_prim).Bind(shade, lazy.pxr.UsdShade.Tokens.strongerThanDescendants)
    #
    #                 # Iterate over all material channels and write them to the material
    #                 for link_mat_file in link_mat_files:
    #                     # Copy this file into the materials folder
    #                     mat_fpath = os.path.join(usd_dir, "materials")
    #                     shutil.copy(os.path.join(mat_dir, link_mat_file), mat_fpath)
    #                     # Check if any valid rendering channel
    #                     mat_type = link_mat_file.split("_")[-1].split(".")[0].lower()
    #                     # Apply the material if it exists
    #                     render_channel_fcn = rendering_channel_mappings.get(mat_type, None)
    #                     if render_channel_fcn is not None:
    #                         render_channel_fcn(mat, os.path.join("materials", link_mat_file))
    #                     else:
    #                         # Warn user that we didn't find the correct rendering channel
    #                         log.warning(f"Warning: could not find rendering channel function for material: {mat_type}, skipping")
    #
    #                 # Rename material
    #                 mat = rename_prim(prim=mat, name=f"material_{link_name}")
    #
    # # For any remaining materials, we write them to the default material
    # # default_mat = lazy.omni.isaac.core.utils.prims.get_prim_at_path(f"{obj_prim.GetPrimPath().pathString}/Looks/material_material_0")
    # # default_mat = lazy.omni.isaac.core.utils.prims.get_prim_at_path(f"{obj_prim.GetPrimPath().pathString}/Looks/material_default")
    # log.debug(f"default mat: {default_mat}, obj: {obj_category}, {prim.GetPrimPath().pathString}")
    # for mat_file in mat_files:
    #     # Copy this file into the materials folder
    #     mat_fpath = os.path.join(usd_dir, "materials")
    #     shutil.copy(os.path.join(mat_dir, mat_file), mat_fpath)
    #     # Check if any valid rendering channel
    #     mat_type = mat_file.split("_")[-1].split(".")[0].lower()
    #     # Apply the material if it exists
    #     render_channel_fcn = rendering_channel_mappings.get(mat_type, None)
    #     if render_channel_fcn is not None:
    #         render_channel_fcn(default_mat, os.path.join("materials", mat_file))
    #         default_mat_is_used = True
    #     else:
    #         # Warn user that we didn't find the correct rendering channel
    #         log.warning(f"Could not find rendering channel function for material: {mat_type}")
    #
    # # Possibly delete the default material prim if it was never used
    # if not default_mat_is_used:
    #     stage.RemovePrim(default_mat.GetPrimPath())


def _add_xform_properties(prim):
    """
    Adds and configures transformation properties for a given USD prim.

    This function ensures that the specified USD prim has the necessary transformation
    properties (scale, translate, and orient) and removes any unwanted transformation
    properties. It also sets the order of the transformation operations.

    Args:
        prim (pxr.Usd.Prim): The USD prim to which the transformation properties will be added.

    Notes:
        - The function removes the following properties if they exist:
            "xformOp:rotateX", "xformOp:rotateXZY", "xformOp:rotateY", "xformOp:rotateYXZ",
            "xformOp:rotateYZX", "xformOp:rotateZ", "xformOp:rotateZYX", "xformOp:rotateZXY",
            "xformOp:rotateXYZ", "xformOp:transform".
        - If the prim does not have "xformOp:scale", "xformOp:translate", or "xformOp:orient",
          these properties are added with default values.
        - The order of the transformation operations is set to translate, orient, and scale.
    """
    properties_to_remove = [
        "xformOp:rotateX",
        "xformOp:rotateXZY",
        "xformOp:rotateY",
        "xformOp:rotateYXZ",
        "xformOp:rotateYZX",
        "xformOp:rotateZ",
        "xformOp:rotateZYX",
        "xformOp:rotateZXY",
        "xformOp:rotateXYZ",
        "xformOp:transform",
    ]
    prop_names = prim.GetPropertyNames()
    xformable = lazy.pxr.UsdGeom.Xformable(prim)
    xformable.ClearXformOpOrder()
    # TODO: wont be able to delete props for non root links on articulated objects
    for prop_name in prop_names:
        if prop_name in properties_to_remove:
            prim.RemoveProperty(prop_name)
    if "xformOp:scale" not in prop_names:
        xform_op_scale = xformable.AddXformOp(
            lazy.pxr.UsdGeom.XformOp.TypeScale,
            lazy.pxr.UsdGeom.XformOp.PrecisionDouble,
            "",
        )
        xform_op_scale.Set(lazy.pxr.Gf.Vec3d([1.0, 1.0, 1.0]))
    else:
        xform_op_scale = lazy.pxr.UsdGeom.XformOp(prim.GetAttribute("xformOp:scale"))

    if "xformOp:translate" not in prop_names:
        xform_op_translate = xformable.AddXformOp(
            lazy.pxr.UsdGeom.XformOp.TypeTranslate,
            lazy.pxr.UsdGeom.XformOp.PrecisionDouble,
            "",
        )
    else:
        xform_op_translate = lazy.pxr.UsdGeom.XformOp(prim.GetAttribute("xformOp:translate"))

    if "xformOp:orient" not in prop_names:
        xform_op_rot = xformable.AddXformOp(
            lazy.pxr.UsdGeom.XformOp.TypeOrient,
            lazy.pxr.UsdGeom.XformOp.PrecisionDouble,
            "",
        )
    else:
        xform_op_rot = lazy.pxr.UsdGeom.XformOp(prim.GetAttribute("xformOp:orient"))
    xformable.SetXformOpOrder([xform_op_translate, xform_op_rot, xform_op_scale])


def _process_meta_link(stage, obj_model, meta_link_type, meta_link_infos):
    """
    Process a meta link by creating visual meshes or lights below it.

    Args:
        stage (pxr.Usd.Stage): The USD stage where the meta link will be processed.
        obj_model (str): The object model name.
        meta_link_type (str): The type of the meta link. Must be one of the allowed meta types.
        meta_link_infos (dict): A dictionary containing meta link information. The keys are link IDs and the values are lists of mesh information dictionaries.

    Returns:
        None

    Raises:
        AssertionError: If the meta_link_type is not in the allowed meta types or if the mesh_info_list has unexpected keys or invalid number of meshes.
        ValueError: If an invalid light type or mesh type is encountered.

    Notes:
        - Temporarily disables importing of fillable meshes for "container" meta link type.
        - Handles specific meta link types such as "togglebutton", "particleapplier", "particleremover", "particlesink", and "particlesource".
        - For "particleapplier" meta link type, adjusts the orientation if the mesh type is "cone".
        - Creates lights or primitive shapes based on the meta link type and mesh information.
        - Sets various attributes for lights and meshes, including color, intensity, size, and scale.
        - Makes meshes invisible and sets their local pose.
    """
    # TODO: Reenable after fillable meshes are backported into 3ds Max.
    # Temporarily disable importing of fillable meshes.
    if meta_link_type in ["container"]:
        return

    assert meta_link_type in _ALLOWED_META_TYPES
    if _ALLOWED_META_TYPES[meta_link_type] not in ["primitive", "light"] and meta_link_type != "particlesource":
        return

    is_light = _ALLOWED_META_TYPES[meta_link_type] == "light"

    for link_id, mesh_info_list in meta_link_infos.items():
        if len(mesh_info_list) == 0:
            continue

        # TODO: Remove this after this is fixed.
        if type(mesh_info_list) == dict:
            keys = [str(x) for x in range(len(mesh_info_list))]
            assert set(mesh_info_list.keys()) == set(keys), "Unexpected keys"
            mesh_info_list = [mesh_info_list[k] for k in keys]

        if meta_link_type in [
            "togglebutton",
            "particleapplier",
            "particleremover",
            "particlesink",
            "particlesource",
        ]:
            assert len(mesh_info_list) == 1, f"Invalid number of meshes for {meta_link_type}"

        meta_link_in_parent_link_pos, meta_link_in_parent_link_orn = (
            mesh_info_list[0]["position"],
            mesh_info_list[0]["orientation"],
        )

        # For particle applier only, the orientation of the meta link matters (particle should shoot towards the negative z-axis)
        # If the meta link is created based on the orientation of the first mesh that is a cone, we need to rotate it by 180 degrees
        # because the cone is pointing in the wrong direction. This is already done in update_obj_urdf_with_metalinks;
        # we just need to make sure meta_link_in_parent_link_orn is updated correctly.
        if meta_link_type == "particleapplier" and mesh_info_list[0]["type"] == "cone":
            meta_link_in_parent_link_orn = T.quat_multiply(
                meta_link_in_parent_link_orn, T.axisangle2quat(th.tensor([math.pi, 0.0, 0.0]))
            )

        for i, mesh_info in enumerate(mesh_info_list):
            is_mesh = False
            if is_light:
                # Create a light
                light_type = _LIGHT_MAPPING[mesh_info["type"]]
                prim_path = f"/{obj_model}/lights_{link_id}_0_link/light_{i}"
                prim = getattr(lazy.pxr.UsdLux, f"{light_type}Light").Define(stage, prim_path).GetPrim()
                lazy.pxr.UsdLux.ShapingAPI.Apply(prim).GetShapingConeAngleAttr().Set(180.0)
            else:
                if meta_link_type == "particlesource":
                    mesh_type = "Cylinder"
                else:
                    # Create a primitive shape
                    mesh_type = mesh_info["type"].capitalize() if mesh_info["type"] != "box" else "Cube"
                prim_path = f"/{obj_model}/{meta_link_type}_{link_id}_0_link/mesh_{i}"
                assert hasattr(lazy.pxr.UsdGeom, mesh_type)
                # togglebutton has to be a sphere
                if meta_link_type in ["togglebutton"]:
                    is_mesh = True
                # particle applier has to be a cone or cylinder because of the visualization of the particle flow
                elif meta_link_type in ["particleapplier"]:
                    assert mesh_type in [
                        "Cone",
                        "Cylinder",
                    ], f"Invalid mesh type for particleapplier: {mesh_type}"
                prim = (
                    create_primitive_mesh(prim_path, mesh_type, stage=stage).GetPrim()
                    if is_mesh
                    else getattr(lazy.pxr.UsdGeom, mesh_type).Define(stage, prim_path).GetPrim()
                )

            _add_xform_properties(prim=prim)
            # Make sure mesh_prim has XForm properties
            xform_prim = lazy.omni.isaac.core.prims.xform_prim.XFormPrim(prim_path=prim_path)

            # Get the mesh/light pose in the parent link frame
            mesh_in_parent_link_pos, mesh_in_parent_link_orn = th.tensor(mesh_info["position"]), th.tensor(
                mesh_info["orientation"]
            )

            # Get the mesh/light pose in the meta link frame
            mesh_in_parent_link_tf = th.eye(4)
            mesh_in_parent_link_tf[:3, :3] = T.quat2mat(mesh_in_parent_link_orn)
            mesh_in_parent_link_tf[:3, 3] = mesh_in_parent_link_pos
            meta_link_in_parent_link_tf = th.eye(4)
            meta_link_in_parent_link_tf[:3, :3] = T.quat2mat(meta_link_in_parent_link_orn)
            meta_link_in_parent_link_tf[:3, 3] = meta_link_in_parent_link_pos
            mesh_in_meta_link_tf = th.linalg.inv(meta_link_in_parent_link_tf) @ mesh_in_parent_link_tf
            mesh_in_meta_link_pos, mesh_in_meta_link_orn = (
                mesh_in_meta_link_tf[:3, 3],
                T.mat2quat(mesh_in_meta_link_tf[:3, :3]),
            )

            if is_light:
                xform_prim.prim.GetAttribute("inputs:color").Set(
                    lazy.pxr.Gf.Vec3f(*(th.tensor(mesh_info["color"]) / 255.0).tolist())
                )
                xform_prim.prim.GetAttribute("inputs:intensity").Set(mesh_info["intensity"])
                if light_type == "Rect":
                    xform_prim.prim.GetAttribute("inputs:width").Set(mesh_info["length"])
                    xform_prim.prim.GetAttribute("inputs:height").Set(mesh_info["width"])
                elif light_type == "Disk":
                    xform_prim.prim.GetAttribute("inputs:radius").Set(mesh_info["length"])
                elif light_type == "Sphere":
                    xform_prim.prim.GetAttribute("inputs:radius").Set(mesh_info["length"])
                else:
                    raise ValueError(f"Invalid light type: {light_type}")
            else:
                if mesh_type == "Cylinder":
                    if not is_mesh:
                        xform_prim.prim.GetAttribute("radius").Set(0.5)
                        xform_prim.prim.GetAttribute("height").Set(1.0)
                    if meta_link_type == "particlesource":
                        desired_radius = 0.0125
                        desired_height = 0.05
                        height_offset = -desired_height / 2.0
                    else:
                        desired_radius = mesh_info["size"][0]
                        desired_height = mesh_info["size"][2]
                        height_offset = desired_height / 2.0
                    xform_prim.prim.GetAttribute("xformOp:scale").Set(
                        lazy.pxr.Gf.Vec3f(desired_radius * 2, desired_radius * 2, desired_height)
                    )
                    # Offset the position by half the height because in 3dsmax the origin of the cylinder is at the center of the base
                    mesh_in_meta_link_pos += T.quat_apply(mesh_in_meta_link_orn, th.tensor([0.0, 0.0, height_offset]))
                elif mesh_type == "Cone":
                    if not is_mesh:
                        xform_prim.prim.GetAttribute("radius").Set(0.5)
                        xform_prim.prim.GetAttribute("height").Set(1.0)
                    desired_radius = mesh_info["size"][0]
                    desired_height = mesh_info["size"][2]
                    height_offset = -desired_height / 2.0
                    xform_prim.prim.GetAttribute("xformOp:scale").Set(
                        lazy.pxr.Gf.Vec3f(desired_radius * 2, desired_radius * 2, desired_height)
                    )
                    # Flip the orientation of the z-axis because in 3dsmax the cone is pointing in the opposite direction
                    mesh_in_meta_link_orn = T.quat_multiply(
                        mesh_in_meta_link_orn, T.axisangle2quat(th.tensor([math.pi, 0.0, 0.0]))
                    )
                    # Offset the position by half the height because in 3dsmax the origin of the cone is at the center of the base
                    mesh_in_meta_link_pos += T.quat_apply(mesh_in_meta_link_orn, th.tensor([0.0, 0.0, height_offset]))
                elif mesh_type == "Cube":
                    if not is_mesh:
                        xform_prim.prim.GetAttribute("size").Set(1.0)
                    xform_prim.prim.GetAttribute("xformOp:scale").Set(lazy.pxr.Gf.Vec3f(*mesh_info["size"]))
                    height_offset = mesh_info["size"][2] / 2.0
                    mesh_in_meta_link_pos += T.quat_apply(mesh_in_meta_link_orn, th.tensor([0.0, 0.0, height_offset]))
                elif mesh_type == "Sphere":
                    if not is_mesh:
                        xform_prim.prim.GetAttribute("radius").Set(0.5)
                    desired_radius = mesh_info["size"][0]
                    xform_prim.prim.GetAttribute("xformOp:scale").Set(
                        lazy.pxr.Gf.Vec3f(desired_radius * 2, desired_radius * 2, desired_radius * 2)
                    )
                else:
                    raise ValueError(f"Invalid mesh type: {mesh_type}")

                # Make invisible
                lazy.pxr.UsdGeom.Imageable(xform_prim.prim).MakeInvisible()

            xform_prim.set_local_pose(
                translation=mesh_in_meta_link_pos,
                orientation=mesh_in_meta_link_orn[[3, 0, 1, 2]],
            )


def _process_glass_link(prim):
    """
    Processes the given USD prim to update any glass parts to use the glass material.

    This function traverses the children of the given prim to find any Mesh-type prims
    that do not have a CollisionAPI, indicating they are visual elements. It collects
    the paths of these prims and ensures they are bound to a glass material.

    Args:
        prim (pxr.Usd.Prim): The USD prim to process.

    Raises:
        AssertionError: If no glass prim paths are found.
    """
    # Update any glass parts to use the glass material instead
    glass_prim_paths = []
    for gchild in prim.GetChildren():
        if gchild.GetTypeName() == "Mesh":
            # check if has col api, if not, this is visual
            if not gchild.HasAPI(lazy.pxr.UsdPhysics.CollisionAPI):
                glass_prim_paths.append(gchild.GetPath().pathString)
        elif gchild.GetTypeName() == "Scope":
            # contains multiple additional prims, check those
            for ggchild in gchild.GetChildren():
                if ggchild.GetTypeName() == "Mesh":
                    # check if has col api, if not, this is visual
                    if not ggchild.HasAPI(lazy.pxr.UsdPhysics.CollisionAPI):
                        glass_prim_paths.append(ggchild.GetPath().pathString)

    assert glass_prim_paths

    stage = lazy.omni.isaac.core.utils.stage.get_current_stage()
    root_path = stage.GetDefaultPrim().GetPath().pathString
    glass_mtl_prim_path = f"{root_path}/Looks/OmniGlass"
    if not lazy.omni.isaac.core.utils.prims.get_prim_at_path(glass_mtl_prim_path):
        mtl_created = []
        lazy.omni.kit.commands.execute(
            "CreateAndBindMdlMaterialFromLibrary",
            mdl_name="OmniGlass.mdl",
            mtl_name="OmniGlass",
            mtl_created_list=mtl_created,
        )

    for glass_prim_path in glass_prim_paths:
        lazy.omni.kit.commands.execute(
            "BindMaterialCommand",
            prim_path=glass_prim_path,
            material_path=glass_mtl_prim_path,
            strength=None,
        )


def import_obj_metadata(usd_path, obj_category, obj_model, dataset_root, import_render_channels=False):
    """
    Imports metadata for a given object model from the dataset. This metadata consist of information
    that is NOT included in the URDF file and instead included in the various JSON files shipped in
    iGibson and OmniGibson datasets.

    Args:
        usd_path (str): Path to USD file
        obj_category (str): The category of the object.
        obj_model (str): The model name of the object.
        dataset_root (str): The root directory of the dataset.
        import_render_channels (bool, optional): Flag to import rendering channels. Defaults to False.

    Raises:
        ValueError: If the bounding box size is not found in the metadata.

    Returns:
        None
    """
    # Check if filepath exists
    model_root_path = f"{dataset_root}/objects/{obj_category}/{obj_model}"
    log.debug("Loading", usd_path, "for metadata import.")

    # Load model
    lazy.omni.isaac.core.utils.stage.open_stage(usd_path)
    stage = lazy.omni.isaac.core.utils.stage.get_current_stage()
    prim = stage.GetDefaultPrim()

    data = dict()
    for data_group in {"metadata", "mvbb_meta", "material_groups", "heights_per_link"}:
        data_path = f"{model_root_path}/misc/{data_group}.json"
        if exists(data_path):
            # Load data
            with open(data_path, "r") as f:
                data[data_group] = json.load(f)

    # If certain metadata doesn't exist, populate with some core info
    if "base_link_offset" not in data["metadata"]:
        data["metadata"]["base_link_offset"] = [0, 0, 0]
    if "bbox_size" not in data["metadata"]:
        raise ValueError("We cannot work without a bbox size.")

    # Pop bb and base link offset and meta links info
    base_link_offset = data["metadata"].pop("base_link_offset")
    default_bb = data["metadata"].pop("bbox_size")

    # Manually modify material groups info
    if "material_groups" in data:
        data["material_groups"] = {
            "groups": data["material_groups"][0],
            "links": data["material_groups"][1],
        }

    # Manually modify metadata
    if "openable_joint_ids" in data["metadata"]:
        data["metadata"]["openable_joint_ids"] = {
            str(pair[0]): pair[1] for pair in data["metadata"]["openable_joint_ids"]
        }

    # Grab light info if any
    meta_links = data["metadata"].get("meta_links", dict())

    log.debug("Process meta links")

    # TODO: Use parent link name
    for link_name, link_metadata in meta_links.items():
        for meta_link_type, meta_link_infos in link_metadata.items():
            _process_meta_link(stage, obj_model, meta_link_type, meta_link_infos)

    log.debug("Done processing meta links")

    # Iterate over dict and replace any lists of dicts as dicts of dicts (with each dict being indexed by an integer)
    data = _recursively_replace_list_of_dict(data)

    log.debug("Done recursively replacing")

    # Create attributes for bb, offset, category, model and store values
    prim.CreateAttribute("ig:nativeBB", lazy.pxr.Sdf.ValueTypeNames.Vector3f)
    prim.CreateAttribute("ig:offsetBaseLink", lazy.pxr.Sdf.ValueTypeNames.Vector3f)
    prim.CreateAttribute("ig:category", lazy.pxr.Sdf.ValueTypeNames.String)
    prim.CreateAttribute("ig:model", lazy.pxr.Sdf.ValueTypeNames.String)
    prim.GetAttribute("ig:nativeBB").Set(lazy.pxr.Gf.Vec3f(*default_bb))
    prim.GetAttribute("ig:offsetBaseLink").Set(lazy.pxr.Gf.Vec3f(*base_link_offset))
    prim.GetAttribute("ig:category").Set(obj_category)
    prim.GetAttribute("ig:model").Set(obj_model)

    log.debug(f"data: {data}")

    # Store remaining data as metadata
    prim.SetCustomData(data)

    # Add material channels
    # log.debug(f"prim children: {prim.GetChildren()}")
    # looks_prim_path = f"{str(prim.GetPrimPath())}/Looks"
    # looks_prim = prim.GetChildren()[0] #lazy.omni.isaac.core.utils.prims.get_prim_at_path(looks_prim_path)
    # mat_prim_path = f"{str(prim.GetPrimPath())}/Looks/material_material_0"
    # mat_prim = looks_prim.GetChildren()[0] #lazy.omni.isaac.core.utils.prims.get_prim_at_path(mat_prim_path)
    # log.debug(f"looks children: {looks_prim.GetChildren()}")
    # log.debug(f"mat prim: {mat_prim}")
    if import_render_channels:
        _import_rendering_channels(
            obj_prim=prim,
            obj_category=obj_category,
            obj_model=obj_model,
            model_root_path=model_root_path,
            usd_path=usd_path,
            dataset_root=dataset_root,
        )
    for link, link_tags in data["metadata"]["link_tags"].items():
        if "glass" in link_tags:
            _process_glass_link(prim.GetChild(link))

    # Rename model to be named <model> if not already named that
    old_prim_path = prim.GetPrimPath().pathString
    if old_prim_path.split("/")[-1] != obj_model:
        new_prim_path = "/".join(old_prim_path.split("/")[:-1]) + f"/{obj_model}"
        lazy.omni.kit.commands.execute("MovePrim", path_from=old_prim_path, path_to=new_prim_path)
        prim = stage.GetDefaultPrim()

    # Hacky way to avoid new prim being created at /World
    class DummyScene:
        prim_path = ""

    og.sim.render()
    mat_prims = find_all_prim_children_with_type(prim_type="Material", root_prim=prim)
    for i, mat_prim in enumerate(mat_prims):
        mat = MaterialPrim(mat_prim.GetPrimPath().pathString, f"mat{i}")
        mat.load(DummyScene)
        mat.shader_update_asset_paths_with_root_path(root_path=os.path.dirname(usd_path), relative=True)

    # Save stage
    stage.Save()

    # Return the root prim
    return prim


def _recursively_replace_list_of_dict(dic):
    """
    Recursively processes a dictionary to replace specific values and structures that can be stored
    in USD.

    This function performs the following transformations:
    - Replaces `None` values with `lazy.pxr.lazy.pxr.UsdGeom.Tokens.none`.
    - Converts empty lists or tuples to `lazy.pxr.Vt.Vec3fArray()`.
    - Converts lists of dictionaries to a dictionary with string keys.
    - Converts nested lists or tuples to specific `lazy.pxr.Vt` array types based on their length:
        - Length 2: `lazy.pxr.Vt.Vec2fArray`
        - Length 3: `lazy.pxr.Vt.Vec3fArray`
        - Length 4: `lazy.pxr.Vt.Vec4fArray`
    - Converts lists of integers to `lazy.pxr.Vt.IntArray`.
    - Converts lists of floats to `lazy.pxr.Vt.FloatArray`.
    - Replaces `None` values within lists with `lazy.pxr.lazy.pxr.UsdGeom.Tokens.none`.
    - Recursively processes nested dictionaries.

    Args:
        dic (dict): The dictionary to process.

    Returns:
        dict: The processed dictionary with the specified transformations applied.
    """
    for k, v in dic.items():
        if v is None:
            # Replace None
            dic[k] = lazy.pxr.lazy.pxr.UsdGeom.Tokens.none
        elif isinstance(v, list) or isinstance(v, tuple):
            if len(v) == 0:
                dic[k] = lazy.pxr.Vt.Vec3fArray()
            elif isinstance(v[0], dict):
                # Replace with dict in place
                v = {str(i): vv for i, vv in enumerate(v)}
                dic[k] = v
            elif isinstance(v[0], list) or isinstance(v[0], tuple):
                # # Flatten the lists
                # dic[k] = []
                # for vv in v:
                #     dic[k] += vv
                if len(v[0]) == 1:
                    # Do nothing
                    pass
                if len(v[0]) == 2:
                    dic[k] = lazy.pxr.Vt.Vec2fArray(v)
                elif len(v[0]) == 3:
                    dic[k] = lazy.pxr.Vt.Vec3fArray(v)
                elif len(v[0]) == 4:
                    dic[k] = lazy.pxr.Vt.Vec4fArray(v)
                else:
                    raise ValueError(f"No support for storing matrices of length {len(v[0])}!")
            elif isinstance(v[0], int):
                dic[k] = lazy.pxr.Vt.IntArray(v)
            elif isinstance(v[0], float):
                dic[k] = lazy.pxr.Vt.FloatArray(v)
            else:
                # Replace any Nones
                for i, ele in enumerate(v):
                    if ele is None:
                        v[i] = lazy.pxr.lazy.pxr.UsdGeom.Tokens.none
        if isinstance(v, dict):
            # Iterate through nested dictionaries
            dic[k] = _recursively_replace_list_of_dict(v)

    return dic


def _create_urdf_import_config(
    use_convex_decomposition=False,
    merge_fixed_joints=False,
):
    """
    Creates and configures a URDF import configuration.

    This function sets up the import configuration for URDF files by executing the
    "URDFCreateImportConfig" command and adjusting various settings such as drive type,
    joint merging, convex decomposition, base fixing, inertia tensor import, distance scale,
    density, drive strength, position drive damping, self-collision, up vector, default prim
    creation, and physics scene creation.

    Args:
        use_convex_decomposition (bool): Whether to have omniverse use internal convex decomposition
            on any collision meshes
        merge_fixed_joints (bool): Whether to merge fixed joints or not

    Returns:
        import_config: The configured URDF import configuration object.
    """
    # Set up import configuration
    _, import_config = lazy.omni.kit.commands.execute("URDFCreateImportConfig")
    drive_mode = (
        import_config.default_drive_type.__class__
    )  # Hacky way to get class for default drive type, options are JOINT_DRIVE_{NONE / POSITION / VELOCITY}

    import_config.set_merge_fixed_joints(merge_fixed_joints)
    import_config.set_convex_decomp(use_convex_decomposition)
    import_config.set_fix_base(False)
    import_config.set_import_inertia_tensor(False)
    import_config.set_distance_scale(1.0)
    import_config.set_density(0.0)
    import_config.set_default_drive_type(drive_mode.JOINT_DRIVE_NONE)
    import_config.set_default_drive_strength(0.0)
    import_config.set_default_position_drive_damping(0.0)
    import_config.set_self_collision(False)
    import_config.set_up_vector(0, 0, 1)
    import_config.set_make_default_prim(True)
    import_config.set_create_physics_scene(True)
    return import_config


def import_obj_urdf(
    urdf_path,
    obj_category,
    obj_model,
    dataset_root=gm.EXTERNAL_DATASET_PATH,
    use_omni_convex_decomp=False,
    use_usda=False,
    merge_fixed_joints=False,
):
    """
    Imports an object from a URDF file into the current stage.

    Args:
        urdf_path (str): Path to URDF file to import
        obj_category (str): The category of the object.
        obj_model (str): The model name of the object.
        dataset_root (str): The root directory of the dataset.
        use_omni_convex_decomp (bool): Whether to use omniverse's built-in convex decomposer for collision meshes
        use_usda (bool): If set, will write files to .usda files instead of .usd
            (bigger memory footprint, but human-readable)
        merge_fixed_joints (bool): whether to merge fixed joints or not

    Returns:
        2-tuple:
            - str: Absolute path to post-processed URDF file used to generate USD
            - str: Absolute path to the imported USD file
    """
    # Preprocess input URDF to account for metalinks
    urdf_path = _add_metalinks_to_urdf(
        urdf_path=urdf_path, obj_category=obj_category, obj_model=obj_model, dataset_root=dataset_root
    )
    # Import URDF
    cfg = _create_urdf_import_config(
        use_convex_decomposition=use_omni_convex_decomp,
        merge_fixed_joints=merge_fixed_joints,
    )
    # Check if filepath exists
    usd_path = f"{dataset_root}/objects/{obj_category}/{obj_model}/usd/{obj_model}.{'usda' if use_usda else 'usd'}"
    if _SPLIT_COLLISION_MESHES:
        log.debug(f"Converting collision meshes from {obj_category}, {obj_model}...")
        urdf_path = _split_all_objs_in_urdf(urdf_fpath=urdf_path, name_suffix="split")
    log.debug(f"Importing {obj_category}, {obj_model} into path {usd_path}...")
    # Only import if it doesn't exist
    lazy.omni.kit.commands.execute(
        "URDFParseAndImportFile",
        urdf_path=urdf_path,
        import_config=cfg,
        dest_path=usd_path,
    )
    log.debug(f"Imported {obj_category}, {obj_model}")

    return urdf_path, usd_path


def _pretty_print_xml(current, parent=None, index=-1, depth=0, use_tabs=False):
    """
    Recursively formats an XML element tree to be pretty-printed with indentation.

    Args:
        current (xml.etree.ElementTree.Element): The current XML element to format.
        parent (xml.etree.ElementTree.Element, optional): The parent XML element. Defaults to None.
        index (int, optional): The index of the current element in the parent's children. Defaults to -1.
        depth (int, optional): The current depth in the XML tree, used for indentation. Defaults to 0.
        use_tabs (bool, optional): If True, use tabs for indentation; otherwise, use spaces. Defaults to False.

    Returns:
        None
    """
    space = "\t" if use_tabs else " " * 4
    for i, node in enumerate(current):
        _pretty_print_xml(node, current, i, depth + 1)
    if parent is not None:
        if index == 0:
            parent.text = "\n" + (space * depth)
        else:
            parent[index - 1].tail = "\n" + (space * depth)
        if index == len(parent) - 1:
            current.tail = "\n" + (space * (depth - 1))


def _convert_to_xml_string(inp):
    """
    Converts any type of {bool, int, float, list, tuple, array, string, th.Tensor} into a URDF-compatible string.
    Note that an input string / th.Tensor results in a no-op action.

    Args:
        inp: Input to convert to string

    Returns:
        str: String equivalent of @inp

    Raises:
        ValueError: If the input type is unsupported.
    """
    if type(inp) in {list, tuple, th.Tensor}:
        return _tensor_to_space_script(inp)
    elif type(inp) in {int, float, bool, th.float32, th.float64, th.int32, th.int64}:
        return str(inp).lower()
    elif type(inp) in {str}:
        return inp
    else:
        raise ValueError("Unsupported type received: got {}".format(type(inp)))


def _create_urdf_joint(
    name,
    parent,
    child,
    pos=(0, 0, 0),
    rpy=(0, 0, 0),
    joint_type="fixed",
    axis=None,
    damping=None,
    friction=None,
    limits=None,
):
    """
    Generates URDF joint
    Args:
        name (str): Name of this joint
        parent (str or ET.Element): Name of parent link or parent link element itself for this joint
        child (str or ET.Element): Name of child link or child link itself for this joint
        pos (list or tuple or th.Tensor): (x,y,z) offset pos values when creating the collision body
        rpy (list or tuple or th.Tensor): (r,p,y) offset rot values when creating the joint
        joint_type (str): What type of joint to create. Must be one of {fixed, revolute, prismatic}
        axis (None or 3-tuple): If specified, should be (x,y,z) axis corresponding to DOF
        damping (None or float): If specified, should be damping value to apply to joint
        friction (None or float): If specified, should be friction value to apply to joint
        limits (None or 2-tuple): If specified, should be min / max limits to the applied joint
    Returns:
        ET.Element: Generated joint element
    """
    # Create the initial joint
    jnt = ET.Element("joint", name=name, type=joint_type)
    # Create origin subtag
    origin = ET.SubElement(
        jnt,
        "origin",
        attrib={"rpy": _convert_to_xml_string(rpy), "xyz": _convert_to_xml_string(pos)},
    )
    # Make sure parent and child are both names (str) -- if they're not str already, we assume it's the element ref
    if not isinstance(parent, str):
        parent = parent.get("name")
    if not isinstance(child, str):
        child = child.get("name")
    # Create parent and child subtags
    parent = ET.SubElement(jnt, "parent", link=parent)
    child = ET.SubElement(jnt, "child", link=child)
    # Add additional parameters if specified
    if axis is not None:
        ax = ET.SubElement(jnt, "axis", xyz=_convert_to_xml_string(axis))
    dynamic_params = {}
    if damping is not None:
        dynamic_params["damping"] = _convert_to_xml_string(damping)
    if friction is not None:
        dynamic_params["friction"] = _convert_to_xml_string(friction)
    if dynamic_params:
        dp = ET.SubElement(jnt, "dynamics", **dynamic_params)
    if limits is not None:
        lim = ET.SubElement(jnt, "limit", lower=limits[0], upper=limits[1])

    # Return this element
    return jnt


def _create_urdf_link(name, subelements=None, mass=None, inertia=None):
    """
    Generates URDF link element
    Args:
        name (str): Name of this link
        subelements (None or list): If specified, specifies all nested elements that should belong to this link
            (e.g.: visual, collision body elements)
        mass (None or float): If specified, will add an inertial tag with specified mass value
        inertia (None or 6-array): If specified, will add an inertial tag with specified inertia value
            Value should be (ixx, iyy, izz, ixy, ixz, iyz)
    Returns:
        ET.Element: Generated link
    """
    # Create the initial link
    link = ET.Element("link", name=name)
    # Add all subelements if specified
    if subelements is not None:
        for ele in subelements:
            link.append(ele)
    # Add mass subelement if requested
    if mass is not None or inertia is not None:
        inertial = ET.SubElement(link, "inertial")
    if mass is not None:
        ET.SubElement(inertial, "mass", value=_convert_to_xml_string(mass))
    if inertia is not None:
        axes = ["ixx", "iyy", "izz", "ixy", "ixz", "iyz"]
        inertia_vals = {ax: str(i) for ax, i in zip(axes, inertia)}
        ET.SubElement(inertial, "inertia", **inertia_vals)

    # Return this element
    return link


def _create_urdf_metalink(
    root_element,
    metalink_name,
    parent_link_name="base_link",
    pos=(0, 0, 0),
    rpy=(0, 0, 0),
):
    """
    Creates the appropriate URDF joint and link for a meta link and appends it to the root element.

    Args:
        root_element (Element): The root XML element to which the metalink will be appended.
        metalink_name (str): The name of the metalink to be created.
        parent_link_name (str, optional): The name of the parent link. Defaults to "base_link".
        pos (tuple, optional): The position of the joint in the form (x, y, z). Defaults to (0, 0, 0).
        rpy (tuple, optional): The roll, pitch, and yaw of the joint in the form (r, p, y). Defaults to (0, 0, 0).

    Returns:
        None
    """
    # Create joint
    jnt = _create_urdf_joint(
        name=f"{metalink_name}_joint",
        parent=parent_link_name,
        child=f"{metalink_name}_link",
        pos=pos,
        rpy=rpy,
        joint_type="fixed",
    )
    # Create child link
    link = _create_urdf_link(
        name=f"{metalink_name}_link",
        mass=0.0001,
        inertia=[0.00001, 0.00001, 0.00001, 0, 0, 0],
    )

    # Add to root element
    root_element.append(jnt)
    root_element.append(link)


def _save_xmltree_as_urdf(root_element, name, dirpath, unique_urdf=False):
    """
    Generates a URDF file corresponding to @xmltree at @dirpath with name @name.urdf.
    Args:
        root_element (ET.Element): Element tree that compose the URDF
        name (str): Name of this file (name assigned to robot tag)
        dirpath (str): Absolute path to the location / filename for the generated URDF
        unique_urdf (bool): Whether to use a unique identifier when naming urdf (uses current datetime)
    Returns:
        str: Path to newly created urdf (fpath/<name>.urdf)
    """
    # Write to fpath, making sure the directory exists (if not, create it)
    Path(dirpath).mkdir(parents=True, exist_ok=True)
    # Get file
    date = datetime.now().isoformat(timespec="microseconds").replace(".", "_").replace(":", "_").replace("-", "_")
    fname = f"{name}_{date}.urdf" if unique_urdf else f"{name}.urdf"
    fpath = os.path.join(dirpath, fname)
    with open(fpath, "w") as f:
        # Write top level header line first
        f.write('<?xml version="1.0" ?>\n')
        # Convert xml to string form and write to file
        _pretty_print_xml(current=root_element)
        xml_str = ET.tostring(root_element, encoding="unicode")
        f.write(xml_str)

    # Return path to file
    return fpath


def _add_metalinks_to_urdf(urdf_path, obj_category, obj_model, dataset_root):
    """
    Adds meta links to a URDF file based on metadata.

    This function reads a URDF file and corresponding metadata, processes the metadata to add meta links, and then
    saves an updated version of the URDF file with these meta links.

    Args:
        urdf_path (str): Path to URDF
        obj_category (str): The category of the object.
        obj_model (str): The model name of the object.
        dataset_root (str): The root directory of the dataset.

    Returns:
        str: The path to the updated URDF file.
    """
    # Check if filepath exists
    model_root_path = f"{dataset_root}/objects/{obj_category}/{obj_model}"

    # Load urdf
    tree = ET.parse(urdf_path)
    root = tree.getroot()

    # Load metadata
    metadata_fpath = f"{model_root_path}/misc/metadata.json"
    with open(metadata_fpath, "r") as f:
        metadata = json.load(f)

    # Pop meta links
    assert not (
        "links" in metadata and "meta_links" in metadata
    ), "Only expected one of links and meta_links to be found in metadata, but found both!"

    if "meta_links" in metadata:
        # Rename meta links, e.g. from "fillable" to "container"
        for link, meta_link in metadata["meta_links"].items():
            for meta_link_name in list(meta_link.keys()):
                meta_link_attrs = meta_link[meta_link_name]
                if meta_link_name in _META_LINK_RENAME_MAPPING:
                    metadata["meta_links"][link][_META_LINK_RENAME_MAPPING[meta_link_name]] = meta_link_attrs
                    del metadata["meta_links"][link][meta_link_name]

        with open(metadata_fpath, "w") as f:
            json.dump(metadata, f)

        meta_links = metadata.pop("meta_links")
        log.debug("meta_links:", meta_links)
        for parent_link_name, child_link_attrs in meta_links.items():
            for meta_link_name, ml_attrs in child_link_attrs.items():
                assert (
                    meta_link_name in _ALLOWED_META_TYPES
                ), f"meta_link_name {meta_link_name} not in {_ALLOWED_META_TYPES}"

                # TODO: Reenable after fillable meshes are backported into 3ds Max.
                # Temporarily disable importing of fillable meshes.
                if meta_link_name in ["container"]:
                    continue

                for ml_id, attrs_list in ml_attrs.items():
                    if len(attrs_list) > 0:
                        if _ALLOWED_META_TYPES[meta_link_name] != "dimensionless":
                            # If not dimensionless, we create one meta link for a list of meshes below it
                            attrs_list = [attrs_list[0]]
                        else:
                            # Otherwise, we create one meta link for each frame
                            # For non-attachment meta links, we expect only one instance per type
                            # E.g. heatsource_leftstove_0, heatsource_rightstove_0, but not heatsource_leftstove_1
                            if meta_link_name != "attachment":
                                assert (
                                    len(attrs_list) == 1
                                ), f"Expected only one instance for meta_link {meta_link_name}_{ml_id}, but found {len(attrs_list)}"

                        # TODO: Remove this after this is fixed.
                        if type(attrs_list) == dict:
                            keys = [str(x) for x in range(len(attrs_list))]
                            assert set(attrs_list.keys()) == set(keys), "Unexpected keys"
                            attrs_list = [attrs_list[k] for k in keys]

                        for i, attrs in enumerate(attrs_list):
                            pos = attrs["position"]
                            quat = attrs["orientation"]

                            # For particle applier only, the orientation of the meta link matters (particle should shoot towards the negative z-axis)
                            # If the meta link is created based on the orientation of the first mesh that is a cone, we need to rotate it by 180 degrees
                            # because the cone is pointing in the wrong direction.
                            if meta_link_name == "particleapplier" and attrs["type"] == "cone":
                                assert (
                                    len(attrs_list) == 1
                                ), f"Expected only one instance for meta_link {meta_link_name}_{ml_id}, but found {len(attrs_list)}"
                                quat = T.quat_multiply(quat, T.axisangle2quat(th.tensor([math.pi, 0.0, 0.0])))

                            # Create metalink
                            _create_urdf_metalink(
                                root_element=root,
                                metalink_name=f"{meta_link_name}_{ml_id}_{i}",
                                parent_link_name=parent_link_name,
                                pos=pos,
                                rpy=T.quat2euler(quat),
                            )

    # Export this URDF
    return _save_xmltree_as_urdf(
        root_element=root,
        name=f"{obj_model}_with_metalinks",
        dirpath=f"{model_root_path}/urdf",
        unique_urdf=False,
    )


def convert_scene_urdf_to_json(urdf, json_path):
    """
    Converts a scene from a URDF file to a JSON file.

    This function loads the scene described by the URDF file into the OmniGibson simulator,
    plays the simulation, and saves the scene to a JSON file. After saving, it removes the
    "init_info" from the JSON file and saves it again.

    Args:
        urdf (str): The file path to the URDF file describing the scene.
        json_path (str): The file path where the JSON file will be saved.
    """
    # First, load the requested objects from the URDF into OG
    _load_scene_from_urdf(urdf=urdf)

    # Play the simulator, then save
    og.sim.play()
    Path(os.path.dirname(json_path)).mkdir(parents=True, exist_ok=True)
    og.sim.save(json_path=json_path)

    # Load the json, remove the init_info because we don't need it, then save it again
    with open(json_path, "r") as f:
        scene_info = json.load(f)

    scene_info.pop("init_info")

    with open(json_path, "w+") as f:
        json.dump(scene_info, f, cls=_TorchEncoder, indent=4)


def _load_scene_from_urdf(urdf):
    """
    Loads a scene from a URDF file.

    Args:
        urdf (str): Path to the URDF file.

    Raises:
        ValueError: If an object fails to load.

    This function performs the following steps:
    1. Extracts object configuration information from the URDF file.
    2. Creates a new scene without a floor plane and imports it into the simulator.
    3. Iterates over the objects' information and attempts to load each object into the scene.
       - If the USD file for an object does not exist, it prints a message and skips the object.
       - If an object fails to load, it raises a ValueError with the object's name.
    4. Sets the bounding box center position and orientation for each loaded object.
    5. Takes a simulation step to finalize the scene setup.
    """
    # First, grab object info from the urdf
    objs_info = _get_objects_config_from_scene_urdf(urdf=urdf)

    # Load all the objects manually into a scene
    scene = Scene(use_floor_plane=False)
    og.sim.import_scene(scene)

    for obj_name, obj_info in objs_info.items():
        try:
            if not os.path.exists(
                DatasetObject.get_usd_path(obj_info["cfg"]["category"], obj_info["cfg"]["model"]).replace(
                    ".usd", ".encrypted.usd"
                )
            ):
                log.warning("Missing object", obj_name)
                continue
            obj = DatasetObject(
                name=obj_name,
                **obj_info["cfg"],
            )
            og.sim.import_object(obj)
            obj.set_bbox_center_position_orientation(position=obj_info["bbox_pos"], orientation=obj_info["bbox_quat"])
        except Exception as e:
            raise ValueError(f"Failed to load object {obj_name}") from e

    # Take a sim step
    og.sim.step()


def _get_objects_config_from_scene_urdf(urdf):
    """
    Parses a URDF file to extract object configuration information.

    Args:
        urdf (str): Path to the URDF file.

    Returns:
        dict: A dictionary containing the configuration of objects extracted from the URDF file.
    """
    tree = ET.parse(urdf)
    root = tree.getroot()
    objects_cfg = dict()
    _get_objects_config_from_element(root, model_pose_info=objects_cfg)
    return objects_cfg


def _get_objects_config_from_element(element, model_pose_info):
    """
    Extracts and populates object configuration information from an URDF element.

    This function processes an URDF element to extract joint and link information,
    populating the provided `model_pose_info` dictionary with the relevant data.

    Args:
        element (xml.etree.ElementTree.Element): The URDF element containing object configuration data.
        model_pose_info (dict): A dictionary to be populated with the extracted configuration information.

    The function performs two passes through the URDF element:
    1. In the first pass, it extracts joint information and populates `model_pose_info` with joint pose data.
    2. In the second pass, it extracts link information, imports object models, and updates `model_pose_info` with
       additional configuration details such as category, model, bounding box, rooms, scale, and object scope.

    The function also handles nested elements by recursively calling itself for child elements.

    Note:
        - Joint names with hyphens are replaced with underscores.
        - The function asserts that each link name (except "world") is present in `model_pose_info` after the first pass.
    """
    # First pass through, populate the joint pose info
    for ele in element:
        if ele.tag == "joint":
            name, pos, quat, fixed_jnt = _get_joint_info(ele)
            name = name.replace("-", "_")
            model_pose_info[name] = {
                "bbox_pos": pos,
                "bbox_quat": quat,
                "cfg": {
                    "fixed_base": fixed_jnt,
                },
            }

    # Second pass through, import object models
    for ele in element:
        if ele.tag == "link":
            # This is a valid object, import the model
            name = ele.get("name").replace("-", "_")
            if name == "world":
                # Skip this
                pass
            else:
                log.debug(name)
                assert name in model_pose_info, f"Did not find {name} in current model pose info!"
                model_pose_info[name]["cfg"]["category"] = ele.get("category")
                model_pose_info[name]["cfg"]["model"] = ele.get("model")
                model_pose_info[name]["cfg"]["bounding_box"] = (
                    _space_string_to_tensor(ele.get("bounding_box")) if "bounding_box" in ele.keys() else None
                )
                in_rooms = ele.get("rooms", "")
                if in_rooms:
                    in_rooms = in_rooms.split(",")
                model_pose_info[name]["cfg"]["in_rooms"] = in_rooms
                model_pose_info[name]["cfg"]["scale"] = (
                    _space_string_to_tensor(ele.get("scale")) if "scale" in ele.keys() else None
                )
                model_pose_info[name]["cfg"]["bddl_object_scope"] = ele.get("object_scope", None)

        # If there's children nodes, we iterate over those
        for child in ele:
            _get_objects_config_from_element(child, model_pose_info=model_pose_info)


def _get_joint_info(joint_element):
    """
    Extracts joint information from an URDF element.

    Args:
        joint_element (xml.etree.ElementTree.Element): The URDF element containing joint information.

    Returns:
        tuple: A tuple containing:
            - child (str or None): The name of the child link, or None if not specified.
            - pos (numpy.ndarray or None): The position as a tensor, or None if not specified.
            - quat (numpy.ndarray or None): The orientation as a quaternion, or None if not specified.
            - fixed_jnt (bool): True if the joint is fixed, False otherwise.
    """
    child, pos, quat, fixed_jnt = None, None, None, None
    fixed_jnt = joint_element.get("type") == "fixed"
    for ele in joint_element:
        if ele.tag == "origin":
            quat = T.euler2quat(_space_string_to_tensor(ele.get("rpy")))
            pos = _space_string_to_tensor(ele.get("xyz"))
        elif ele.tag == "child":
            child = ele.get("link")
    return child, pos, quat, fixed_jnt


def make_mesh_positive(mesh_fpath, scale, output_suffix="mirror"):
    assert "." not in mesh_fpath
    for sc, letter in zip(scale, "xyz"):
        if sc < 0:
            output_suffix += f"_{letter}"
    for filetype in [".obj", ".stl", ".dae"]:
        fpath = f"{mesh_fpath}{filetype}"
        out_fpath = f"{mesh_fpath}_{output_suffix}{filetype}"
        kwargs = dict()
        if filetype == ".dae":
            kwargs["force"] = "mesh"
        if os.path.exists(fpath):
            try:
                tm = trimesh.load(fpath, **kwargs)
                tm.apply_scale(scale)
                tm.export(out_fpath)
                if filetype == ".obj":
                    # Update header lines
                    lines = []
                    with open(fpath, "r") as f:
                        for line in f.readlines():
                            if line.startswith("v "):
                                break
                            lines.append(line)
                    start = False
                    with open(out_fpath, "r") as f:
                        for line in f.readlines():
                            if line.startswith("v "):
                                start = True
                            if start:
                                lines.append(line)
                    with open(out_fpath, "w+") as f:
                        f.writelines(lines)
            except KeyError:
                # Degenerate mesh, so immediately return
                return None
    return output_suffix


def make_asset_positive(urdf_fpath, output_suffix="mirror"):
    assert urdf_fpath.endswith(".urdf")
    out_lines = []

    with open(urdf_fpath, "r") as f:
        for line in f.readlines():
            # print(line)
            out_line = line
            if "<mesh " in line and "scale=" in line:
                # Grab the scale, and possibly convert negative values
                scale_str = line.split("scale=")[1].split('"')[1]
                scale = _space_string_to_tensor(scale_str)
                if th.any(scale < 0).item():
                    mesh_rel_fpath = line.split("filename=")[1].split('"')[1]
                    base_fpath = f"{os.path.dirname(urdf_fpath)}/"
                    mesh_abs_fpath = f"{base_fpath}{mesh_rel_fpath}"
                    filetype = mesh_abs_fpath.split(".")[-1]
                    mesh_output_suffix = make_mesh_positive(
                        mesh_abs_fpath.split(".")[0], scale.cpu().numpy(), output_suffix
                    )
                    new_mesh_abs_fpath = mesh_abs_fpath.replace(f".{filetype}", f"_{mesh_output_suffix}.{filetype}")
                    new_mesh_rel_fpath = new_mesh_abs_fpath.split(base_fpath)[1]
                    out_line = line.replace(mesh_rel_fpath, new_mesh_rel_fpath).replace(scale_str, "1 1 1")
            out_lines.append(out_line)

    # Write to output file
    out_file = urdf_fpath.replace(".urdf", f"_{output_suffix}.urdf")
    with open(out_file, "w+") as f:
        f.writelines(out_lines)

    return out_file


def find_all_prim_children_with_type(prim_type, root_prim):
    """
    Recursively searches children of @root_prim to find all instances of prim that satisfy type @prim_type

    Args:
        prim_type (str): Type of the prim to search
        root_prim (Usd.Prim): Root prim to search

    Returns:
        list of Usd.Prim: All found prims whose prim type includes @prim_type
    """
    found_prims = []
    for child in root_prim.GetChildren():
        if prim_type in child.GetTypeName():
            found_prims.append(child)
        found_prims += find_all_prim_children_with_type(prim_type=prim_type, root_prim=child)

    return found_prims


def simplify_convex_hull(tm, max_vertices=60):
    """
    Simplifies a convex hull mesh by using quadric edge collapse to reduce the number of faces

    Args:
        tm (Trimesh): Trimesh mesh to simply. Should be convex hull
        max_vertices (int): Maximum number of vertices to generate
    """
    # If number of faces is less than or equal to @max_faces, simply return directly
    if len(tm.vertices) <= max_vertices:
        return tm

    # Use pymeshlab to reduce
    max_faces = 64
    ms = pymeshlab.MeshSet()
    ms.add_mesh(pymeshlab.Mesh(vertex_matrix=tm.vertices, face_matrix=tm.faces, v_normals_matrix=tm.vertex_normals))
<<<<<<< HEAD
    while len(ms.current_mesh().vertex_matrix()) > max_vertices:
        ms.apply_filter('meshing_decimation_quadric_edge_collapse', targetfacenum=max_faces)
        max_faces -= 2
=======
    ms.apply_filter("meshing_decimation_quadric_edge_collapse", targetfacenum=max_faces)
>>>>>>> edceabe3
    vertices_reduced = ms.current_mesh().vertex_matrix()
    faces_reduced = ms.current_mesh().face_matrix()
    vertex_normals_reduced = ms.current_mesh().vertex_normal_matrix()
    return trimesh.Trimesh(
        vertices=vertices_reduced,
        faces=faces_reduced,
        vertex_normals=vertex_normals_reduced,
    ).convex_hull


def generate_collision_meshes(trimesh_mesh, method="coacd", hull_count=32, discard_not_volume=True):
    """
    Generates a set of collision meshes from a trimesh mesh using CoACD.

    Args:
        trimesh_mesh (trimesh.Trimesh): The trimesh mesh to generate the collision mesh from.
        method (str): Method to generate collision meshes. Valid options are {"coacd", "convex"}
        hull_count (int): If @method="coacd", this sets the max number of hulls to generate
        discard_not_volume (bool): If @method="coacd" and set to True, this discards any generated hulls
            that are not proper volumes

    Returns:
        List[trimesh.Trimesh]: The collision meshes.
    """
    # If the mesh is convex or the mesh is a proper volume and similar to its convex hull, simply return that directly
    if trimesh_mesh.is_convex or (
        trimesh_mesh.is_volume and (trimesh_mesh.volume / trimesh_mesh.convex_hull.volume) > 0.90
    ):
        hulls = [trimesh_mesh.convex_hull]

    elif method == "coacd":
        try:
            import coacd
        except ImportError:
            raise ImportError("Please install the `coacd` package to use this function.")

        # Get the vertices and faces
        coacd_mesh = coacd.Mesh(trimesh_mesh.vertices, trimesh_mesh.faces)

        # Run CoACD with the hull count
        result = coacd.run_coacd(
            coacd_mesh,
            max_convex_hull=hull_count,
            max_ch_vertex=60,
        )

        # Convert the returned vertices and faces to trimesh meshes
        # and assert that they are volumes (and if not, discard them if required)
        hulls = []
        coacd_vol = 0.0
        for vs, fs in result:
            hull = trimesh.Trimesh(vertices=vs, faces=fs, process=False)
            if discard_not_volume and not hull.is_volume:
                continue
            hulls.append(hull)
            coacd_vol += hull.convex_hull.volume

        # Assert that we got _some_ collision meshes
        assert len(hulls) > 0, "No collision meshes generated!"

        # Compare coacd's generation compared to the original mesh's convex hull
        # If the difference is small (<10% volume difference), simply keep the convex hull
        vol_ratio = coacd_vol / trimesh_mesh.convex_hull.volume
        if 0.95 < vol_ratio < 1.05:
            print("MINIMAL CHANGE -- USING CONVEX HULL INSTEAD")
            # from IPython import embed; embed()
            hulls = [trimesh_mesh.convex_hull]

    elif method == "convex":
        hulls = [trimesh_mesh.convex_hull]

    else:
        raise ValueError(f"Invalid collision mesh generation method specified: {method}")

    # Sanity check all convex hulls
    # For whatever reason, some convex hulls are not true volumes, so we take the convex hull again
    # See https://github.com/mikedh/trimesh/issues/535
    hulls = [hull.convex_hull if not hull.is_volume else hull for hull in hulls]

    # For each hull, simplify so that the complexity is guaranteed to be Omniverse-GPU compatible
    # See https://docs.omniverse.nvidia.com/extensions/latest/ext_physics/rigid-bodies.html#collision-settings
    simplified_hulls = [simplify_convex_hull(hull) for hull in hulls]

    return simplified_hulls


def get_collision_approximation_for_urdf(
    urdf_path,
    collision_method="coacd",
    hull_count=32,
    coacd_links=None,
    convex_links=None,
    no_decompose_links=None,
    visual_only_links=None,
    ignore_links=None,
):
    """
    Computes collision approximation for all collision meshes (which are assumed to be non-convex) in
    the given URDF.

    NOTE: This is an in-place operation! It will overwrite @urdf_path

    Args:
        urdf_path (str): Absolute path to the URDF to decompose
        collision_method (str): Default collision method to use. Valid options are: {"coacd", "convex"}
        hull_count (int): Maximum number of convex hulls to decompose individual visual meshes into.
            Only relevant if @collision_method is "coacd"
        coacd_links (None or list of str): If specified, links that should use CoACD to decompose collision meshes
        convex_links (None or list of str): If specified, links that should use convex hull to decompose collision meshes
        no_decompose_links (None or list of str): If specified, links that should not have any special collision
            decomposition applied. This will only use the convex hull
        visual_only_links (None or list of str): If specified, link names corresponding to links that should have
            no collision associated with them (so any pre-existing collisions will be removed!)
        ignore_links (None or list of str): If specified, link names corresponding to links that should be skipped
            during collision generation process
    """
    # Load URDF
    tree = ET.parse(urdf_path)
    root = tree.getroot()

    # Next, iterate over each visual mesh and define collision meshes for them
    coacd_links = set() if coacd_links is None else set(coacd_links)
    convex_links = set() if convex_links is None else set(convex_links)
    no_decompose_links = set() if no_decompose_links is None else set(no_decompose_links)
    visual_only_links = set() if visual_only_links is None else set(visual_only_links)
    ignore_links = set() if ignore_links is None else set(ignore_links)
    col_mesh_folder = pathlib.Path(os.path.dirname(urdf_path)) / "meshes" / "collision"
    col_mesh_folder.mkdir(exist_ok=True, parents=True)
    for link in root.findall("link"):
        link_name = link.attrib["name"]
        old_cols = link.findall("collision")
        # Completely skip this link if this a link to explicitly skip or we have no collision tags
        if link_name in ignore_links or len(old_cols) == 0:
            continue

        print(f"Generating collision approximation for link {link_name}...")
        generated_new_col = False
        idx = 0
        if link_name not in visual_only_links:
            for vis in link.findall(f"visual"):
                # Get origin
                origin = vis.find("origin")
                # Check all geometries
                geoms = vis.findall("geometry/*")
                # We should only have a single geom, so assert here
                assert len(geoms) == 1
                # Check whether we actually need to generate a collision approximation
                # No need if the geom type is not a mesh (i.e.: it's a primitive -- so we assume if a collision is already
                # specified, it's that same primitive)
                geom = geoms[0]
                if geom.tag != "mesh":
                    continue
                mesh_path = os.path.join(os.path.dirname(urdf_path), geom.attrib["filename"])
                tm = trimesh.load(mesh_path, force="mesh", process=False)

                if link_name in coacd_links:
                    method = "coacd"
                elif link_name in convex_links:
                    method = "convex"
                elif link_name in no_decompose_links:
                    # Output will just be ignored, so skip
                    continue
                else:
                    method = collision_method
                collision_meshes = generate_collision_meshes(
                    trimesh_mesh=tm,
                    method=method,
                    hull_count=hull_count,
                )
                # Save and merge precomputed collision mesh
                collision_filenames_and_scales = []
                for i, collision_mesh in enumerate(collision_meshes):
                    processed_collision_mesh = collision_mesh.copy()
                    processed_collision_mesh._cache.cache["vertex_normals"] = processed_collision_mesh.vertex_normals
                    collision_filename = f"{link_name}-col-{idx}.obj"

                    # OmniGibson requires unit-bbox collision meshes, so here we do that scaling
                    bounding_box = processed_collision_mesh.bounding_box.extents
                    assert all(
                        x > 0 for x in bounding_box
                    ), f"Bounding box extents are not all positive: {bounding_box}"
                    collision_scale = 1.0 / bounding_box
                    collision_scale_matrix = th.eye(4)
                    collision_scale_matrix[:3, :3] = th.diag(th.as_tensor(collision_scale))
                    processed_collision_mesh.apply_transform(collision_scale_matrix.numpy())
                    processed_collision_mesh.export(col_mesh_folder / collision_filename, file_type="obj")
                    collision_filenames_and_scales.append((collision_filename, 1 / collision_scale))

                    idx += 1

                for collision_filename, collision_scale in collision_filenames_and_scales:
                    collision_xml = ET.SubElement(link, "collision")
                    collision_xml.attrib = {"name": collision_filename.replace(".obj", "")}
                    # Add origin info if defined
                    if origin is not None:
                        collision_xml.append(deepcopy(origin))
                    collision_geometry_xml = ET.SubElement(collision_xml, "geometry")
                    collision_mesh_xml = ET.SubElement(collision_geometry_xml, "mesh")
                    collision_mesh_xml.attrib = {
                        "filename": str(col_mesh_folder / collision_filename),
                        "scale": " ".join([str(item) for item in collision_scale]),
                    }

                if link_name not in no_decompose_links:
                    generated_new_col = True

        # If we generated a new set of collision meshes, remove the old ones
        if generated_new_col or link_name in visual_only_links:
            for col in old_cols:
                link.remove(col)

    # Save the URDF file
    _save_xmltree_as_urdf(
        root_element=root,
        name=os.path.splitext(os.path.basename(urdf_path))[0],
        dirpath=os.path.dirname(urdf_path),
        unique_urdf=False,
    )


def copy_urdf_to_dataset(urdf_path, category, mdl, dataset_root=gm.EXTERNAL_DATASET_PATH, suffix="original", overwrite=False):
    # Create a directory for the object
    obj_dir = pathlib.Path(dataset_root) / "objects" / category / mdl / "urdf"
    if not overwrite:
        assert not obj_dir.exists(), f"Object directory {obj_dir} already exists!"
    obj_dir.mkdir(parents=True, exist_ok=True)

    # Copy over all relevant meshes to new obj directory
    old_urdf_dir = pathlib.Path(os.path.dirname(urdf_path))

    # Load urdf
    tree = ET.parse(urdf_path)
    root = tree.getroot()

    # Find all mesh paths, and replace them with new obj directory
    new_dirs = set()
    for mesh_type in ["visual", "collision"]:
        for mesh_element in root.findall(f"link/{mesh_type}/geometry/mesh"):
            mesh_root_dir = mesh_element.attrib["filename"].split("/")[0]
            new_dirs.add(mesh_root_dir)
    for new_dir in new_dirs:
        shutil.copytree(old_urdf_dir / new_dir, obj_dir / new_dir, dirs_exist_ok=overwrite)

    # Export this URDF
    return _save_xmltree_as_urdf(
        root_element=root,
        name=f"{mdl}_{suffix}",
        dirpath=obj_dir,
        unique_urdf=False,
    )


def generate_urdf_for_obj(
    visual_mesh, collision_meshes, category, mdl, dataset_root=gm.EXTERNAL_DATASET_PATH, overwrite=False
):
    # Create a directory for the object
    obj_dir = pathlib.Path(dataset_root) / "objects" / category / mdl
    if not overwrite:
        assert not obj_dir.exists(), f"Object directory {obj_dir} already exists!"
    obj_dir.mkdir(parents=True, exist_ok=True)

    obj_name = "-".join([category, mdl])

    # Prepare the URDF tree
    tree_root = ET.Element("robot")
    tree_root.attrib = {"name": mdl}

    # Canonicalize the object by putting the origin at the visual mesh center
    mesh_center = visual_mesh.centroid
    if visual_mesh.is_watertight:
        mesh_center = visual_mesh.center_mass
    transform = th.eye(4)
    transform[:3, 3] = th.as_tensor(mesh_center)
    inv_transform = th.linalg.inv(transform)
    visual_mesh.apply_transform(inv_transform.numpy())

    # Somehow we need to manually write the vertex normals to cache
    visual_mesh._cache.cache["vertex_normals"] = visual_mesh.vertex_normals

    # Save the mesh
    with tempfile.TemporaryDirectory() as temp_dir:
        temp_dir_path = pathlib.Path(temp_dir)
        obj_relative_path = f"{obj_name}-base_link.obj"
        obj_temp_path = temp_dir_path / obj_relative_path
        visual_mesh.export(obj_temp_path, file_type="obj")

        # Move the mesh to the correct path
        obj_link_mesh_folder = obj_dir / "shape"
        obj_link_mesh_folder.mkdir(exist_ok=True)
        obj_link_visual_mesh_folder = obj_link_mesh_folder / "visual"
        obj_link_visual_mesh_folder.mkdir(exist_ok=True)
        obj_link_collision_mesh_folder = obj_link_mesh_folder / "collision"
        obj_link_collision_mesh_folder.mkdir(exist_ok=True)
        obj_link_material_folder = obj_dir / "material"
        obj_link_material_folder.mkdir(exist_ok=True)

        # Check if a material got exported.
        material_files = [x for x in temp_dir_path.iterdir() if x.suffix == ".mtl"]
        if material_files:
            assert (
                len(material_files) == 1
            ), f"Something's wrong: there's more than 1 material file in {list(temp_dir_path.iterdir())}"
            original_material_filename = material_files[0].name

            # Fix texture file paths if necessary.
            # original_material_dir = G.nodes[link_node]["material_dir"]
            # if original_material_dir:
            #     for src_texture_file in original_material_dir.iterdir():
            #         fname = src_texture_file
            #         # fname is in the same format as room_light-0-0_VRayAOMap.png
            #         vray_name = fname[fname.index("VRay") : -4] if "VRay" in fname else None
            #         if vray_name in VRAY_MAPPING:
            #             dst_fname = VRAY_MAPPING[vray_name]
            #         else:
            #             raise ValueError(f"Unknown texture map: {fname}")

            #         dst_texture_file = f"{obj_name}-base_link-{dst_fname}.png"

            #         # Load the image
            #         shutil.copy2(original_material_dir / src_texture_file, obj_link_material_folder / dst_texture_file)

            # Modify MTL reference in OBJ file
            mtl_name = f"{obj_name}-base_link.mtl"
            with open(obj_temp_path, "r") as f:
                new_lines = []
                for line in f.readlines():
                    if f"mtllib {original_material_filename}" in line:
                        line = f"mtllib {mtl_name}\n"
                    new_lines.append(line)

            with open(obj_temp_path, "w") as f:
                for line in new_lines:
                    f.write(line)

            # Modify texture reference in MTL file
            with open(temp_dir_path / original_material_filename, "r") as f:
                new_lines = []
                for line in f.readlines():
                    if "map_" in line:
                        map_kind, texture_filename = line.split(" ")
                        texture_filename = texture_filename.strip()
                        map_kind = map_kind.strip().replace("map_", "")
                        new_filename = f"../../material/{obj_name}-base_link-{map_kind}.png"

                        # Copy from the texture_filename relative to the original path, to the new path relative to the target path
                        texture_from_path = temp_dir_path / texture_filename
                        assert texture_from_path.exists(), f"Texture file {texture_from_path} does not exist!"
                        texture_to_path = obj_link_visual_mesh_folder / new_filename
                        assert not texture_to_path.exists(), f"Texture file {texture_to_path} already exists!"
                        shutil.copy2(texture_from_path, texture_to_path)

                        # Change the line to point to the new path
                        line = line.replace(texture_filename, new_filename)

                    # We temporarily disable this material renaming.
                    # if "map_Kd material_0.png" in line:
                    #     line = ""
                    #     for key in MTL_MAPPING:
                    #         line += f"{key} ../../material/{obj_name}-{link_name}-{MTL_MAPPING[key]}.png\n"
                    new_lines.append(line)

            with open(obj_link_visual_mesh_folder / mtl_name, "w") as f:
                for line in new_lines:
                    f.write(line)

        # Copy the OBJ into the right spot
        obj_final_path = obj_link_visual_mesh_folder / obj_relative_path
        shutil.copy2(obj_temp_path, obj_final_path)

        # Save and merge precomputed collision mesh
        collision_filenames_and_scales = []
        for i, collision_mesh in enumerate(collision_meshes):
            processed_collision_mesh = collision_mesh.copy()
            processed_collision_mesh.apply_transform(inv_transform)
            processed_collision_mesh._cache.cache["vertex_normals"] = processed_collision_mesh.vertex_normals
            collision_filename = obj_relative_path.replace(".obj", f"-{i}.obj")

            # OmniGibson requires unit-bbox collision meshes, so here we do that scaling
            bounding_box = processed_collision_mesh.bounding_box.extents
            assert all(x > 0 for x in bounding_box), f"Bounding box extents are not all positive: {bounding_box}"
            collision_scale = 1.0 / bounding_box
            collision_scale_matrix = th.eye(4)
            collision_scale_matrix[:3, :3] = th.diag(th.as_tensor(collision_scale))
            processed_collision_mesh.apply_transform(collision_scale_matrix.numpy())
            processed_collision_mesh.export(obj_link_collision_mesh_folder / collision_filename, file_type="obj")
            collision_filenames_and_scales.append((collision_filename, 1 / collision_scale))

    # Create the link in URDF
    link_xml = ET.SubElement(tree_root, "link")
    link_xml.attrib = {"name": "base_link"}
    visual_xml = ET.SubElement(link_xml, "visual")
    visual_origin_xml = ET.SubElement(visual_xml, "origin")
    visual_origin_xml.attrib = {"xyz": " ".join([str(item) for item in [0.0] * 3])}
    visual_geometry_xml = ET.SubElement(visual_xml, "geometry")
    visual_mesh_xml = ET.SubElement(visual_geometry_xml, "mesh")
    visual_mesh_xml.attrib = {
        "filename": os.path.join("shape", "visual", obj_relative_path).replace("\\", "/"),
        "scale": "1 1 1",
    }

    collision_origin_xmls = []
    for collision_filename, collision_scale in collision_filenames_and_scales:
        collision_xml = ET.SubElement(link_xml, "collision")
        collision_xml.attrib = {"name": collision_filename.replace(".obj", "")}
        collision_origin_xml = ET.SubElement(collision_xml, "origin")
        collision_origin_xml.attrib = {"xyz": " ".join([str(item) for item in [0.0] * 3])}
        collision_geometry_xml = ET.SubElement(collision_xml, "geometry")
        collision_mesh_xml = ET.SubElement(collision_geometry_xml, "mesh")
        collision_mesh_xml.attrib = {
            "filename": os.path.join("shape", "collision", collision_filename).replace("\\", "/"),
            "scale": " ".join([str(item) for item in collision_scale]),
        }
        collision_origin_xmls.append(collision_origin_xml)

    # Save the URDF file.
    xmlstr = minidom.parseString(ET.tostring(tree_root)).toprettyxml(indent="   ")
    xmlio = io.StringIO(xmlstr)
    tree = ET.parse(xmlio)

    with open(obj_dir / f"{mdl}.urdf", "wb") as f:
        tree.write(f, xml_declaration=True)


def record_obj_metadata_from_urdf(urdf_path, obj_dir, joint_setting="zero", overwrite=False):
    """
    Records object metadata and writes it to misc/metadata.json within the object directory.

    Args:
        urdf_path (str): Path to object URDF
        obj_dir (str): Absolute path to the object's root directory
        joint_setting (str): Setting for joints when calculating canonical metadata. Valid options
            are {"low", "zero", "high"} (i.e.: lower joint limit, all 0 values, or upper joint limit)
        overwrite (bool): Whether to overwrite any pre-existing data
    """
    # Load the URDF file into urdfpy
    robot = URDF.load(urdf_path)

    # Do FK with everything at desired configuration
    if joint_setting == "zero":
        val = lambda jnt: 0.0
    elif joint_setting == "low":
        val = lambda jnt: jnt.limit.lower
    elif joint_setting == "high":
        val = lambda jnt: jnt.limit.upper
    else:
        raise ValueError(f"Got invalid joint_setting: {joint_setting}! Valid options are ['low', 'zero', 'high']")
    joint_cfg = {joint.name: val(joint) for joint in robot.joints if joint.joint_type in ("prismatic", "revolute")}
    vfk = robot.visual_trimesh_fk(cfg=joint_cfg)

    scene = trimesh.Scene()
    for mesh, transform in vfk.items():
        scene.add_geometry(geometry=mesh, transform=transform)

    # Calculate relevant metadata

    # Base link offset is pos offset from robot root link -> overall AABB center
    # Since robot is placed at origin, this is simply the AABB centroid
    base_link_offset = scene.bounding_box.centroid

    # BBox size is simply the extent of the overall AABB
    bbox_size = scene.bounding_box.extents

    # Save metadata json
    out_metadata = {
        "meta_links": {},
        "link_tags": {},
        "object_parts": [],
        "base_link_offset": base_link_offset.tolist(),
        "bbox_size": bbox_size.tolist(),
        "orientations": [],
    }
    misc_dir = pathlib.Path(obj_dir) / "misc"
    misc_dir.mkdir(exist_ok=overwrite)
    with open(misc_dir / "metadata.json", "w") as f:
        json.dump(out_metadata, f)


def import_og_asset_from_urdf(
    category,
    model,
    urdf_path=None,
    collision_method="coacd",
    coacd_links=None,
    convex_links=None,
    no_decompose_links=None,
    visual_only_links=None,
    merge_fixed_joints=False,
    dataset_root=gm.EXTERNAL_DATASET_PATH,
    hull_count=32,
    overwrite=False,
    use_usda=False,
):
    """
    Imports an asset from URDF format into OmniGibson-compatible USD format. This will write the new USD
    (and copy the URDF if it does not already exist within @dataset_root) to @dataset_root

    Args:
        category (str): Category to assign to imported asset
        model (str): Model name to assign to imported asset
        urdf_path (None or str): If specified, external URDF that should be copied into the dataset first before
            converting into USD format. Otherwise, assumes that the urdf file already exists within @dataset_root dir
        collision_method (None or str): If specified, collision decomposition method to use to generate
            OmniGibson-compatible collision meshes. Valid options are {"coacd", "convex"}
        coacd_links (None or list of str): If specified, links that should use CoACD to decompose collision meshes
        convex_links (None or list of str): If specified, links that should use convex hull to decompose collision meshes
        no_decompose_links (None or list of str): If specified, links that should not have any special collision
            decomposition applied. This will only use the convex hull
        visual_only_links (None or list of str): If specified, links that should have no colliders associated with it
        merge_fixed_joints (bool): Whether to merge fixed joints or not
        dataset_root (str): Dataset root directory to use for writing imported USD file. Default is external dataset
            path set from the global macros
        hull_count (int): Maximum number of convex hulls to decompose individual visual meshes into.
            Only relevant if @collision_method is "coacd"
        overwrite (bool): If set, will overwrite any pre-existing files
        use_usda (bool): If set, will write files to .usda files instead of .usd
            (bigger memory footprint, but human-readable)

    Returns:
        2-tuple:
            - str: Absolute path to generated USD file
            - Usd.Prim: Generated root USD prim (currently on active stage)
    """
    # If URDF already exists, write it to the dataset
    if urdf_path is not None:
        print(f"Copying URDF to dataset root {dataset_root}...")
        urdf_path = copy_urdf_to_dataset(
            urdf_path=urdf_path,
            category=category,
            mdl=model,
            dataset_root=dataset_root,
            suffix="original",
            overwrite=overwrite,
        )
    else:
        # Verify that the object exists at the expected location
        # This is <dataset_root>/objects/<category>/<model>/urdf/<model>_original.urdf
        urdf_path = os.path.join(dataset_root, "objects", category, model, "urdf", f"{model}_original.urdf")
        assert os.path.exists(urdf_path), f"Expected urdf at dataset location {urdf_path}, but none was found!"

    # Make sure all scaling is positive
    model_dir = os.path.join(dataset_root, "objects", category, model)
    urdf_path = make_asset_positive(urdf_fpath=urdf_path)

    # Update collisions if requested
    if collision_method is not None:
        print("Generating collision approximation for URDF...")
        get_collision_approximation_for_urdf(
            urdf_path=urdf_path,
            collision_method=collision_method,
            hull_count=hull_count,
            coacd_links=coacd_links,
            convex_links=convex_links,
            no_decompose_links=no_decompose_links,
            visual_only_links=visual_only_links,
        )

    # Generate metadata
    print("Recording object metadata from URDF...")
    record_obj_metadata_from_urdf(
        urdf_path=urdf_path,
        obj_dir=model_dir,
        joint_setting="zero",
        overwrite=overwrite,
    )

    # Convert to USD
    print("Converting obj URDF to USD...")
    og.launch()
    assert len(og.sim.scenes) == 0
    urdf_path, usd_path = import_obj_urdf(
        urdf_path=urdf_path,
        obj_category=category,
        obj_model=model,
        dataset_root=dataset_root,
        use_omni_convex_decomp=False,  # We already pre-decomposed the values, so don' use omni convex decomp
        use_usda=use_usda,
        merge_fixed_joints=merge_fixed_joints,
    )

    # Copy metalinks URDF to original name of object model
    shutil.copy2(urdf_path, os.path.join(dataset_root, "objects", category, model, "urdf", f"{model}.urdf"))

    prim = import_obj_metadata(
        usd_path=usd_path,
        obj_category=category,
        obj_model=model,
        dataset_root=dataset_root,
        import_render_channels=False,  # TODO: Make this True once we find a systematic / robust way to import materials of different source formats
    )
    print(
        f"\nConversion complete! Object has been successfully imported into OmniGibson-compatible USD, located at:\n\n{usd_path}\n"
    )

    return usd_path, prim<|MERGE_RESOLUTION|>--- conflicted
+++ resolved
@@ -1879,13 +1879,9 @@
     max_faces = 64
     ms = pymeshlab.MeshSet()
     ms.add_mesh(pymeshlab.Mesh(vertex_matrix=tm.vertices, face_matrix=tm.faces, v_normals_matrix=tm.vertex_normals))
-<<<<<<< HEAD
     while len(ms.current_mesh().vertex_matrix()) > max_vertices:
         ms.apply_filter('meshing_decimation_quadric_edge_collapse', targetfacenum=max_faces)
         max_faces -= 2
-=======
-    ms.apply_filter("meshing_decimation_quadric_edge_collapse", targetfacenum=max_faces)
->>>>>>> edceabe3
     vertices_reduced = ms.current_mesh().vertex_matrix()
     faces_reduced = ms.current_mesh().face_matrix()
     vertex_normals_reduced = ms.current_mesh().vertex_normal_matrix()
