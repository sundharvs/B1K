--- conflicted
+++ resolved
@@ -55,11 +55,7 @@
             out[k] = recursively_generate_compatible_dict(dic=v)
         elif isinstance(v, th.Tensor) and v.dim() > 1:
             # Map to list of tuples
-<<<<<<< HEAD
-            out[k] = [tuple(row.tolist()) for row in v]
-=======
-            out[k] = tuple(map(tuple, v))
->>>>>>> f5fd1a15
+            out[k] = tuple(tuple(row.tolist()) for row in v)
         else:
             # Preserve the key-value pair
             out[k] = v
