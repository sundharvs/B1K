--- conflicted
+++ resolved
@@ -3,12 +3,7 @@
 """
 from inspect import isclass
 import numpy as np
-<<<<<<< HEAD
-from collections import Iterable
-import omnigibson as og
-=======
 from collections.abc import Iterable
->>>>>>> ca0265fb
 from omnigibson.macros import create_module_macros
 from omnigibson.utils.python_utils import Serializable, SerializableNonInstance, UniquelyNamed
 from omnigibson.utils.ui_utils import create_module_logger
