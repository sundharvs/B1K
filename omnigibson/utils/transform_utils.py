--- conflicted
+++ resolved
@@ -1302,47 +1302,6 @@
 
     return quaternions
 
-<<<<<<< HEAD
-=======
-
-def compute_desired_pose_in_frame(prim, position, orientation, frame: Literal["world", "parent", "scene"] = "scene"):
-    """
-    Compute the desired position and orientation of the object relative to frame. If desired position or orientation is set to none,
-    the current position and orientation of the object relative to that frame will be used. If the frame is scene,
-    compute the scene to world transform relative to the scene's position and orientation.
-
-    Args:
-        prim (object): The object whose position and orientation are to be computed
-        position (torch.tensor): The position of the object
-        orientation (torch.tensor): The orientation of the object
-        frame (str): The frame of reference for the position and orientation
-    Returns:
-        position (torch.tensor): The position of the object relative to the frame
-        orientation (torch.tensor): The orientation of the object relative to the orientation
-    """
-
-    assert frame in ["world", "parent", "scene"], "Frame must be either 'world', 'parent', or 'scene'."
-
-    if frame == "scene" and prim.scene is None:
-        raise ValueError("Cannot set position and orientation relative to scene without a scene")
-    else:
-        # if no position or no orientation are given, get the current position and orientation of the object
-        if position is None or orientation is None:
-            current_position, current_orientation = prim.get_position_orientation(frame=frame)
-        position = current_position if position is None else position
-        orientation = current_orientation if orientation is None else orientation
-
-        position = position if isinstance(position, th.Tensor) else th.tensor(position, dtype=th.float32)
-        orientation = orientation if isinstance(orientation, th.Tensor) else th.tensor(orientation, dtype=th.float32)
-
-        # perform the transformation only if the frame is scene and the requirements are met
-        if frame == "scene":
-            position, orientation = mat2pose(prim.scene.pose @ pose2mat((position, orientation)))
-
-    return position, orientation
-
-
->>>>>>> d7ef3fec
 @th.jit.script
 def transform_points(points: th.Tensor, matrix: th.Tensor, translate: bool = True) -> th.Tensor:
     """
