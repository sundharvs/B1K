import collections
import math
from collections.abc import Iterable
import os

import omnigibson.lazy as lazy

import numpy as np
import trimesh

import omnigibson as og
from omnigibson.macros import gm
from omnigibson.utils.constants import JointType, PRIMITIVE_MESH_TYPES, PrimType
from omnigibson.utils.python_utils import assert_valid_key
from omnigibson.utils.ui_utils import suppress_omni_log, create_module_logger

import omnigibson.utils.transform_utils as T

# Create module logger
log = create_module_logger(module_name=__name__)


def array_to_vtarray(arr, element_type):
    """
    Converts array @arr into a Vt-typed array, where each individual element of type @element_type.

    Args:
        arr (n-array): An array of values. Can be, e.g., a list, or numpy array
        element_type (type): Per-element type to convert the elements from @arr into.
            Valid options are keys of GF_TO_VT_MAPPING

    Returns:
        Vt.Array: Vt-typed array, of specified type corresponding to @element_type
    """
    GF_TO_VT_MAPPING = {
        lazy.pxr.Gf.Vec3d: lazy.pxr.Vt.Vec3dArray,
        lazy.pxr.Gf.Vec3f: lazy.pxr.Vt.Vec3fArray,
        lazy.pxr.Gf.Vec3h: lazy.pxr.Vt.Vec3hArray,
        lazy.pxr.Gf.Quatd: lazy.pxr.Vt.QuatdArray,
        lazy.pxr.Gf.Quatf: lazy.pxr.Vt.QuatfArray,
        lazy.pxr.Gf.Quath: lazy.pxr.Vt.QuathArray,
        int: lazy.pxr.Vt.IntArray,
        float: lazy.pxr.Vt.FloatArray,
        bool: lazy.pxr.Vt.BoolArray,
        str: lazy.pxr.Vt.StringArray,
        chr: lazy.pxr.Vt.CharArray,
    }

    # Make sure array type is valid
    assert_valid_key(key=element_type, valid_keys=GF_TO_VT_MAPPING, name="array element type")

    # Construct list of values
    arr_list = []

    # Check first to see if elements are vectors or not. If this is an iterable value that is not a string,
    # then this is a vector and we have to map it to the correct type via *
    is_vec_element = (isinstance(arr[0], Iterable)) and (not isinstance(arr[0], str))

    # Loop over array and set values
    for ele in arr:
        arr_list.append(element_type(*ele) if is_vec_element else ele)

    return GF_TO_VT_MAPPING[element_type](arr_list)


def get_prim_nested_children(prim):
    """
    Grabs all nested prims starting from root @prim via depth-first-search

    Args:
        prim (Usd.Prim): root prim from which to search for nested children prims

    Returns:
        list of Usd.Prim: nested prims
    """
    prims = []
    for child in lazy.omni.isaac.core.utils.prims.get_prim_children(prim):
        prims.append(child)
        prims += get_prim_nested_children(prim=child)

    return prims


def create_joint(
    prim_path,
    joint_type,
    body0=None,
    body1=None,
    enabled=True,
    joint_frame_in_parent_frame_pos=None,
    joint_frame_in_parent_frame_quat=None,
    joint_frame_in_child_frame_pos=None,
    joint_frame_in_child_frame_quat=None,
    break_force=None,
    break_torque=None,
):
    """
    Creates a joint between @body0 and @body1 of specified type @joint_type

    Args:
        prim_path (str): absolute path to where the joint will be created
        joint_type (str or JointType): type of joint to create. Valid options are:
            "FixedJoint", "Joint", "PrismaticJoint", "RevoluteJoint", "SphericalJoint"
                        (equivalently, one of JointType)
        body0 (str or None): absolute path to the first body's prim. At least @body0 or @body1 must be specified.
        body1 (str or None): absolute path to the second body's prim. At least @body0 or @body1 must be specified.
        enabled (bool): whether to enable this joint or not.
        joint_frame_in_parent_frame_pos (np.ndarray or None): relative position of the joint frame to the parent frame (body0).
        joint_frame_in_parent_frame_quat (np.ndarray or None): relative orientation of the joint frame to the parent frame (body0).
        joint_frame_in_child_frame_pos (np.ndarray or None): relative position of the joint frame to the child frame (body1).
        joint_frame_in_child_frame_quat (np.ndarray or None): relative orientation of the joint frame to the child frame (body1).
        break_force (float or None): break force for linear dofs, unit is Newton.
        break_torque (float or None): break torque for angular dofs, unit is Newton-meter.

    Returns:
        Usd.Prim: Created joint prim
    """
    # Make sure we have valid joint_type
    assert JointType.is_valid(joint_type=joint_type), f"Invalid joint specified for creation: {joint_type}"

    # Make sure at least body0 or body1 is specified
    assert (
        body0 is not None or body1 is not None
    ), f"At least either body0 or body1 must be specified when creating a joint!"

    # Create the joint
    joint = getattr(lazy.pxr.UsdPhysics, joint_type).Define(og.sim.stage, prim_path)

    # Possibly add body0, body1 targets
    if body0 is not None:
        assert lazy.omni.isaac.core.utils.prims.is_prim_path_valid(body0), f"Invalid body0 path specified: {body0}"
        joint.GetBody0Rel().SetTargets([lazy.pxr.Sdf.Path(body0)])
    if body1 is not None:
        assert lazy.omni.isaac.core.utils.prims.is_prim_path_valid(body1), f"Invalid body1 path specified: {body1}"
        joint.GetBody1Rel().SetTargets([lazy.pxr.Sdf.Path(body1)])

    # Get the prim pointed to at this path
    joint_prim = lazy.omni.isaac.core.utils.prims.get_prim_at_path(prim_path)

    # Apply joint API interface
    lazy.pxr.PhysxSchema.PhysxJointAPI.Apply(joint_prim)

    # We need to step rendering once to auto-fill the local pose before overwriting it.
    # Note that for some reason, if multi_gpu is used, this line will crash if create_joint is called during on_contact
    # callback, e.g. when an attachment joint is being created due to contacts.
    og.sim.render()

    if joint_frame_in_parent_frame_pos is not None:
        joint_prim.GetAttribute("physics:localPos0").Set(lazy.pxr.Gf.Vec3f(*joint_frame_in_parent_frame_pos))
    if joint_frame_in_parent_frame_quat is not None:
        joint_prim.GetAttribute("physics:localRot0").Set(
            lazy.pxr.Gf.Quatf(*joint_frame_in_parent_frame_quat[[3, 0, 1, 2]])
        )
    if joint_frame_in_child_frame_pos is not None:
        joint_prim.GetAttribute("physics:localPos1").Set(lazy.pxr.Gf.Vec3f(*joint_frame_in_child_frame_pos))
    if joint_frame_in_child_frame_quat is not None:
        joint_prim.GetAttribute("physics:localRot1").Set(
            lazy.pxr.Gf.Quatf(*joint_frame_in_child_frame_quat[[3, 0, 1, 2]])
        )

    if break_force is not None:
        joint_prim.GetAttribute("physics:breakForce").Set(break_force)
    if break_torque is not None:
        joint_prim.GetAttribute("physics:breakTorque").Set(break_torque)

    # Possibly (un-/)enable this joint
    joint_prim.GetAttribute("physics:jointEnabled").Set(enabled)

    # We update the simulation now without stepping physics if sim is playing so we can bypass the snapping warning from PhysicsUSD
    if og.sim.is_playing():
        with suppress_omni_log(channels=["omni.physx.plugin"]):
            og.sim.pi.update_simulation(elapsedStep=0, currentTime=og.sim.current_time)

    # Return this joint
    return joint_prim


class RigidContactAPI:
    """
    Class containing class methods to aggregate rigid body contacts across all rigid bodies in the simulator
    """
    _PATH_TO_SCENE_IDX = None

    # Dictionary mapping rigid body prim path to corresponding index in the contact view matrix
    _PATH_TO_ROW_IDX = None
    _PATH_TO_COL_IDX = None

    # Numpy array of rigid body prim paths where its array index directly corresponds to the corresponding
    # index in the contact view matrix
    _ROW_IDX_TO_PATH = None
    _COL_IDX_TO_PATH = None

    # Contact view for generating contact matrices at each timestep
    _CONTACT_VIEW = None

    # Current aggregated contacts over all rigid bodies at the current timestep. Shape: (N, N, 3)
    _CONTACT_MATRIX = None

    # Current contact data cache containing forces, points, normals, separations, contact_counts, start_indices
    _CONTACT_DATA = None

    # Current cache, mapping 2-tuple (prim_paths_a, prim_paths_b) to contact values
    _CONTACT_CACHE = None

    @classmethod
    def initialize_view(cls):
        """
        Initializes the rigid contact view. Note: Can only be done when sim is playing!
        """
        assert og.sim.is_playing(), "Cannot create rigid contact view while sim is not playing!"

        # Compile deterministic mapping from rigid body path to idx
        # Note that omni's ordering is based on the top-down object ordering path on the USD stage, which coincidentally
        # matches the same ordering we store objects in our registry. So the mapping we generate from our registry
        # mapping aligns with omni's ordering!
        cls._PATH_TO_SCENE_IDX = dict()
        cls._PATH_TO_COL_IDX = dict()
        cls._PATH_TO_ROW_IDX = dict()
        cls._ROW_IDX_TO_PATH = dict()
        cls._COL_IDX_TO_PATH = dict()
        cls._CONTACT_MATRIX = dict()

        for scene_idx, scene in enumerate(og.sim.scenes):
            cls._PATH_TO_COL_IDX[scene_idx] = dict()
            i = 0
            for obj in scene.objects:
                if obj.prim_type == PrimType.RIGID:
                    for link in obj.links.values():
                        if not link.kinematic_only:
                            cls._PATH_TO_COL_IDX[scene_idx][link.prim_path] = i
                            cls._PATH_TO_SCENE_IDX[link.prim_path] = scene_idx
                            i += 1

        # If there are no valid objects, clear the view and terminate early
        if i == 0:
            cls._CONTACT_VIEW = None
            return

        # Generate rigid body view, making sure to update the simulation first (without physics) so that the physx
        # backend is synchronized with any newly added objects
        # We also suppress the omni tensor plugin from giving warnings we expect
        cls._CONTACT_VIEW = dict()
        og.sim.pi.update_simulation(elapsedStep=0, currentTime=og.sim.current_time)
        with suppress_omni_log(channels=["omni.physx.tensors.plugin"]):
            for scene_idx, _ in enumerate(og.sim.scenes):
                cls._CONTACT_VIEW[scene_idx] = og.sim.physics_sim_view.create_rigid_contact_view(
                    pattern="/World/*/*",
                    filter_patterns=list(cls._PATH_TO_COL_IDX[scene_idx].keys()),
                )

        # Create deterministic mapping from path to row index
        for scene_idx, _ in enumerate(og.sim.scenes):
            cls._PATH_TO_ROW_IDX[scene_idx] = {path: i for i, path in enumerate(cls._CONTACT_VIEW[scene_idx].sensor_paths)}

        # Store the reverse mappings as well. This can just be a numpy array since the mapping uses integer indices
        for scene_idx, _ in enumerate(og.sim.scenes):
            cls._ROW_IDX_TO_PATH[scene_idx] = np.array(list(cls._PATH_TO_ROW_IDX[scene_idx].keys()))
            cls._COL_IDX_TO_PATH[scene_idx] = np.array(list(cls._PATH_TO_COL_IDX[scene_idx].keys()))
        

        # Sanity check generated view -- this should generate square matrices of shape (N, N, 3)
        # n_bodies = len(cls._PATH_TO_COL_IDX)
        # assert cls._CONTACT_VIEW.filter_count == n_bodies, \
        #     f"Got unexpected contact view shape. Expected: (N, {n_bodies}); " \
        #     f"got: (N, {cls._CONTACT_VIEW.filter_count})"

    @classmethod
    def get_scene_idx(cls, prim_path):
        """
        Returns:
            int: scene idx for the rigid body defined by @prim_path
        """
        return cls._PATH_TO_SCENE_IDX[prim_path]
    
    @classmethod
    def get_body_row_idx(cls, prim_path):
        """
        Returns:
            int: row idx assigned to the rigid body defined by @prim_path
        """
        scene_idx = cls._PATH_TO_SCENE_IDX[prim_path]
        return scene_idx, cls._PATH_TO_ROW_IDX[scene_idx][prim_path]

    @classmethod
    def get_body_col_idx(cls, prim_path):
        """
        Returns:
            int: col idx assigned to the rigid body defined by @prim_path
        """
        scene_idx = cls._PATH_TO_SCENE_IDX[prim_path]
        return scene_idx, cls._PATH_TO_COL_IDX[scene_idx][prim_path]

    @classmethod
    def get_row_idx_prim_path(cls, scene_idx, idx):
        """
        Returns:
            str: @prim_path corresponding to the row idx @idx in the contact matrix
        """
        return cls._ROW_IDX_TO_PATH[scene_idx][idx]

    @classmethod
    def get_col_idx_prim_path(cls, scene_idx, idx):
        """
        Returns:
            str: @prim_path corresponding to the column idx @idx in the contact matrix
        """
        return cls._COL_IDX_TO_PATH[scene_idx][idx]

    @classmethod
    def get_all_impulses(cls, scene_idx):
        """
        Grab all impulses at the current timestep

        Returns:
            n-array: (N, M, 3) impulse array defining current impulses between all N contact-sensor enabled rigid bodies
                in the simulator and M tracked rigid bodies
        """
        # Generate the contact matrix if it doesn't already exist
        if scene_idx not in cls._CONTACT_MATRIX:
            cls._CONTACT_MATRIX[scene_idx] = cls._CONTACT_VIEW[scene_idx].get_contact_force_matrix(dt=1.0)

        return cls._CONTACT_MATRIX[scene_idx]

    @classmethod
    def get_impulses(cls, prim_paths_a, prim_paths_b):
        """
        Grabs the matrix representing all impulse forces between rigid prims from @prim_paths_a and
        rigid prims from @prim_paths_b

        Args:
            prim_paths_a (list of str): Rigid body prim path(s) with which to grab contact impulses against
                any of the rigid body prim path(s) defined by @prim_paths_b
            prim_paths_b (list of str): Rigid body prim path(s) with which to grab contact impulses against
                any of the rigid body prim path(s) defined by @prim_paths_a

        Returns:
            n-array: (N, M, 3) impulse array defining current impulses between N bodies from @prim_paths_a and M bodies
                from @prim_paths_b
        """
        # Compute subset of matrix and return
        scene_idx = cls._PATH_TO_SCENE_IDX[prim_paths_a[0]]
        idxs_a = [cls._PATH_TO_ROW_IDX[scene_idx][path] for path in prim_paths_a]
        idxs_b = [cls._PATH_TO_COL_IDX[scene_idx][path] for path in prim_paths_b]
        return cls.get_all_impulses(scene_idx)[idxs_a][:, idxs_b]

    @classmethod
    def get_contact_data(cls, prim_path):
        # First check if the object has any contacts
        impulses = cls.get_all_impulses()
        row_idx = cls.get_body_row_idx(prim_path)
        if not np.any(impulses[row_idx] > 0):
            return []

        # Get the contact targets' prim paths
        col_idxs = np.nonzero(impulses[row_idx] > 0)[0]
        col_paths = [cls.get_col_idx_prim_path(idx) for idx in col_idxs]

        # Get the contact data
        if cls._CONTACT_DATA is None:
            cls._CONTACT_DATA = cls._CONTACT_VIEW.get_contact_data()

        # Get the contact data for this prim
        forces, points, normals, separations, contact_counts, start_indices = cls._CONTACT_DATA
        start_idx = start_indices[row_idx]
        contact_count = contact_counts[row_idx]
        end_idx = start_idx + contact_count

        # Assert that one of two things is true: either the prim count and contact count are equal,
        # in which case we can zip them together, or the prim count is 1, in which case we can just
        # repeat the single prim data for all contacts. Otherwise, it is not clear which contacts are
        # happening between which two objects, so we return no contacts while printing an error.
        if len(col_paths) == contact_count:
            return list(
                zip(
                    col_paths,
                    forces[start_idx:end_idx],
                    points[start_idx:end_idx],
                    normals[start_idx:end_idx],
                    separations[start_idx:end_idx],
                )
            )
        elif len(col_paths) == 1:
            return [
                (col_paths[0], force, point, normal, separation)
                for force, point, normal, separation in zip(
                    forces[start_idx:end_idx],
                    points[start_idx:end_idx],
                    normals[start_idx:end_idx],
                    separations[start_idx:end_idx],
                )
            ]

        log.warning(
            f"Could not disambiguate which contacts are happening with which object for prim {prim_path}! Returning no contacts."
        )
        return []

    @classmethod
    def in_contact(cls, prim_paths_a, prim_paths_b):
        """
        Check if any rigid prim from @prim_paths_a is in contact with any rigid prim from @prim_paths_b

        Args:
            prim_paths_a (list of str): Rigid body prim path(s) with which to check contact against any of the rigid
                body prim path(s) defined by @prim_paths_b
            prim_paths_b (list of str): Rigid body prim path(s) with which to check contact against any of the rigid
                body prim path(s) defined by @prim_paths_a

        Returns:
            bool: Whether any body from @prim_paths_a is in contact with any body from @prim_paths_b
        """
        # Check if the contact tuple already exists in the cache; if so, return the value
        key = (tuple(prim_paths_a), tuple(prim_paths_b))
        if key not in cls._CONTACT_CACHE:
            # In contact if any of the matrix values representing the interaction between the two groups is non-zero
            cls._CONTACT_CACHE[key] = np.any(cls.get_impulses(prim_paths_a=prim_paths_a, prim_paths_b=prim_paths_b))
        return cls._CONTACT_CACHE[key]

    @classmethod
    def clear(cls):
        """
        Clears the internal contact matrix and cache
        """
<<<<<<< HEAD
        cls._CONTACT_MATRIX = dict()
=======
        cls._CONTACT_MATRIX = None
        cls._CONTACT_DATA = None
>>>>>>> 2bcd8968
        cls._CONTACT_CACHE = dict()


class CollisionAPI:
    """
    Class containing class methods to facilitate collision handling, e.g. collision groups
    """

    ACTIVE_COLLISION_GROUPS = dict()

    @classmethod
    def create_collision_group(cls, col_group, filter_self_collisions=False):
        """
        Creates a new collision group with name @col_group

        Args:
            col_group (str): Name of the collision group to create
            filter_self_collisions (bool): Whether to ignore self-collisions within the group. Default is False
        """
        # Can only be done when sim is stopped
        assert og.sim.is_stopped(), "Cannot create a collision group unless og.sim is stopped!"

        # Make sure the group doesn't already exist
        assert (
            col_group not in cls.ACTIVE_COLLISION_GROUPS
        ), f"Cannot create collision group {col_group} because it already exists!"

        # Create the group
        col_group_prim_path = f"/World/collision_groups/{col_group}"
        group = lazy.pxr.UsdPhysics.CollisionGroup.Define(og.sim.stage, col_group_prim_path)
        if filter_self_collisions:
            # Do not collide with self
            group.GetFilteredGroupsRel().AddTarget(col_group_prim_path)
        cls.ACTIVE_COLLISION_GROUPS[col_group] = group

    @classmethod
    def add_to_collision_group(cls, col_group, prim_path):
        """
        Adds the prim and all nested prims specified by @prim_path to the global collision group @col_group. If @col_group
        does not exist, then it will either be created if @create_if_not_exist is True, otherwise will raise an Error.
        Args:
            col_group (str): Name of the collision group to assign the prim at @prim_path to
            prim_path (str): Prim (and all nested prims) to assign to this @col_group
        """
        # Make sure collision group exists
        assert (
            col_group in cls.ACTIVE_COLLISION_GROUPS
        ), f"Cannot add to collision group {col_group} because it does not exist!"

        # Add this prim to the collision group
        cls.ACTIVE_COLLISION_GROUPS[col_group].GetCollidersCollectionAPI().GetIncludesRel().AddTarget(prim_path)

    @classmethod
    def add_group_filter(cls, col_group, filter_group):
        """
        Adds a new group filter for group @col_group, filtering all collision with group @filter_group
        Args:
            col_group (str): Name of the collision group which will have a new filter group added
            filter_group (str): Name of the group that should be filtered
        """
        # Make sure the group doesn't already exist
        for group_name in (col_group, filter_group):
            assert group_name in cls.ACTIVE_COLLISION_GROUPS, (
                f"Cannot add group filter {filter_group} to collision group {col_group} because at least one group "
                f"does not exist!"
            )

        # Grab the group, and add the filter
        filter_group_prim_path = f"/World/collision_groups/{filter_group}"
        group = cls.ACTIVE_COLLISION_GROUPS[col_group]
        group.GetFilteredGroupsRel().AddTarget(filter_group_prim_path)

    @classmethod
    def clear(cls):
        """
        Clears the internal state of this CollisionAPI
        """
        cls.ACTIVE_COLLISION_GROUPS = {}


class FlatcacheAPI:
    """
    Monolithic class for leveraging functionality meant to be used EXCLUSIVELY with flatcache.
    """

    # Modified prims since transition from sim being stopped to sim being played occurred
    # This should get cleared every time og.sim.stop() gets called
    MODIFIED_PRIMS = set()

    @classmethod
    def sync_raw_object_transforms_in_usd(cls, prim):
        """
        Manually synchronizes the per-link local raw transforms per-joint raw states from entity prim @prim using
        dynamic control interface as the ground truth.

        NOTE: This slightly abuses the dynamic control - usd integration, and should ONLY be used if flatcache
        is active, since the USD is not R/W at runtime and so we can write directly to child link poses on the USD
        without breaking the simulation!

        Args:
            prim (EntityPrim): prim whose owned links and joints should have their raw local states updated to match the
                "true" values found from the dynamic control interface
        """
        # Make sure flatcache is enabled -- this should NEVER be called otherwise!!
        assert gm.ENABLE_FLATCACHE, "Syncing raw object transforms should only occur if flatcache is being used!"

        # We're somewhat abusing low-level dynamic control - physx - usd integration, but we (supposedly) know
        # what we're doing so we suppress logging so we don't see any error messages :D
        with suppress_omni_log(["omni.physx.plugin"]):
            # Import here to avoid circular imports
            from omnigibson.prims.xform_prim import XFormPrim

            # 1. For every link, update its xformOp properties based on the delta_tf between object frame and link frame
            obj_pos, obj_quat = XFormPrim.get_local_pose(prim)
            for link in prim.links.values():
                rel_pos, rel_quat = T.relative_pose_transform(*link.get_position_orientation(), obj_pos, obj_quat)
                XFormPrim.set_local_pose(link, rel_pos, rel_quat)
            # 2. For every joint, update its linear / angular joint state
            if prim.n_joints > 0:
                joints_pos = prim.get_joint_positions()
                for joint, joint_pos in zip(prim.joints.values(), joints_pos):
                    state_name = "linear" if joint.joint_type == JointType.JOINT_PRISMATIC else "angular"
                    joint_pos = (
                        joint_pos if joint.joint_type == JointType.JOINT_PRISMATIC else joint_pos * 180.0 / np.pi
                    )
                    joint.set_attribute(f"state:{state_name}:physics:position", float(joint_pos))

            # Update the simulation without taking any time
            # This is needed because physx complains that we're manually writing to child links' poses, and will
            # subsequently not respect any additional writes to the object pose before an additional step is taken.
            # So we take a "zero" length step so that any additional writes to the object's pose at the current
            # timestep are respected
            og.sim.pi.update_simulation(elapsedStep=0, currentTime=og.sim.current_time)

        # Add this prim to the set of modified prims
        cls.MODIFIED_PRIMS.add(prim)

    @classmethod
    def reset_raw_object_transforms_in_usd(cls, prim):
        """
        Manually resets the per-link local raw transforms and per-joint raw states from entity prim @prim to be zero.

        NOTE: This slightly abuses the dynamic control - usd integration, and should ONLY be used if flatcache
        is active, since the USD is not R/W at runtime and so we can write directly to child link poses on the USD
        without breaking the simulation!

        Args:
            prim (EntityPrim): prim whose owned links and joints should have their local values reset to be zero
        """
        # Make sure flatcache is enabled -- this should NEVER be called otherwise!!
        assert gm.ENABLE_FLATCACHE, "Resetting raw object transforms should only occur if flatcache is being used!"

        # We're somewhat abusing low-level dynamic control - physx - usd integration, but we (supposedly) know
        # what we're doing so we suppress logging so we don't see any error messages :D
        with suppress_omni_log(["omni.physx.plugin"]):
            # Import here to avoid circular imports
            from omnigibson.prims.xform_prim import XFormPrim

            # 1. For every link, update its xformOp properties to be 0
            for link in prim.links.values():
                XFormPrim.set_local_pose(link, np.zeros(3), np.array([0, 0, 0, 1.0]))
            # 2. For every joint, update its linear / angular joint state to be 0
            if prim.n_joints > 0:
                for joint in prim.joints.values():
                    state_name = "linear" if joint.joint_type == JointType.JOINT_PRISMATIC else "angular"
                    joint.set_attribute(f"state:{state_name}:physics:position", 0.0)

            # Update the simulation without taking any time
            # This is needed because physx complains that we're manually writing to child links' poses, and will
            # subsequently not respect any additional writes to the object pose before an additional step is taken.
            # So we take a "zero" length step so that any additional writes to the object's pose at the current
            # timestep are respected
            og.sim.pi.update_simulation(elapsedStep=0, currentTime=og.sim.current_time)

    @classmethod
    def reset(cls):
        """
        Resets the internal state of this FlatcacheAPI.This should only occur when the simulator is stopped
        """
        # For any prim transforms that were manually updated, we need to restore their original transforms
        for prim in cls.MODIFIED_PRIMS:
            cls.reset_raw_object_transforms_in_usd(prim)
        cls.MODIFIED_PRIMS = set()


class PoseAPI:
    """
    This is a singleton class for getting world poses.
    Whenever we directly set the pose of a prim, we should call PoseAPI.invalidate().
    After that, if we need to access the pose of a prim without stepping physics,
    this class will refresh the poses by syncing across USD-fabric-PhysX depending on the flatcache setting.
    """

    VALID = False

    @classmethod
    def invalidate(cls):
        cls.VALID = False

    @classmethod
    def mark_valid(cls):
        cls.VALID = True

    @classmethod
    def _refresh(cls):
        if og.sim is not None and not cls.VALID:
            # when flatcache is on
            if og.sim._physx_fabric_interface:
                # no time step is taken here
                og.sim._physx_fabric_interface.update(og.sim.get_physics_dt(), og.sim.current_time)
            # when flatcache is off
            else:
                # no time step is taken here
                og.sim.psi.fetch_results()
            cls.mark_valid()

    @classmethod
    def get_world_pose(cls, prim_path):
        cls._refresh()
        position, orientation = lazy.omni.isaac.core.utils.xforms.get_world_pose(prim_path)
        return np.array(position), np.array(orientation)[[1, 2, 3, 0]]

    @classmethod
    def get_world_pose_with_scale(cls, prim_path):
        """
        This is used when information about the prim's global scale is needed,
        e.g. when converting points in the prim frame to the world frame.
        """
        cls._refresh()
        return np.array(lazy.omni.isaac.core.utils.xforms._get_world_pose_transform_w_scale(prim_path)).T


class ControllableObjectViewAPI:
    """
    A centralized view that allows for reading and writing to an ArticulationView that covers all
    controllable objects in the scene. This is used to avoid the overhead of reading from many views
    for each robot in each physics step, a source of significant overhead.
    """

    # The unified ArticulationView used to access all of the controllable objects in the scene.
    _VIEW = None

    # Cache for all of the view functions' return values within the same simulation step.
    # Keyed by function name without get_, the value is the return value of the function.
    _READ_CACHE = {}

    # Cache for all of the view functions' write values within the same simulation step.
    # Keyed by the function name without set_, the value is a dict that maps to-be-set index to value.
    _WRITE_CACHE = collections.defaultdict(dict)

    # Mapping from prim path to index in the view.
    _IDX = {}

    # Mapping from prim idx to a dict that maps link name to link index in the view.
    _LINK_IDX = {}

    @classmethod
    def clear(cls):
        cls._READ_CACHE = {}
        cls._WRITE_CACHE = collections.defaultdict(dict)

    @classmethod
    def flush_control(cls):
        if "dof_position_targets" in cls._WRITE_CACHE:
            pos_indices, pos_targets = zip(*sorted(cls._WRITE_CACHE["dof_position_targets"].items()))
            cls._VIEW.set_dof_position_targets(np.array(pos_targets), np.array(pos_indices))

        if "dof_velocity_targets" in cls._WRITE_CACHE:
            vel_indices, vel_targets = zip(*sorted(cls._WRITE_CACHE["dof_velocity_targets"].items()))
            cls._VIEW.set_dof_velocity_targets(np.array(vel_targets), np.array(vel_indices))

        if "dof_actuation_forces" in cls._WRITE_CACHE:
            eff_indices, eff_targets = zip(*sorted(cls._WRITE_CACHE["dof_actuation_forces"].items()))
            cls._VIEW.set_dof_actuation_forces(np.array(eff_targets), np.array(eff_indices))

    @classmethod
    def initialize_view(cls):
        # First, get all of the controllable objects in the scene (avoiding circular import)
        from omnigibson.objects.controllable_object import ControllableObject

        controllable_objects = [obj for obj in og.sim.scene.objects if isinstance(obj, ControllableObject)]

        # This only works if the root link is called base_link for every controllable object, so assert that
        assert all(
            co.root_link.prim_path.endswith("/base_link") for co in controllable_objects
        ), "Controllable objects must have a link named base_link as the root link."

        # Get their corresponding prim paths
        expected_regular_prim_paths = {obj.articulation_root_path for obj in controllable_objects}
        expected_dummy_prim_paths = {
            obj._dummy.articulation_root_path
            for obj in controllable_objects
            if hasattr(obj, "_dummy") and obj._dummy is not None
        }
        expected_prim_paths = expected_regular_prim_paths | expected_dummy_prim_paths

        # Make sure we have at least one controllable object
        if len(expected_prim_paths) == 0:
            return

        # Create the actual articulation view. Note that even though we search for base_link here,
        # the returned things will not necessarily be the base_link prim paths, but the appropriate
        # articulation root path for every object (base_link for non-fixed, parent for fixed objects)
        cls._VIEW = og.sim.physics_sim_view.create_articulation_view("/World/controllable_*/base_link")
        view_prim_paths = cls._VIEW.prim_paths
        assert (
            set(view_prim_paths) == expected_prim_paths
        ), f"ControllableObjectViewAPI expected prim paths {expected_prim_paths} but got {view_prim_paths}"

        # Create the mapping from prim path to index
        cls._IDX = {prim_path: i for i, prim_path in enumerate(view_prim_paths)}
        cls._LINK_IDX = [
            {link_path.split("/")[-1]: j for j, link_path in enumerate(articulation_link_paths)}
            for articulation_link_paths in cls._VIEW.link_paths
        ]

    @classmethod
    def set_joint_position_targets(cls, prim_path, positions, indices):
        assert len(indices) == len(positions), "Indices and values must have the same length"
        idx = cls._IDX[prim_path]

        # Load the current targets.
        if "dof_position_targets" not in cls._READ_CACHE:
            cls._READ_CACHE["dof_position_targets"] = cls._VIEW.get_dof_position_targets()
        current_targets = cls._READ_CACHE["dof_position_targets"][idx].copy()

        # If there's already a target for this joint, update it.
        if idx in cls._WRITE_CACHE["dof_position_targets"]:
            current_targets = cls._WRITE_CACHE["dof_position_targets"][idx]
        current_targets[indices] = positions

        # Write the new target
        cls._WRITE_CACHE["dof_position_targets"][idx] = current_targets

    @classmethod
    def set_joint_velocity_targets(cls, prim_path, velocities, indices):
        assert len(indices) == len(velocities), "Indices and values must have the same length"
        idx = cls._IDX[prim_path]

        # Load the current targets.
        if "dof_velocity_targets" not in cls._READ_CACHE:
            cls._READ_CACHE["dof_velocity_targets"] = cls._VIEW.get_dof_velocity_targets()
        current_targets = cls._READ_CACHE["dof_velocity_targets"][idx].copy()

        # If there's already a target for this joint, update it.
        if idx in cls._WRITE_CACHE["dof_velocity_targets"]:
            current_targets = cls._WRITE_CACHE["dof_velocity_targets"][idx]
        current_targets[indices] = velocities

        # Write the new target
        cls._WRITE_CACHE["dof_velocity_targets"][idx] = current_targets

    @classmethod
    def set_joint_efforts(cls, prim_path, efforts, indices):
        assert len(indices) == len(efforts), "Indices and values must have the same length"
        idx = cls._IDX[prim_path]

        # Load the current targets.
        if "dof_actuation_forces" not in cls._READ_CACHE:
            cls._READ_CACHE["dof_actuation_forces"] = cls._VIEW.get_dof_actuation_forces()
        current_targets = cls._READ_CACHE["dof_actuation_forces"][idx].copy()

        # If there's already a target for this joint, update it.
        if idx in cls._WRITE_CACHE["dof_actuation_forces"]:
            current_targets = cls._WRITE_CACHE["dof_actuation_forces"][idx]
        current_targets[indices] = efforts

        # Write the new target
        cls._WRITE_CACHE["dof_actuation_forces"][idx] = current_targets

    @classmethod
    def get_position_orientation(cls, prim_path):
        if "root_transforms" not in cls._READ_CACHE:
            cls._READ_CACHE["root_transforms"] = cls._VIEW.get_root_transforms()

        idx = cls._IDX[prim_path]
        pose = cls._READ_CACHE["root_transforms"][idx]
        return pose[:3], pose[3:]

    @classmethod
    def get_linear_velocity(cls, prim_path):
        if "root_velocities" not in cls._READ_CACHE:
            cls._READ_CACHE["root_velocities"] = cls._VIEW.get_root_velocities()

        idx = cls._IDX[prim_path]
        return cls._READ_CACHE["root_velocities"][idx][:3]

    @classmethod
    def get_angular_velocity(cls, prim_path):
        if "root_velocities" not in cls._READ_CACHE:
            cls._READ_CACHE["root_velocities"] = cls._VIEW.get_root_velocities()

        idx = cls._IDX[prim_path]
        return cls._READ_CACHE["root_velocities"][idx][3:]

    @classmethod
    def get_relative_linear_velocity(cls, prim_path):
        orn = cls.get_position_orientation(prim_path)[1]
        linvel = cls.get_linear_velocity(prim_path)
        return T.quat2mat(orn).T @ linvel

    @classmethod
    def get_relative_angular_velocity(cls, prim_path):
        orn = cls.get_position_orientation(prim_path)[1]
        angvel = cls.get_angular_velocity(prim_path)
        return T.mat2euler(T.quat2mat(orn).T @ T.euler2mat(angvel))

    @classmethod
    def get_joint_positions(cls, prim_path):
        if "dof_positions" not in cls._READ_CACHE:
            cls._READ_CACHE["dof_positions"] = cls._VIEW.get_dof_positions()

        idx = cls._IDX[prim_path]
        return cls._READ_CACHE["dof_positions"][idx]

    @classmethod
    def get_joint_velocities(cls, prim_path):
        if "dof_velocities" not in cls._READ_CACHE:
            cls._READ_CACHE["dof_velocities"] = cls._VIEW.get_dof_velocities()

        idx = cls._IDX[prim_path]
        return cls._READ_CACHE["dof_velocities"][idx]

    @classmethod
    def get_joint_efforts(cls, prim_path):
        if "dof_projected_joint_forces" not in cls._READ_CACHE:
            cls._READ_CACHE["dof_projected_joint_forces"] = cls._VIEW.get_dof_projected_joint_forces()

        idx = cls._IDX[prim_path]
        return cls._READ_CACHE["dof_projected_joint_forces"][idx]

    @classmethod
    def get_mass_matrix(cls, prim_path):
        if "mass_matrices" not in cls._READ_CACHE:
            cls._READ_CACHE["mass_matrices"] = cls._VIEW.get_mass_matrices()

        idx = cls._IDX[prim_path]
        # TODO: Maybe do the shape correction here. physics_view.mass_matrix_shape has it.
        return cls._READ_CACHE["mass_matrices"][idx]

    @classmethod
    def get_generalized_gravity_forces(cls, prim_path):
        if "generalized_gravity_forces" not in cls._READ_CACHE:
            cls._READ_CACHE["generalized_gravity_forces"] = cls._VIEW.get_generalized_gravity_forces()

        idx = cls._IDX[prim_path]
        return cls._READ_CACHE["generalized_gravity_forces"][idx]

    @classmethod
    def get_coriolis_and_centrifugal_forces(cls, prim_path):
        if "coriolis_and_centrifugal_forces" not in cls._READ_CACHE:
            cls._READ_CACHE["coriolis_and_centrifugal_forces"] = cls._VIEW.get_coriolis_and_centrifugal_forces()

        idx = cls._IDX[prim_path]
        return cls._READ_CACHE["coriolis_and_centrifugal_forces"][idx]

    @classmethod
    def get_link_relative_position_orientation(cls, prim_path, link_name):
        if "link_transforms" not in cls._READ_CACHE:
            cls._READ_CACHE["link_transforms"] = cls._VIEW.get_link_transforms()

        idx = cls._IDX[prim_path]
        link_idx = cls._LINK_IDX[idx][link_name]
        pose = cls._READ_CACHE["link_transforms"][idx][link_idx]
        pos, orn = pose[:3], pose[3:]

        # Get the root world transform too
        world_pos, world_orn = cls.get_position_orientation(prim_path)

        # Compute the relative position and orientation
        return T.relative_pose_transform(pos, orn, world_pos, world_orn)

    @classmethod
    def get_link_relative_linear_velocity(cls, prim_path, link_name):
        if "link_velocities" not in cls._READ_CACHE:
            cls._READ_CACHE["link_velocities"] = cls._VIEW.get_link_velocities()

        idx = cls._IDX[prim_path]
        link_idx = cls._LINK_IDX[idx][link_name]
        vel = cls._READ_CACHE["link_velocities"][idx][link_idx]
        linvel = vel[:3]

        # Get the root world transform too
        _, world_orn = cls.get_position_orientation(prim_path)

        # Compute the relative position and orientation
        return T.quat2mat(world_orn).T @ linvel

    @classmethod
    def get_link_relative_angular_velocity(cls, prim_path, link_name):
        if "link_velocities" not in cls._READ_CACHE:
            cls._READ_CACHE["link_velocities"] = cls._VIEW.get_link_velocities()

        idx = cls._IDX[prim_path]
        link_idx = cls._LINK_IDX[idx][link_name]
        vel = cls._READ_CACHE["link_velocities"][idx][link_idx]
        angvel = vel[3:]

        # Get the root world transform too
        _, world_orn = cls.get_position_orientation(prim_path)

        # Compute the relative position and orientation
        return T.mat2euler(T.quat2mat(world_orn).T @ T.euler2mat(angvel))


def clear():
    """
    Clear state tied to singleton classes
    """
    PoseAPI.invalidate()
    CollisionAPI.clear()
    ControllableObjectViewAPI.clear()


def create_mesh_prim_with_default_xform(primitive_type, prim_path, u_patches=None, v_patches=None, stage=None):
    """
    Creates a mesh prim of the specified @primitive_type at the specified @prim_path

    Args:
        primitive_type (str): Primitive mesh type, should be one of PRIMITIVE_MESH_TYPES to be valid
        prim_path (str): Destination prim path to store the mesh prim
        u_patches (int or None): If specified, should be an integer that represents how many segments to create in the
            u-direction. E.g. 10 means 10 segments (and therefore 11 vertices) will be created.
        v_patches (int or None): If specified, should be an integer that represents how many segments to create in the
            v-direction. E.g. 10 means 10 segments (and therefore 11 vertices) will be created.
            Both u_patches and v_patches need to be specified for them to be effective.
        stage (None or Usd.Stage): If specified, stage on which the primitive mesh should be generated. If None, will
            use og.sim.stage
    """
    MESH_PRIM_TYPE_TO_EVALUATOR_MAPPING = {
        "Sphere": lazy.omni.kit.primitive.mesh.evaluators.sphere.SphereEvaluator,
        "Disk": lazy.omni.kit.primitive.mesh.evaluators.disk.DiskEvaluator,
        "Plane": lazy.omni.kit.primitive.mesh.evaluators.plane.PlaneEvaluator,
        "Cylinder": lazy.omni.kit.primitive.mesh.evaluators.cylinder.CylinderEvaluator,
        "Torus": lazy.omni.kit.primitive.mesh.evaluators.torus.TorusEvaluator,
        "Cone": lazy.omni.kit.primitive.mesh.evaluators.cone.ConeEvaluator,
        "Cube": lazy.omni.kit.primitive.mesh.evaluators.cube.CubeEvaluator,
    }

    assert primitive_type in PRIMITIVE_MESH_TYPES, "Invalid primitive mesh type: {primitive_type}"
    evaluator = MESH_PRIM_TYPE_TO_EVALUATOR_MAPPING[primitive_type]
    u_backup = lazy.carb.settings.get_settings().get(evaluator.SETTING_U_SCALE)
    v_backup = lazy.carb.settings.get_settings().get(evaluator.SETTING_V_SCALE)
    hs_backup = lazy.carb.settings.get_settings().get(evaluator.SETTING_OBJECT_HALF_SCALE)
    lazy.carb.settings.get_settings().set(evaluator.SETTING_U_SCALE, 1)
    lazy.carb.settings.get_settings().set(evaluator.SETTING_V_SCALE, 1)
    stage = og.sim.stage if stage is None else stage

    # Default half_scale (i.e. half-extent, half_height, radius) is 1.
    # TODO (eric): change it to 0.5 once the mesh generator API accepts floating-number HALF_SCALE
    #  (currently it only accepts integer-number and floors 0.5 into 0).
    lazy.carb.settings.get_settings().set(evaluator.SETTING_OBJECT_HALF_SCALE, 1)
    kwargs = dict(prim_type=primitive_type, prim_path=prim_path, stage=stage)
    if u_patches is not None and v_patches is not None:
        kwargs["u_patches"] = u_patches
        kwargs["v_patches"] = v_patches

    # Import now to avoid too-eager load of Omni classes due to inheritance
    from omnigibson.utils.deprecated_utils import CreateMeshPrimWithDefaultXformCommand

    CreateMeshPrimWithDefaultXformCommand(**kwargs).do()

    lazy.carb.settings.get_settings().set(evaluator.SETTING_U_SCALE, u_backup)
    lazy.carb.settings.get_settings().set(evaluator.SETTING_V_SCALE, v_backup)
    lazy.carb.settings.get_settings().set(evaluator.SETTING_OBJECT_HALF_SCALE, hs_backup)


def mesh_prim_mesh_to_trimesh_mesh(mesh_prim, include_normals=True, include_texcoord=True):
    """
    Generates trimesh mesh from @mesh_prim if mesh_type is "Mesh"

    Args:
        mesh_prim (Usd.Prim): Mesh prim to convert into trimesh mesh
        include_normals (bool): Whether to include the normals in the resulting trimesh or not
        include_texcoord (bool): Whether to include the corresponding 2D-texture coordinates in the resulting
            trimesh or not

    Returns:
        trimesh.Trimesh: Generated trimesh mesh
    """
    mesh_type = mesh_prim.GetPrimTypeInfo().GetTypeName()
    assert mesh_type == "Mesh", f"Expected mesh prim to have type Mesh, got {mesh_type}"
    face_vertex_counts = np.array(mesh_prim.GetAttribute("faceVertexCounts").Get())
    vertices = np.array(mesh_prim.GetAttribute("points").Get())
    face_indices = np.array(mesh_prim.GetAttribute("faceVertexIndices").Get())

    faces = []
    i = 0
    for count in face_vertex_counts:
        for j in range(count - 2):
            faces.append([face_indices[i], face_indices[i + j + 1], face_indices[i + j + 2]])
        i += count

    kwargs = dict(vertices=vertices, faces=faces)

    if include_normals:
        kwargs["vertex_normals"] = np.array(mesh_prim.GetAttribute("normals").Get())

    if include_texcoord:
        raw_texture = mesh_prim.GetAttribute("primvars:st").Get()
        if raw_texture is not None:
            kwargs["visual"] = trimesh.visual.TextureVisuals(uv=np.array(raw_texture))

    return trimesh.Trimesh(**kwargs)


def mesh_prim_shape_to_trimesh_mesh(mesh_prim):
    """
    Generates trimesh mesh from @mesh_prim if mesh_type is "Sphere", "Cube", "Cone" or "Cylinder"

    Args:
        mesh_prim (Usd.Prim): Mesh prim to convert into trimesh mesh

    Returns:
        trimesh.Trimesh: Generated trimesh mesh
    """
    mesh_type = mesh_prim.GetPrimTypeInfo().GetTypeName()
    if mesh_type == "Sphere":
        radius = mesh_prim.GetAttribute("radius").Get()
        trimesh_mesh = trimesh.creation.icosphere(subdivision=3, radius=radius)
    elif mesh_type == "Cube":
        extent = mesh_prim.GetAttribute("size").Get()
        trimesh_mesh = trimesh.creation.box([extent] * 3)
    elif mesh_type == "Cone":
        radius = mesh_prim.GetAttribute("radius").Get()
        height = mesh_prim.GetAttribute("height").Get()
        trimesh_mesh = trimesh.creation.cone(radius=radius, height=height)
        # Trimesh cones are centered at the base. We'll move them down by half the height.
        transform = trimesh.transformations.translation_matrix([0, 0, -height / 2])
        trimesh_mesh.apply_transform(transform)
    elif mesh_type == "Cylinder":
        radius = mesh_prim.GetAttribute("radius").Get()
        height = mesh_prim.GetAttribute("height").Get()
        trimesh_mesh = trimesh.creation.cylinder(radius=radius, height=height)
    else:
        raise ValueError(f"Expected mesh prim to have type Sphere, Cube, Cone or Cylinder, got {mesh_type}")

    return trimesh_mesh


def mesh_prim_to_trimesh_mesh(mesh_prim, include_normals=True, include_texcoord=True, world_frame=False):
    """
    Generates trimesh mesh from @mesh_prim

    Args:
        mesh_prim (Usd.Prim): Mesh prim to convert into trimesh mesh
        include_normals (bool): Whether to include the normals in the resulting trimesh or not
        include_texcoord (bool): Whether to include the corresponding 2D-texture coordinates in the resulting
            trimesh or not
        world_frame (bool): Whether to convert the mesh to the world frame or not

    Returns:
        trimesh.Trimesh: Generated trimesh mesh
    """
    mesh_type = mesh_prim.GetTypeName()
    if mesh_type == "Mesh":
        trimesh_mesh = mesh_prim_mesh_to_trimesh_mesh(mesh_prim, include_normals, include_texcoord)
    else:
        trimesh_mesh = mesh_prim_shape_to_trimesh_mesh(mesh_prim)

    if world_frame:
        trimesh_mesh.apply_transform(PoseAPI.get_world_pose_with_scale(mesh_prim.GetPath().pathString))

    return trimesh_mesh


def sample_mesh_keypoints(mesh_prim, n_keypoints, n_keyfaces, seed=None):
    """
    Samples keypoints and keyfaces for mesh @mesh_prim

    Args:
        mesh_prim (Usd.Prim): Mesh prim to be sampled from
        n_keypoints (int): number of (unique) keypoints to randomly sample from @mesh_prim
        n_keyfaces (int): number of (unique) keyfaces to randomly sample from @mesh_prim
        seed (None or int): If set, sets the random seed for deterministic results

    Returns:
        2-tuple:
            - n-array: (n,) 1D int array representing the randomly sampled point idxs from @mesh_prim.
                Note that since this is without replacement, the total length of the array may be less than
                @n_keypoints
            - None or n-array: 1D int array representing the randomly sampled face idxs from @mesh_prim.
                Note that since this is without replacement, the total length of the array may be less than
                @n_keyfaces
    """
    # Set seed if deterministic
    if seed is not None:
        np.random.seed(seed)

    # Generate trimesh mesh from which to aggregate points
    tm = mesh_prim_mesh_to_trimesh_mesh(mesh_prim=mesh_prim, include_normals=False, include_texcoord=False)
    n_unique_vertices, n_unique_faces = len(tm.vertices), len(tm.faces)
    faces_flat = tm.faces.flatten()
    n_vertices = len(faces_flat)

    # Sample vertices
    unique_vertices = np.unique(faces_flat)
    assert len(unique_vertices) == n_unique_vertices
    keypoint_idx = (
        np.random.choice(unique_vertices, size=n_keypoints, replace=False)
        if n_unique_vertices > n_keypoints
        else unique_vertices
    )

    # Sample faces
    keyface_idx = (
        np.random.choice(n_unique_faces, size=n_keyfaces, replace=False)
        if n_unique_faces > n_keyfaces
        else np.arange(n_unique_faces)
    )

    return keypoint_idx, keyface_idx


def get_mesh_volume_and_com(mesh_prim, world_frame=False):
    """
    Computes the volume and center of mass for @mesh_prim

    Args:
        mesh_prim (Usd.Prim): Mesh prim to compute volume and center of mass for
        world_frame (bool): Whether to return the volume and CoM in the world frame

    Returns:
        Tuple[float, np.array]: Tuple containing the (volume, center_of_mass) in the mesh frame or the world frame
    """

    trimesh_mesh = mesh_prim_to_trimesh_mesh(
        mesh_prim, include_normals=False, include_texcoord=False, world_frame=world_frame
    )
    if trimesh_mesh.is_volume:
        volume = trimesh_mesh.volume
        com = trimesh_mesh.center_mass
    else:
        # If the mesh is not a volume, we compute its convex hull and use that instead
        try:
            trimesh_mesh_convex = trimesh_mesh.convex_hull
            volume = trimesh_mesh_convex.volume
            com = trimesh_mesh_convex.center_mass
        except:
            # if convex hull computation fails, it usually means the mesh is degenerated: use trivial values.
            volume = 0.0
            com = np.zeros(3)

    return volume, com


def check_extent_radius_ratio(mesh_prim):
    """
    Checks if the min extent in world frame and the extent radius ratio in local frame of @mesh_prim is within the
    acceptable range for PhysX GPU acceleration (not too thin, and not too oblong)

    Ref: https://github.com/NVIDIA-Omniverse/PhysX/blob/561a0df858d7e48879cdf7eeb54cfe208f660f18/physx/source/geomutils/src/convex/GuConvexMeshData.h#L183-L190

    Args:
        mesh_prim (Usd.Prim): Mesh prim to check

    Returns:
        bool: True if the min extent (world) and the extent radius ratio (local frame) is acceptable, False otherwise
    """
    mesh_type = mesh_prim.GetPrimTypeInfo().GetTypeName()
    # Non-mesh prims are always considered to be within the acceptable range
    if mesh_type != "Mesh":
        return True

    trimesh_mesh_world = mesh_prim_to_trimesh_mesh(
        mesh_prim, include_normals=False, include_texcoord=False, world_frame=True
    )
    min_extent = trimesh_mesh_world.extents.min()
    # If the mesh is too flat in the world frame, omniverse cannot create convex mesh for it
    if min_extent < 1e-5:
        return False

    trimesh_mesh = mesh_prim_to_trimesh_mesh(
        mesh_prim, include_normals=False, include_texcoord=False, world_frame=False
    )
    if not trimesh_mesh.is_volume:
        trimesh_mesh = trimesh_mesh.convex_hull

    max_radius = trimesh_mesh.extents.max() / 2.0
    min_radius = trimesh.proximity.closest_point(trimesh_mesh, np.array([trimesh_mesh.center_mass]))[1][0]
    ratio = max_radius / min_radius

    # PhysX requires ratio to be < 100.0. We use 95.0 to be safe.
    return ratio < 95.0


def create_primitive_mesh(prim_path, primitive_type, extents=1.0, u_patches=None, v_patches=None, stage=None):
    """
    Helper function that generates a UsdGeom.Mesh prim at specified @prim_path of type @primitive_type.

    NOTE: Generated mesh prim will, by default, have extents equaling [1, 1, 1]

    Args:
        prim_path (str): Where the loaded mesh should exist on the stage
        primitive_type (str): Type of primitive mesh to create. Should be one of:
            {"Cone", "Cube", "Cylinder", "Disk", "Plane", "Sphere", "Torus"}
        extents (float or 3-array): Specifies the extents of the generated mesh. Default is 1.0, i.e.:
            generated mesh will be in be contained in a [1,1,1] sized bounding box
        u_patches (int or None): If specified, should be an integer that represents how many segments to create in the
            u-direction. E.g. 10 means 10 segments (and therefore 11 vertices) will be created.
        v_patches (int or None): If specified, should be an integer that represents how many segments to create in the
            v-direction. E.g. 10 means 10 segments (and therefore 11 vertices) will be created.
            Both u_patches and v_patches need to be specified for them to be effective.
        stage (None or Usd.Stage): If specified, stage on which the primitive mesh should be generated. If None, will
            use og.sim.stage

    Returns:
        UsdGeom.Mesh: Generated primitive mesh as a prim on the active stage
    """
    assert_valid_key(key=primitive_type, valid_keys=PRIMITIVE_MESH_TYPES, name="primitive mesh type")
    create_mesh_prim_with_default_xform(
        primitive_type, prim_path, u_patches=u_patches, v_patches=v_patches, stage=stage
    )
    mesh = lazy.pxr.UsdGeom.Mesh.Define(og.sim.stage if stage is None else stage, prim_path)

    # Modify the points and normals attributes so that total extents is the desired
    # This means multiplying omni's default by extents * 50.0, as the native mesh generated has extents [-0.01, 0.01]
    # -- i.e.: 2cm-wide mesh
    extents = np.ones(3) * extents if isinstance(extents, float) else np.array(extents)
    for attr in (mesh.GetPointsAttr(), mesh.GetNormalsAttr()):
        vals = np.array(attr.Get()).astype(np.float64)
        attr.Set(lazy.pxr.Vt.Vec3fArray([lazy.pxr.Gf.Vec3f(*(val * extents * 50.0)) for val in vals]))
    mesh.GetExtentAttr().Set(
        lazy.pxr.Vt.Vec3fArray([lazy.pxr.Gf.Vec3f(*(-extents / 2.0)), lazy.pxr.Gf.Vec3f(*(extents / 2.0))])
    )

    return mesh


def add_asset_to_stage(asset_path, prim_path):
    """
    Adds asset file (either USD or OBJ) at @asset_path at the location @prim_path

    Args:
        asset_path (str): Absolute or relative path to the asset file to load
        prim_path (str): Where loaded asset should exist on the stage

    Returns:
        Usd.Prim: Loaded prim as a USD prim
    """
    # Make sure this is actually a supported asset type
    assert asset_path[-4:].lower() in {".usd", ".obj"}, f"Cannot load a non-USD or non-OBJ file as a USD prim!"
    asset_type = asset_path[-3:]

    # Make sure the path exists
    assert os.path.exists(asset_path), f"Cannot load {asset_type.upper()} file {asset_path} because it does not exist!"

    # Add reference to stage and grab prim
    lazy.omni.isaac.core.utils.stage.add_reference_to_stage(usd_path=asset_path, prim_path=prim_path)
    prim = lazy.omni.isaac.core.utils.prims.get_prim_at_path(prim_path)

    # Make sure prim was loaded correctly
    assert prim, f"Failed to load {asset_type.upper()} object from path: {asset_path}"

    return prim


def get_world_prim():
    """
    Returns:
        Usd.Prim: Active world prim in the current stage
    """
    return lazy.omni.isaac.core.utils.prims.get_prim_at_path("/World")<|MERGE_RESOLUTION|>--- conflicted
+++ resolved
@@ -421,12 +421,8 @@
         """
         Clears the internal contact matrix and cache
         """
-<<<<<<< HEAD
         cls._CONTACT_MATRIX = dict()
-=======
-        cls._CONTACT_MATRIX = None
         cls._CONTACT_DATA = None
->>>>>>> 2bcd8968
         cls._CONTACT_CACHE = dict()
 
 
