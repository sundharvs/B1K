import asyncio
import omnigibson as og
from omnigibson.envs.rl_env import RLEnv
from omnigibson.macros import gm
import h5py

from environment_servicer import serve


async def main():
    DIST_COEFF = 0.1
    GRASP_REWARD = 0.3
    h5py.get_config().track_order = True

    cfg = {
        "scene": {
            "type": "InteractiveTraversableScene",
            "scene_model": "Rs_int",
            "load_object_categories": ["floors", "coffee_table"],
        },
        "robots": [
            {
                "type": "Tiago",
                "obs_modalities": ["rgb", "depth_linear", "seg_instance", "seg_semantic", "proprio"],
                "proprio_obs": ["joint_qpos", "joint_qvel", "eef_left_pos", "eef_left_quat", "grasp_left"],
                "scale": 1.0,
                "self_collisions": True,
                "action_normalize": False,
                "action_type": "continuous",
                "grasping_mode": "sticky",
                "rigid_trunk": False,
                "default_arm_pose": "diagonal30",
                "default_trunk_offset": 0.365,
                "sensor_config": {
                    "VisionSensor": {
                        "modalities": ["rgb", "depth_linear", "seg_instance", "seg_semantic"],
                        "sensor_kwargs": {
                            "image_width": 224,
                            "image_height": 224
                        }
                    }
                },
                "controller_config": {
                    "base": {
                        "name": "JointController",
                        "motor_type": "velocity"
                    },
                    "arm_left": {
                        "name": "InverseKinematicsController",
                        "motor_type": "velocity",
                        "command_input_limits": None,
                        "command_output_limits": None,
                        "mode": "pose_absolute_ori", 
                        "kv": 3.0
                    },
                    # "arm_left": {
                    #     "name": "JointController",
                    #     "motor_type": "position",
                    #     "command_input_limits": None,
                    #     "command_output_limits": None, 
                    #     "use_delta_commands": False
                    # },
                    "arm_right": {
                        "name": "JointController",
                        "motor_type": "position",
                        "command_input_limits": None,
                        "command_output_limits": None, 
                        "use_delta_commands": False
                    },
                    "gripper_left": {
                        "name": "JointController",
                        "motor_type": "position",
                        "command_input_limits": [-1, 1],
                        "command_output_limits": None,
                        "use_delta_commands": True,
                        # "use_single_command": True
                    },
                    "gripper_right": {
                        "name": "JointController",
                        "motor_type": "position",
                        "command_input_limits": [-1, 1],
                        "command_output_limits": None,
                        "use_delta_commands": True,
                        # "use_single_command": True
                    },
                    "camera": {
                        "name": "JointController",
                        "motor_type": "position",
                        "command_input_limits": None,
                        "command_output_limits": None,
                        "use_delta_commands": False
                    }
                }
            }
        ],
        "task": {
            "type": "GraspTask",
            "obj_name": "cologne",
            "termination_config": {
                "max_steps": 100000,
            },
            "reward_config": {
                "r_dist_coeff": DIST_COEFF,
                "r_grasp": GRASP_REWARD
            }
        },
        "objects": [
            {
                "type": "DatasetObject",
                "name": "cologne",
                "category": "bottle_of_cologne",
                "model": "lyipur",
                "position": [-0.3, -0.8, 0.5],
            },
        ]
    }

    reset_positions =  {
        'coffee_table_fqluyq_0': ([-0.4767243 , -1.219805  ,  0.25702515], [-3.69874935e-04, -9.39229270e-04,  7.08872199e-01,  7.05336273e-01]),
        'cologne': ([-0.30000001, -0.80000001,  0.44277492],
                    [0.        , 0.        , 0.        , 1.000000]),
        'robot0': ([0.0, 0.0, 0.05], [0.0, 0.0, 0.0, 1.0])
    }

    env_config = {
        "cfg": cfg,
        "reset_positions": reset_positions,
        "action_space_controllers": ["base", "camera", "arm_left", "gripper_left"]
    }
    env = RLEnv(env_config)
<<<<<<< HEAD
    controller = env.env._primitive_controller

    obj = env.scene.object_registry("name", "cologne")

    action = np.zeros(22)

    print("Will try to greet world ...")
    with grpc.insecure_channel("localhost:50051") as channel:
        stub = omnigibson_pb2_grpc.PolicyStub(channel)
        for _ in trange(1000):
            obs, reward, done, truncated, info = env.step(action)
            # Load the RGB obs into PILLOW
            img = Image.fromarray(obs["robot0"]["robot0:eyes_Camera_sensor_rgb"][..., :3])
            img_byte_arr = io.BytesIO()
            img.save(img_byte_arr, format='JPEG')
            img_byte_arr = img_byte_arr.getvalue()
            response = stub.Step(omnigibson_pb2.StepRequest(image=img_byte_arr))
            action = np.array([x for x in response.command])
            if done:
                break
=======
>>>>>>> 29c10b9a

    # Now start servicing!
    await serve(env)

if __name__ == "__main__":
    asyncio.get_event_loop().run_until_complete(main())<|MERGE_RESOLUTION|>--- conflicted
+++ resolved
@@ -22,7 +22,7 @@
             {
                 "type": "Tiago",
                 "obs_modalities": ["rgb", "depth_linear", "seg_instance", "seg_semantic", "proprio"],
-                "proprio_obs": ["joint_qpos", "joint_qvel", "eef_left_pos", "eef_left_quat", "grasp_left"],
+                "proprio_obs": ["robot_pose", "joint_qpos", "joint_qvel", "eef_left_pos", "eef_left_quat", "grasp_left"],
                 "scale": 1.0,
                 "self_collisions": True,
                 "action_normalize": False,
@@ -73,7 +73,7 @@
                         "command_input_limits": [-1, 1],
                         "command_output_limits": None,
                         "use_delta_commands": True,
-                        # "use_single_command": True
+                        "use_single_command": True
                     },
                     "gripper_right": {
                         "name": "JointController",
@@ -81,7 +81,7 @@
                         "command_input_limits": [-1, 1],
                         "command_output_limits": None,
                         "use_delta_commands": True,
-                        # "use_single_command": True
+                        "use_single_command": True
                     },
                     "camera": {
                         "name": "JointController",
@@ -128,29 +128,6 @@
         "action_space_controllers": ["base", "camera", "arm_left", "gripper_left"]
     }
     env = RLEnv(env_config)
-<<<<<<< HEAD
-    controller = env.env._primitive_controller
-
-    obj = env.scene.object_registry("name", "cologne")
-
-    action = np.zeros(22)
-
-    print("Will try to greet world ...")
-    with grpc.insecure_channel("localhost:50051") as channel:
-        stub = omnigibson_pb2_grpc.PolicyStub(channel)
-        for _ in trange(1000):
-            obs, reward, done, truncated, info = env.step(action)
-            # Load the RGB obs into PILLOW
-            img = Image.fromarray(obs["robot0"]["robot0:eyes_Camera_sensor_rgb"][..., :3])
-            img_byte_arr = io.BytesIO()
-            img.save(img_byte_arr, format='JPEG')
-            img_byte_arr = img_byte_arr.getvalue()
-            response = stub.Step(omnigibson_pb2.StepRequest(image=img_byte_arr))
-            action = np.array([x for x in response.command])
-            if done:
-                break
-=======
->>>>>>> 29c10b9a
 
     # Now start servicing!
     await serve(env)
