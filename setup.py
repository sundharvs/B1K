--- conflicted
+++ resolved
@@ -48,13 +48,7 @@
         "graphviz~=0.20",
         "matplotlib>=3.0.0",
     ],
-<<<<<<< HEAD
-    extras_require={
-        "isaac": ["isaacsim-for-omnigibson>=4.2.0"],
-    },
-=======
     extras_require={},
->>>>>>> d3930c42
     tests_require=[],
     python_requires=">=3",
     include_package_data=True,
