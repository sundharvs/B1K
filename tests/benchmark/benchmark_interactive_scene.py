--- conflicted
+++ resolved
@@ -65,11 +65,7 @@
         og.sim.step()
         water_system = scene.get_system("water")
         for i in range(100):
-<<<<<<< HEAD
-            water_system.generate_particles(scene=scene, positions=[th.tensor([0.5, 0, 0.5]) + th.randn(3) * 0.1])
-=======
-            water_system.generate_particles(positions=[np.array([0.5, 0, 0.5]) + np.random.randn(3) * 0.1])
->>>>>>> 315e3b59
+            water_system.generate_particles(positions=[th.tensor([0.5, 0, 0.5]) + th.randn(3) * 0.1])
         og.sim.step()
 
     og.sim.play()
