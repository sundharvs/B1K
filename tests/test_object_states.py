import math

import pytest
import torch as th
from utils import SYSTEM_EXAMPLES, get_random_pose, og_test, place_obj_on_floor_plane, place_objA_on_objB_bbox

import omnigibson as og
import omnigibson.utils.transform_utils as T
from omnigibson.macros import macros as m
from omnigibson.object_states import *
from omnigibson.systems import VisualParticleSystem
from omnigibson.utils.constants import PrimType
from omnigibson.utils.physx_utils import apply_force_at_pos


@og_test
def test_on_top(env):
    breakfast_table = env.scene.object_registry("name", "breakfast_table")
    bowl = env.scene.object_registry("name", "bowl")
    dishtowel = env.scene.object_registry("name", "dishtowel")

    place_obj_on_floor_plane(breakfast_table)
    for i, obj in enumerate((bowl, dishtowel)):
        place_objA_on_objB_bbox(obj, breakfast_table)
        for _ in range(5):
            og.sim.step()

        assert obj.states[OnTop].get_value(breakfast_table)

<<<<<<< HEAD
        obj.set_position_orientation(position=np.ones(3) * 10 * (i + 1))
=======
        obj.set_position(th.ones(3) * 10 * (i + 1))
>>>>>>> 0d897a86
        og.sim.step()

        assert not obj.states[OnTop].get_value(breakfast_table)

    assert bowl.states[OnTop].set_value(breakfast_table, True)
    assert dishtowel.states[OnTop].set_value(breakfast_table, True)

    with pytest.raises(NotImplementedError):
        bowl.states[OnTop].set_value(breakfast_table, False)


@og_test
def test_inside(env):
    bottom_cabinet = env.scene.object_registry("name", "bottom_cabinet")
    bowl = env.scene.object_registry("name", "bowl")
    dishtowel = env.scene.object_registry("name", "dishtowel")

    place_obj_on_floor_plane(bottom_cabinet)
    bowl.set_position_orientation(position=[0.0, 0.0, 0.08])
    dishtowel.set_position_orientation(position=[0, 0.0, 0.5])

    for _ in range(5):
        og.sim.step()

    assert bowl.states[Inside].get_value(bottom_cabinet)
    assert dishtowel.states[Inside].get_value(bottom_cabinet)

    bowl.set_position_orientation(position=[10.0, 10.0, 1.0])
    dishtowel.set_position_orientation(position=[20.0, 20.0, 1.0])

    for _ in range(5):
        og.sim.step()

    assert not bowl.states[Inside].get_value(bottom_cabinet)
    assert not dishtowel.states[Inside].get_value(bottom_cabinet)

    assert bowl.states[Inside].set_value(bottom_cabinet, True)
    assert dishtowel.states[Inside].set_value(bottom_cabinet, True)

    with pytest.raises(NotImplementedError):
        bowl.states[OnTop].set_value(bottom_cabinet, False)


@og_test
def test_under(env):
    breakfast_table = env.scene.object_registry("name", "breakfast_table")
    bowl = env.scene.object_registry("name", "bowl")
    dishtowel = env.scene.object_registry("name", "dishtowel")

    place_obj_on_floor_plane(breakfast_table)
    for i, obj in enumerate((bowl, dishtowel)):
        place_obj_on_floor_plane(obj)
        for _ in range(5):
            og.sim.step()

        assert obj.states[Under].get_value(breakfast_table)

<<<<<<< HEAD
        obj.set_position_orientation(position=np.ones(3) * 10 * (i + 1))
=======
        obj.set_position(th.ones(3) * 10 * (i + 1))
>>>>>>> 0d897a86
        og.sim.step()

        assert not obj.states[Under].get_value(breakfast_table)

    assert bowl.states[Under].set_value(breakfast_table, True)
    assert dishtowel.states[Under].set_value(breakfast_table, True)

    with pytest.raises(NotImplementedError):
        bowl.states[Under].set_value(breakfast_table, False)


@og_test
def test_touching(env):
    breakfast_table = env.scene.object_registry("name", "breakfast_table")
    bowl = env.scene.object_registry("name", "bowl")
    dishtowel = env.scene.object_registry("name", "dishtowel")

    place_obj_on_floor_plane(breakfast_table)
    for i, obj in enumerate((bowl, dishtowel)):
        place_objA_on_objB_bbox(obj, breakfast_table)
        for _ in range(5):
            og.sim.step()

        assert obj.states[Touching].get_value(breakfast_table)
        assert breakfast_table.states[Touching].get_value(obj)

<<<<<<< HEAD
        obj.set_position_orientation(position=np.ones(3) * 10 * (i + 1))
=======
        obj.set_position(th.ones(3) * 10 * (i + 1))
>>>>>>> 0d897a86
        og.sim.step()

        assert not obj.states[Touching].get_value(breakfast_table)
        assert not breakfast_table.states[Touching].get_value(obj)

    with pytest.raises(NotImplementedError):
        bowl.states[Touching].set_value(breakfast_table, None)


@og_test
def test_contact_bodies(env):
    breakfast_table = env.scene.object_registry("name", "breakfast_table")
    bowl = env.scene.object_registry("name", "bowl")
    dishtowel = env.scene.object_registry("name", "dishtowel")

    place_obj_on_floor_plane(breakfast_table)
    for i, obj in enumerate((bowl, dishtowel)):
        place_objA_on_objB_bbox(obj, breakfast_table)
        for _ in range(5):
            og.sim.step()

        # TODO: rigid body's ContactBodies should include cloth
        if obj.prim_type != PrimType.CLOTH:
            assert obj.root_link in breakfast_table.states[ContactBodies].get_value()
        assert breakfast_table.root_link in obj.states[ContactBodies].get_value()

<<<<<<< HEAD
        obj.set_position_orientation(position=np.ones(3) * 10 * (i + 1))
=======
        obj.set_position(th.ones(3) * 10 * (i + 1))
>>>>>>> 0d897a86
        og.sim.step()

        assert obj.root_link not in breakfast_table.states[ContactBodies].get_value()
        assert breakfast_table.root_link not in obj.states[ContactBodies].get_value()

    with pytest.raises(NotImplementedError):
        bowl.states[ContactBodies].set_value(None)


@og_test
def test_next_to(env):
    bottom_cabinet = env.scene.object_registry("name", "bottom_cabinet")
    bowl = env.scene.object_registry("name", "bowl")
    dishtowel = env.scene.object_registry("name", "dishtowel")

    place_obj_on_floor_plane(bottom_cabinet)
    for i, (axis, obj) in enumerate(zip(("x", "y"), (bowl, dishtowel))):
        place_obj_on_floor_plane(obj, **{f"{axis}_offset": 0.3})
        for _ in range(5):
            og.sim.step()

        assert obj.states[NextTo].get_value(bottom_cabinet)
        assert bottom_cabinet.states[NextTo].get_value(obj)

<<<<<<< HEAD
        obj.set_position_orientation(position=np.ones(3) * 10 * (i + 1))
=======
        obj.set_position(th.ones(3) * 10 * (i + 1))
>>>>>>> 0d897a86
        og.sim.step()

        assert not obj.states[NextTo].get_value(bottom_cabinet)
        assert not bottom_cabinet.states[NextTo].get_value(obj)

    with pytest.raises(NotImplementedError):
        bowl.states[NextTo].set_value(bottom_cabinet, None)


@og_test
def test_overlaid(env):
    breakfast_table = env.scene.object_registry("name", "breakfast_table")
    carpet = env.scene.object_registry("name", "carpet")

    place_obj_on_floor_plane(breakfast_table)
    place_objA_on_objB_bbox(carpet, breakfast_table)

    for _ in range(5):
        og.sim.step()

    assert carpet.states[Overlaid].get_value(breakfast_table)

<<<<<<< HEAD
    carpet.set_position_orientation(position=np.ones(3) * 20.0)
=======
    carpet.set_position(th.ones(3) * 20.0)
>>>>>>> 0d897a86
    og.sim.step()

    assert not carpet.states[Overlaid].get_value(breakfast_table)

    assert carpet.states[Overlaid].set_value(breakfast_table, True)

    with pytest.raises(NotImplementedError):
        carpet.states[Overlaid].set_value(breakfast_table, False)


@og_test
def test_pose(env):
    breakfast_table = env.scene.object_registry("name", "breakfast_table")
    dishtowel = env.scene.object_registry("name", "dishtowel")

    pos1, orn1 = get_random_pose()
    breakfast_table.set_position_orientation(pos1, orn1)

    pos2, orn2 = get_random_pose()
    dishtowel.set_position_orientation(pos2, orn2)

    assert th.allclose(breakfast_table.states[Pose].get_value()[0], pos1)
    assert th.allclose(breakfast_table.states[Pose].get_value()[1], orn1) or th.allclose(
        breakfast_table.states[Pose].get_value()[1], -orn1
    )
    assert th.allclose(dishtowel.states[Pose].get_value()[0], pos2)
    assert th.allclose(dishtowel.states[Pose].get_value()[1], orn2) or th.allclose(
        dishtowel.states[Pose].get_value()[1], -orn2
    )

    with pytest.raises(NotImplementedError):
        breakfast_table.states[Pose].set_value(None)


@og_test
def test_aabb(env):
    breakfast_table = env.scene.object_registry("name", "breakfast_table")
    dishtowel = env.scene.object_registry("name", "dishtowel")

    pos1, orn1 = get_random_pose()
    breakfast_table.set_position_orientation(pos1, orn1)

    pos2, orn2 = get_random_pose()
    dishtowel.set_position_orientation(pos2, orn2)

    # Need to take one sim step
    og.sim.step()

    assert th.allclose(breakfast_table.states[AABB].get_value()[0], breakfast_table.aabb[0])
    assert th.allclose(breakfast_table.states[AABB].get_value()[1], breakfast_table.aabb[1])
    assert th.all(
        (breakfast_table.states[AABB].get_value()[0] < pos1) & (pos1 < breakfast_table.states[AABB].get_value()[1])
    )

    pp = dishtowel.root_link.compute_particle_positions()
    offset = dishtowel.root_link.cloth_system.particle_contact_offset
    particle_aabb = (pp.min(dim=0).values - offset, pp.max(dim=0).values + offset)
    assert th.allclose(dishtowel.states[AABB].get_value()[0], particle_aabb[0])
    assert th.allclose(dishtowel.states[AABB].get_value()[1], particle_aabb[1])
    assert th.all(
        (dishtowel.states[AABB].get_value()[0] < pos2) & (pos2 < dishtowel.states[AABB].get_value()[1])
    ).item()

    with pytest.raises(NotImplementedError):
        breakfast_table.states[AABB].set_value(None)


@og_test
def test_adjacency(env):
    bottom_cabinet = env.scene.object_registry("name", "bottom_cabinet")
    bowl = env.scene.object_registry("name", "bowl")
    dishtowel = env.scene.object_registry("name", "dishtowel")

    place_obj_on_floor_plane(bottom_cabinet)
    for i, (axis, obj) in enumerate(zip(("x", "y"), (bowl, dishtowel))):
        place_obj_on_floor_plane(obj, **{f"{axis}_offset": 0.4})
        og.sim.step()

        assert bottom_cabinet in set.union(
            *(
                axis.positive_neighbors | axis.negative_neighbors
                for coordinate in obj.states[HorizontalAdjacency].get_value()
                for axis in coordinate
            )
        )

    bowl.set_position_orientation(position=[0.0, 0.0, 1.0])
    dishtowel.set_position_orientation(position=[0.0, 0.0, 2.0])

    # Need to take one sim step
    og.sim.step()

    assert bowl in bottom_cabinet.states[VerticalAdjacency].get_value().positive_neighbors
    # TODO: adjacency relies on raytest, which doesn't take particle systems into account
    # assert dishtowel in bottom_cabinet.states[VerticalAdjacency].get_value().positive_neighbors
    assert bottom_cabinet in bowl.states[VerticalAdjacency].get_value().negative_neighbors
    # TODO: adjacency relies on raytest, which doesn't take particle systems into account
    # assert dishtowel in bowl.states[VerticalAdjacency].get_value().positive_neighbors
    assert bottom_cabinet in dishtowel.states[VerticalAdjacency].get_value().negative_neighbors
    assert bowl in dishtowel.states[VerticalAdjacency].get_value().negative_neighbors

    with pytest.raises(NotImplementedError):
        bottom_cabinet.states[HorizontalAdjacency].set_value(None)
        bottom_cabinet.states[VerticalAdjacency].set_value(None)


@og_test
def test_temperature(env):
    microwave = env.scene.object_registry("name", "microwave")
    stove = env.scene.object_registry("name", "stove")
    fridge = env.scene.object_registry("name", "fridge")
    plywood = env.scene.object_registry("name", "plywood")
    bagel = env.scene.object_registry("name", "bagel")
    dishtowel = env.scene.object_registry("name", "cookable_dishtowel")

    place_obj_on_floor_plane(microwave)
    place_obj_on_floor_plane(stove, x_offset=1.0)
    place_obj_on_floor_plane(fridge, x_offset=2.0)
    place_obj_on_floor_plane(plywood, x_offset=3.0)

    # Set the objects to be far away
    place_obj_on_floor_plane(bagel, x_offset=-0.5)
    place_obj_on_floor_plane(dishtowel, x_offset=-1.0)

    for _ in range(5):
        og.sim.step()

    # Not affected by any heat source
    assert bagel.states[Temperature].get_value() == m.object_states.temperature.DEFAULT_TEMPERATURE
    assert dishtowel.states[Temperature].get_value() == m.object_states.temperature.DEFAULT_TEMPERATURE

    # Open the microwave
    microwave.joints["j_link_0"].set_pos(math.pi / 2)

    # Set the objects to be inside the microwave
    bagel.set_position_orientation([0, 0, 0.11], [0, 0, 0, 1])
    dishtowel.set_position_orientation([-0.15, 0, 0.11], [0, 0, 0, 1])

    for _ in range(5):
        og.sim.step()

    # Not affected by any heat source (the microwave is NOT toggled on)
    assert bagel.states[Temperature].get_value() == m.object_states.temperature.DEFAULT_TEMPERATURE
    assert dishtowel.states[Temperature].get_value() == m.object_states.temperature.DEFAULT_TEMPERATURE

    microwave.states[ToggledOn].set_value(True)

    for _ in range(5):
        og.sim.step()

    # Not affected by any heat source (the microwave is open)
    assert bagel.states[Temperature].get_value() == m.object_states.temperature.DEFAULT_TEMPERATURE
    assert dishtowel.states[Temperature].get_value() == m.object_states.temperature.DEFAULT_TEMPERATURE

    microwave.joints["j_link_0"].set_pos(0.0)

    for _ in range(5):
        og.sim.step()

    # Affected by the microwave
    bagel_new_temp = bagel.states[Temperature].get_value()
    dishtowel_new_temp = dishtowel.states[Temperature].get_value()
    assert bagel.states[Temperature].get_value() > m.object_states.temperature.DEFAULT_TEMPERATURE
    assert dishtowel.states[Temperature].get_value() > m.object_states.temperature.DEFAULT_TEMPERATURE

    # Set the objects to be far away
    place_obj_on_floor_plane(bagel, x_offset=-0.5)
    place_obj_on_floor_plane(dishtowel, x_offset=-1.0)
    for _ in range(5):
        og.sim.step()

    # Not affected by any heat source (should cool down by itself towards the default temp)
    assert bagel.states[Temperature].get_value() < bagel_new_temp
    assert dishtowel.states[Temperature].get_value() < dishtowel_new_temp

    # Setter should work
    assert bagel.states[Temperature].set_value(m.object_states.temperature.DEFAULT_TEMPERATURE)
    assert dishtowel.states[Temperature].set_value(m.object_states.temperature.DEFAULT_TEMPERATURE)
    assert bagel.states[Temperature].get_value() == m.object_states.temperature.DEFAULT_TEMPERATURE
    assert dishtowel.states[Temperature].get_value() == m.object_states.temperature.DEFAULT_TEMPERATURE

    # Set the objects to be on top of the stove
    bagel.set_position_orientation([0.71, 0.11, 0.88], [0, 0, 0, 1])
    dishtowel.set_position_orientation([0.84, 0.11, 0.88], [0, 0, 0, 1])

    for _ in range(5):
        og.sim.step()

    # Not affected by any heat source (the stove is off)
    assert bagel.states[Temperature].get_value() == m.object_states.temperature.DEFAULT_TEMPERATURE
    assert dishtowel.states[Temperature].get_value() == m.object_states.temperature.DEFAULT_TEMPERATURE

    stove.states[ToggledOn].set_value(True)

    for _ in range(5):
        og.sim.step()

    # Affected by the stove
    assert bagel.states[Temperature].get_value() > m.object_states.temperature.DEFAULT_TEMPERATURE
    assert dishtowel.states[Temperature].get_value() > m.object_states.temperature.DEFAULT_TEMPERATURE

    # Reset
    assert bagel.states[Temperature].set_value(m.object_states.temperature.DEFAULT_TEMPERATURE)
    assert dishtowel.states[Temperature].set_value(m.object_states.temperature.DEFAULT_TEMPERATURE)

    # Set the objects to be inside the fridge
    bagel.set_position_orientation([1.9, 0, 0.89], [0, 0, 0, 1])
    dishtowel.set_position_orientation([2.1, 0, 0.89], [0, 0, 0, 1])

    for _ in range(5):
        og.sim.step()

    # Affected by the fridge
    assert bagel.states[Temperature].get_value() < m.object_states.temperature.DEFAULT_TEMPERATURE
    assert dishtowel.states[Temperature].get_value() < m.object_states.temperature.DEFAULT_TEMPERATURE

    # Reset temp
    assert bagel.states[Temperature].set_value(m.object_states.temperature.DEFAULT_TEMPERATURE)
    assert dishtowel.states[Temperature].set_value(m.object_states.temperature.DEFAULT_TEMPERATURE)

    # Set the objects to be near the plywood
    place_obj_on_floor_plane(bagel, x_offset=2.9)
    place_obj_on_floor_plane(dishtowel, x_offset=3.1)

    for _ in range(5):
        og.sim.step()

    # Not affected by any heat source (the plywood is NOT onfire)
    assert bagel.states[Temperature].get_value() == m.object_states.temperature.DEFAULT_TEMPERATURE
    assert dishtowel.states[Temperature].get_value() == m.object_states.temperature.DEFAULT_TEMPERATURE

    plywood.states[OnFire].set_value(True)

    for _ in range(5):
        og.sim.step()

    assert bagel.states[Temperature].get_value() > m.object_states.temperature.DEFAULT_TEMPERATURE
    assert dishtowel.states[Temperature].get_value() > m.object_states.temperature.DEFAULT_TEMPERATURE


@og_test
def test_max_temperature(env):
    bagel = env.scene.object_registry("name", "bagel")
    dishtowel = env.scene.object_registry("name", "cookable_dishtowel")

    assert bagel.states[MaxTemperature].get_value() == m.object_states.temperature.DEFAULT_TEMPERATURE
    assert dishtowel.states[MaxTemperature].get_value() == m.object_states.temperature.DEFAULT_TEMPERATURE

    assert bagel.states[MaxTemperature].set_value(m.object_states.temperature.DEFAULT_TEMPERATURE - 1)
    assert dishtowel.states[MaxTemperature].set_value(m.object_states.temperature.DEFAULT_TEMPERATURE - 1)
    assert bagel.states[MaxTemperature].get_value() == m.object_states.temperature.DEFAULT_TEMPERATURE - 1
    assert dishtowel.states[MaxTemperature].get_value() == m.object_states.temperature.DEFAULT_TEMPERATURE - 1

    bagel.states[Temperature].set_value(m.object_states.temperature.DEFAULT_TEMPERATURE + 1)
    dishtowel.states[Temperature].set_value(m.object_states.temperature.DEFAULT_TEMPERATURE + 1)

    og.sim.step()

    assert bagel.states[MaxTemperature].get_value() > m.object_states.temperature.DEFAULT_TEMPERATURE
    assert dishtowel.states[MaxTemperature].get_value() > m.object_states.temperature.DEFAULT_TEMPERATURE


@og_test
def test_heat_source_or_sink(env):
    microwave = env.scene.object_registry("name", "microwave")
    stove = env.scene.object_registry("name", "stove")
    fridge = env.scene.object_registry("name", "fridge")

    assert microwave.states[HeatSourceOrSink].requires_inside
    assert microwave.states[HeatSourceOrSink].requires_closed
    assert microwave.states[HeatSourceOrSink].requires_toggled_on

    microwave.joints["j_link_0"].set_pos(math.pi / 2)
    microwave.states[ToggledOn].set_value(False)

    og.sim.step()
    assert not microwave.states[HeatSourceOrSink].get_value()

    microwave.joints["j_link_0"].set_pos(0.0)
    og.sim.step()
    assert not microwave.states[HeatSourceOrSink].get_value()

    microwave.states[ToggledOn].set_value(True)
    og.sim.step()
    assert microwave.states[HeatSourceOrSink].get_value()

    assert fridge.states[HeatSourceOrSink].requires_inside
    assert fridge.states[HeatSourceOrSink].requires_closed
    assert not fridge.states[HeatSourceOrSink].requires_toggled_on

    fridge.joints["j_link_0"].set_pos(math.pi / 2)

    og.sim.step()
    assert not fridge.states[HeatSourceOrSink].get_value()

    fridge.joints["j_link_0"].set_pos(0.0)
    og.sim.step()
    assert fridge.states[HeatSourceOrSink].get_value()

    assert not stove.states[HeatSourceOrSink].requires_inside
    assert not stove.states[HeatSourceOrSink].requires_closed
    assert stove.states[HeatSourceOrSink].requires_toggled_on

    stove.states[ToggledOn].set_value(False)

    og.sim.step()
    assert not stove.states[HeatSourceOrSink].get_value()

    stove.states[ToggledOn].set_value(True)
    og.sim.step()
    assert stove.states[HeatSourceOrSink].get_value()


@og_test
def test_cooked(env):
    bagel = env.scene.object_registry("name", "bagel")
    dishtowel = env.scene.object_registry("name", "cookable_dishtowel")

    assert not bagel.states[Cooked].get_value()
    assert not dishtowel.states[Cooked].get_value()

    bagel.states[MaxTemperature].set_value(bagel.states[Cooked].cook_temperature)
    dishtowel.states[MaxTemperature].set_value(dishtowel.states[Cooked].cook_temperature)
    og.sim.step()
    assert bagel.states[Cooked].get_value()
    assert dishtowel.states[Cooked].get_value()

    assert bagel.states[Cooked].set_value(False)
    assert dishtowel.states[Cooked].set_value(False)
    assert not bagel.states[Cooked].get_value()
    assert not dishtowel.states[Cooked].get_value()
    assert bagel.states[MaxTemperature].get_value() < bagel.states[Cooked].cook_temperature
    assert dishtowel.states[MaxTemperature].get_value() < dishtowel.states[Cooked].cook_temperature

    assert bagel.states[Cooked].set_value(True)
    assert dishtowel.states[Cooked].set_value(True)
    assert bagel.states[Cooked].get_value()
    assert dishtowel.states[Cooked].get_value()
    assert bagel.states[MaxTemperature].get_value() >= bagel.states[Cooked].cook_temperature
    assert dishtowel.states[MaxTemperature].get_value() >= dishtowel.states[Cooked].cook_temperature


@og_test
def test_burnt(env):
    bagel = env.scene.object_registry("name", "bagel")
    dishtowel = env.scene.object_registry("name", "cookable_dishtowel")

    assert not bagel.states[Burnt].get_value()
    assert not dishtowel.states[Burnt].get_value()

    bagel.states[MaxTemperature].set_value(bagel.states[Burnt].burn_temperature)
    dishtowel.states[MaxTemperature].set_value(dishtowel.states[Burnt].burn_temperature)
    og.sim.step()
    assert bagel.states[Burnt].get_value()
    assert dishtowel.states[Burnt].get_value()

    assert bagel.states[Burnt].set_value(False)
    assert dishtowel.states[Burnt].set_value(False)
    assert not bagel.states[Burnt].get_value()
    assert not dishtowel.states[Burnt].get_value()
    assert bagel.states[MaxTemperature].get_value() < bagel.states[Burnt].burn_temperature
    assert dishtowel.states[MaxTemperature].get_value() < dishtowel.states[Burnt].burn_temperature

    assert bagel.states[Burnt].set_value(True)
    assert dishtowel.states[Burnt].set_value(True)
    assert bagel.states[Burnt].get_value()
    assert dishtowel.states[Burnt].get_value()
    assert bagel.states[MaxTemperature].get_value() >= bagel.states[Burnt].burn_temperature
    assert dishtowel.states[MaxTemperature].get_value() >= dishtowel.states[Burnt].burn_temperature


@og_test
def test_frozen(env):
    bagel = env.scene.object_registry("name", "bagel")
    dishtowel = env.scene.object_registry("name", "cookable_dishtowel")

    assert not bagel.states[Frozen].get_value()
    assert not dishtowel.states[Frozen].get_value()

    bagel.states[Temperature].set_value(bagel.states[Frozen].freeze_temperature - 1)
    dishtowel.states[Temperature].set_value(dishtowel.states[Frozen].freeze_temperature - 1)
    og.sim.step()
    assert bagel.states[Frozen].get_value()
    assert dishtowel.states[Frozen].get_value()

    assert bagel.states[Frozen].set_value(False)
    assert dishtowel.states[Frozen].set_value(False)
    assert not bagel.states[Frozen].get_value()
    assert not dishtowel.states[Frozen].get_value()
    assert bagel.states[Temperature].get_value() > bagel.states[Frozen].freeze_temperature
    assert dishtowel.states[Temperature].get_value() > dishtowel.states[Frozen].freeze_temperature

    assert bagel.states[Frozen].set_value(True)
    assert dishtowel.states[Frozen].set_value(True)
    assert bagel.states[Frozen].get_value()
    assert dishtowel.states[Frozen].get_value()
    assert bagel.states[Temperature].get_value() <= bagel.states[Frozen].freeze_temperature
    assert dishtowel.states[Temperature].get_value() <= dishtowel.states[Frozen].freeze_temperature


@og_test
def test_heated(env):
    bagel = env.scene.object_registry("name", "bagel")
    dishtowel = env.scene.object_registry("name", "cookable_dishtowel")

    assert not bagel.states[Heated].get_value()
    assert not dishtowel.states[Heated].get_value()

    bagel.states[Temperature].set_value(bagel.states[Heated].heat_temperature + 1)
    dishtowel.states[Temperature].set_value(dishtowel.states[Heated].heat_temperature + 1)
    og.sim.step()
    assert bagel.states[Heated].get_value()
    assert dishtowel.states[Heated].get_value()

    assert bagel.states[Heated].set_value(False)
    assert dishtowel.states[Heated].set_value(False)
    assert not bagel.states[Heated].get_value()
    assert not dishtowel.states[Heated].get_value()
    assert bagel.states[Temperature].get_value() < bagel.states[Heated].heat_temperature
    assert dishtowel.states[Temperature].get_value() < dishtowel.states[Heated].heat_temperature

    assert bagel.states[Heated].set_value(True)
    assert dishtowel.states[Heated].set_value(True)
    assert bagel.states[Heated].get_value()
    assert dishtowel.states[Heated].get_value()
    assert bagel.states[Temperature].get_value() >= bagel.states[Heated].heat_temperature
    assert dishtowel.states[Temperature].get_value() >= dishtowel.states[Heated].heat_temperature


@og_test
def test_on_fire(env):
    plywood = env.scene.object_registry("name", "plywood")

    assert not plywood.states[OnFire].get_value()

    plywood.states[Temperature].set_value(plywood.states[OnFire].ignition_temperature + 1)

    og.sim.step()
    assert plywood.states[OnFire].get_value()

    assert plywood.states[OnFire].set_value(False)
    assert not plywood.states[OnFire].get_value()
    assert plywood.states[Temperature].get_value() < plywood.states[OnFire].ignition_temperature

    assert plywood.states[OnFire].set_value(True)
    assert plywood.states[OnFire].get_value()
    assert plywood.states[Temperature].get_value() == plywood.states[OnFire].temperature

    for _ in range(5):
        og.sim.step()

    assert plywood.states[Temperature].get_value() == plywood.states[OnFire].temperature


@og_test
def test_toggled_on(env):
    stove = env.scene.object_registry("name", "stove")
    robot = env.scene.object_registry("name", "robot0")

    stove.set_position_orientation(
        [1.48, 0.3, 0.443], T.euler2quat(th.tensor([0, 0, -math.pi / 2.0], dtype=th.float32))
    )
    robot.set_position_orientation([0.0, 0.38, 0.0], [0, 0, 0, 1])

    assert not stove.states[ToggledOn].get_value()

    q = robot.get_joint_positions()
    jnt_idxs = {name: i for i, name in enumerate(robot.joints.keys())}
    q[jnt_idxs["torso_lift_joint"]] = 0.0
    q[jnt_idxs["shoulder_pan_joint"]] = th.deg2rad(th.tensor([90.0])).item()
    q[jnt_idxs["shoulder_lift_joint"]] = th.deg2rad(th.tensor([9.0])).item()
    q[jnt_idxs["upperarm_roll_joint"]] = 0.0
    q[jnt_idxs["elbow_flex_joint"]] = 0.0
    q[jnt_idxs["forearm_roll_joint"]] = 0.0
    q[jnt_idxs["wrist_flex_joint"]] = 0.0
    q[jnt_idxs["wrist_roll_joint"]] = 0.0
    q[jnt_idxs["l_gripper_finger_joint"]] = 0.0
    q[jnt_idxs["r_gripper_finger_joint"]] = 0.0
    robot.set_joint_positions(q, drive=False)

    steps = m.object_states.toggle.CAN_TOGGLE_STEPS
    for _ in range(steps):
        og.sim.step()

    # End-effector not close to the button, stays False
    assert not stove.states[ToggledOn].get_value()

    q[jnt_idxs["shoulder_pan_joint"]] = 0.0
    robot.set_joint_positions(q, drive=False)

    for _ in range(steps - 1):
        og.sim.step()

    # End-effector close to the button, but not enough time has passed, still False
    assert not stove.states[ToggledOn].get_value()

    og.sim.step()

    # Enough time has passed, turns True
    assert stove.states[ToggledOn].get_value()

    # Setter should work
    assert stove.states[ToggledOn].set_value(False)
    assert not stove.states[ToggledOn].get_value()


@pytest.mark.skip(reason="skipping attachment for now")
@og_test
def test_attached_to(env):
    shelf_back_panel = env.scene.object_registry("name", "shelf_back_panel")
    shelf_shelf = env.scene.object_registry("name", "shelf_shelf")
    shelf_baseboard = env.scene.object_registry("name", "shelf_baseboard")

    shelf_back_panel.set_position_orientation([0, 0, 0.01], [0, 0, 0, 1])
    shelf_back_panel.keep_still()
    shelf_shelf.set_position_orientation([0, 0.03, 0.17], [0, 0, 0, 1])
    shelf_shelf.keep_still()

    # The shelf should not be attached to the back panel (no contact yet)
    assert not shelf_shelf.states[AttachedTo].get_value(shelf_back_panel)

    # Let the shelf fall
    for _ in range(10):
        og.sim.step()

    # The shelf should be attached to the back panel
    assert shelf_shelf.states[AttachedTo].get_value(shelf_back_panel)

    assert shelf_shelf.states[AttachedTo].set_value(shelf_back_panel, True)
    # The shelf should still be attached to the back panel
    assert shelf_shelf.states[AttachedTo].get_value(shelf_back_panel)

    assert shelf_shelf.states[AttachedTo].set_value(shelf_back_panel, False)
    # The shelf should not be attached to the back panel
    assert not shelf_shelf.states[AttachedTo].get_value(shelf_back_panel)

    assert shelf_shelf.states[AttachedTo].set_value(shelf_back_panel, True)
    # shelf should be attached to the back panel
    assert shelf_shelf.states[AttachedTo].get_value(shelf_back_panel)

    force_dir = th.tensor([0, 0, 1])
    # A small force will not break the attachment
    force_mag = 10
    apply_force_at_pos(shelf_shelf.root_link, force_dir * force_mag, shelf_shelf.get_position_orientation()[0])
    og.sim.step()
    assert shelf_shelf.states[AttachedTo].get_value(shelf_back_panel)

    # A large force will break the attachment
    force_mag = 1000
    apply_force_at_pos(shelf_shelf.root_link, force_dir * force_mag, shelf_shelf.get_position_orientation()[0])
    og.sim.step()
    assert not shelf_shelf.states[AttachedTo].get_value(shelf_back_panel)

    shelf_shelf.set_position_orientation([0, 0, 10], [0, 0, 0, 1])
    assert not shelf_shelf.states[AttachedTo].set_value(shelf_back_panel, True)
    # The shelf should not be attached to the back panel because the alignment is wrong
    assert not shelf_shelf.states[AttachedTo].get_value(shelf_back_panel)

    assert shelf_shelf.states[AttachedTo].set_value(shelf_back_panel, True, bypass_alignment_checking=True)
    # The shelf should be attached to the back panel because the alignment checking is bypassed
    assert shelf_shelf.states[AttachedTo].get_value(shelf_back_panel)

    # The shelf baseboard should NOT be attached because the attachment has the wrong type
    shelf_baseboard.set_position_orientation([0.37, -0.93, 0.03], [0, 0, 0, 1])
    assert not shelf_baseboard.states[AttachedTo].set_value(shelf_back_panel, True, bypass_alignment_checking=True)
    assert not shelf_baseboard.states[AttachedTo].get_value(shelf_back_panel)


@og_test
def test_particle_source(env):
    sink = env.scene.object_registry("name", "sink")

    place_obj_on_floor_plane(sink)
    for _ in range(3):
        og.sim.step()

    assert not sink.states[ToggledOn].get_value()
    water_system = env.scene.get_system("water")
    # Sink is toggled off, no water should be present
    assert water_system.n_particles == 0

    sink.states[ToggledOn].set_value(True)

    for _ in range(sink.states[ParticleSource].n_steps_per_modification):
        og.sim.step()

    # Sink is toggled on, some water should be present
    assert water_system.n_particles > 0

    # Cannot set this state
    with pytest.raises(NotImplementedError):
        sink.states[ParticleSource].set_value(True)

    water_system.remove_all_particles()


@og_test
def test_particle_sink(env):
    sink = env.scene.object_registry("name", "sink")
    place_obj_on_floor_plane(sink)
    for _ in range(3):
        og.sim.step()

    water_system = env.scene.get_system("water")
    # There should be no water particles.
    assert water_system.n_particles == 0

<<<<<<< HEAD
    sink_pos = sink.states[ParticleSink].link.get_position_orientation()[0]
    water_system.generate_particles(positions=[sink_pos + np.array([0, 0, 0.05])])
=======
    sink_pos = sink.states[ParticleSink].link.get_position()
    water_system.generate_particles(positions=[(sink_pos + th.tensor([0, 0, 0.05])).tolist()])
>>>>>>> 0d897a86
    # There should be exactly 1 water particle.
    assert water_system.n_particles == 1

    for _ in range(sink.states[ParticleSink].n_steps_per_modification):
        og.sim.step()

    # There should be no water particles because the fluid source absorbs them.
    assert water_system.n_particles == 0

    # Cannot set this state
    with pytest.raises(NotImplementedError):
        sink.states[ParticleSink].set_value(True)

    water_system.remove_all_particles()


@og_test
def test_particle_applier(env):
    breakfast_table = env.scene.object_registry("name", "breakfast_table")
    spray_bottle = env.scene.object_registry("name", "spray_bottle")
    applier_dishtowel = env.scene.object_registry("name", "applier_dishtowel")

    # Test projection

    place_obj_on_floor_plane(breakfast_table)
    place_objA_on_objB_bbox(spray_bottle, breakfast_table, z_offset=0.1)
    spray_bottle.set_orientation(th.tensor([0.707, 0, 0, 0.707]))
    for _ in range(3):
        og.sim.step()

    assert not spray_bottle.states[ToggledOn].get_value()
    water_system = env.scene.get_system("water")
    # Spray bottle is toggled off, no water should be present
    assert water_system.n_particles == 0

    # Take number of steps for water to be generated, make sure there is still no water
    n_applier_steps = spray_bottle.states[ParticleApplier].n_steps_per_modification
    for _ in range(n_applier_steps):
        og.sim.step()

    assert water_system.n_particles == 0

    # Turn particle applier on, and verify particles are generated after the same number of steps are taken
    spray_bottle.states[ToggledOn].set_value(True)

    for _ in range(n_applier_steps):
        og.sim.step()

    # Some water should be present
    assert water_system.n_particles > 0

    # Test adjacency

    water_system.remove_all_particles()
    spray_bottle.set_position_orientation(position=th.ones(3) * 50.0, orientation=th.tensor([0, 0, 0, 1.0]))

    place_objA_on_objB_bbox(applier_dishtowel, breakfast_table)
    og.sim.step()

    # no water should be present
    assert water_system.n_particles == 0

    # Take number of steps for water to be generated
    n_applier_steps = applier_dishtowel.states[ParticleApplier].n_steps_per_modification
    for _ in range(n_applier_steps):
        og.sim.step()

    # Some water should be present
    assert water_system.n_particles > 0

    # Cannot set this state
    with pytest.raises(NotImplementedError):
        spray_bottle.states[ParticleApplier].set_value(True)

    water_system.remove_all_particles()


@og_test
def test_particle_remover(env):
    breakfast_table = env.scene.object_registry("name", "breakfast_table")
    vacuum = env.scene.object_registry("name", "vacuum")
    remover_dishtowel = env.scene.object_registry("name", "remover_dishtowel")

    # Test projection

    place_obj_on_floor_plane(breakfast_table)
    place_objA_on_objB_bbox(vacuum, breakfast_table, z_offset=0.02)
    for _ in range(3):
        og.sim.step()

    assert not vacuum.states[ToggledOn].get_value()
    water_system = env.scene.get_system("water")
    # Place single particle of water on middle of table
    water_system.generate_particles(
        positions=[[0, 0, breakfast_table.aabb[1][2].item() + water_system.particle_radius]]
    )
    assert water_system.n_particles > 0

    # Take number of steps for water to be removed, make sure there is still water
    n_remover_steps = vacuum.states[ParticleRemover].n_steps_per_modification
    for _ in range(n_remover_steps):
        og.sim.step()

    assert water_system.n_particles > 0

    # Turn particle remover on, and verify particles are generated after the same number of steps are taken
    vacuum.states[ToggledOn].set_value(True)

    for _ in range(n_remover_steps):
        og.sim.step()

    # No water should be present
    assert water_system.n_particles == 0

    # Test adjacency

<<<<<<< HEAD
    vacuum.set_position_orientation(position=np.ones(3) * 50.0)
=======
    vacuum.set_position(th.ones(3) * 50.0)
>>>>>>> 0d897a86
    place_objA_on_objB_bbox(remover_dishtowel, breakfast_table, z_offset=0.03)
    og.sim.step()
    # Place single particle of water on middle of table
    water_system.generate_particles(
        positions=[[0, 0, breakfast_table.aabb[1][2].item() + water_system.particle_radius]]
    )

    # Water should be present
    assert water_system.n_particles > 0

    # Take number of steps for water to be removed
    n_remover_steps = remover_dishtowel.states[ParticleRemover].n_steps_per_modification
    for _ in range(n_remover_steps):
        og.sim.step()

    # No water should be present
    assert water_system.n_particles == 0

    # Cannot set this state
    with pytest.raises(NotImplementedError):
        vacuum.states[ParticleRemover].set_value(True)

    water_system.remove_all_particles()


@og_test
def test_saturated(env):
    remover_dishtowel = env.scene.object_registry("name", "remover_dishtowel")

    place_obj_on_floor_plane(remover_dishtowel)

    for _ in range(5):
        og.sim.step()

    water_system = env.scene.get_system("water")

    # Place single row of water above dishtowel
    n_particles = 5
    remover_dishtowel.states[Saturated].set_limit(water_system, n_particles)
    water_system.generate_particles(
        positions=[
            [0, 0, remover_dishtowel.aabb[1][2].item() + water_system.particle_radius * (1 + 2 * i)]
            for i in range(n_particles)
        ],
    )

    # Take a few steps
    for _ in range(20):
        og.sim.step()

    # Make sure Saturated is True, and no particles exist
    assert water_system.n_particles == 0
    assert remover_dishtowel.states[Saturated].get_value(water_system)

    # Make sure we can toggle saturated to be true and false
    assert remover_dishtowel.states[Saturated].set_value(water_system, False)
    assert remover_dishtowel.states[Saturated].set_value(water_system, True)

    water_system.remove_all_particles()


@og_test
def test_open(env):
    microwave = env.scene.object_registry("name", "microwave")
    bottom_cabinet = env.scene.object_registry("name", "bottom_cabinet")

    # By default, objects should not be open.
    assert not microwave.states[Open].get_value()
    assert not bottom_cabinet.states[Open].get_value()

    # Set the joints to their upper limits.
    microwave.joints["j_link_0"].set_pos(microwave.joints["j_link_0"].upper_limit)
    bottom_cabinet.joints["j_link_2"].set_pos(bottom_cabinet.joints["j_link_2"].upper_limit)

    og.sim.step()

    # The objects should be open.
    assert microwave.states[Open].get_value()
    assert bottom_cabinet.states[Open].get_value()

    # Set the joints to their lower limits.
    microwave.joints["j_link_0"].set_pos(microwave.joints["j_link_0"].lower_limit)
    bottom_cabinet.joints["j_link_2"].set_pos(bottom_cabinet.joints["j_link_2"].lower_limit)

    og.sim.step()

    # The objects should not be open.
    assert not microwave.states[Open].get_value()
    assert not bottom_cabinet.states[Open].get_value()

    # Setters should work.
    assert microwave.states[Open].set_value(True)
    assert bottom_cabinet.states[Open].set_value(True)

    # The objects should be open.
    assert microwave.states[Open].get_value()
    assert bottom_cabinet.states[Open].get_value()

    # Setters should work.
    assert microwave.states[Open].set_value(False)
    assert bottom_cabinet.states[Open].set_value(False)

    # The objects should not be open.
    assert not microwave.states[Open].get_value()
    assert not bottom_cabinet.states[Open].get_value()


@og_test
def test_folded_unfolded(env):
    carpet = env.scene.object_registry("name", "carpet")

    place_obj_on_floor_plane(carpet)

    for _ in range(5):
        og.sim.step()

    assert not carpet.states[Folded].get_value()
    assert carpet.states[Unfolded].get_value()

    pos = carpet.root_link.compute_particle_positions()
    x_min, x_max = th.min(pos, dim=0).values[0], th.max(pos, dim=0).values[0]
    x_extent = x_max - x_min
    # Get indices for the bottom 10 percent vertices in the x-axis
    indices = th.argsort(pos, dim=0)[:, 0][: (pos.shape[0] // 10)]
    start = th.clone(pos[indices])

    # lift up a bit
    mid = th.clone(start)
    mid[:, 2] += x_extent * 0.2

    # move towards x_max
    end = th.clone(mid)
    end[:, 0] += x_extent * 0.9

    increments = 25
    total_points = increments * 2

    # Create interpolation weights
    t = th.linspace(0, 1, total_points).unsqueeze(1).unsqueeze(2)

    # Interpolate between start, mid, and end
    first_half = t < 0.5
    ctrl_pts = th.where(first_half, start * (1 - 2 * t) + mid * (2 * t), mid * (2 - 2 * t) + end * (2 * t - 1))

    for pt in ctrl_pts:
        carpet.root_link.set_particle_positions(pt, idxs=indices)
        og.sim.step()

    assert carpet.states[Folded].get_value()
    assert not carpet.states[Unfolded].get_value()
    assert carpet.states[Unfolded].set_value(True)

    with pytest.raises(NotImplementedError):
        carpet.states[Unfolded].set_value(False)

    with pytest.raises(NotImplementedError):
        carpet.states[Folded].set_value(True)


@og_test
def test_draped(env):
    breakfast_table = env.scene.object_registry("name", "breakfast_table")
    carpet = env.scene.object_registry("name", "carpet")

    place_obj_on_floor_plane(breakfast_table)
    place_objA_on_objB_bbox(carpet, breakfast_table)

    for _ in range(10):
        og.sim.step()

    assert carpet.states[Draped].get_value(breakfast_table)

    carpet.set_position_orientation(position=[20.0, 20.0, 1.0])

    for _ in range(5):
        og.sim.step()

    assert not carpet.states[Draped].get_value(breakfast_table)

    assert carpet.states[Draped].set_value(breakfast_table, True)

    with pytest.raises(NotImplementedError):
        carpet.states[Draped].set_value(breakfast_table, False)


@og_test
def test_filled(env):
    stockpot = env.scene.object_registry("name", "stockpot")
    systems = [
        env.scene.get_system(system_name)
        for system_name, system_class in SYSTEM_EXAMPLES.items()
        if not issubclass(system_class, VisualParticleSystem)
    ]
    for system in systems:
        stockpot.set_position_orientation(position=th.ones(3) * 50.0, orientation=[0, 0, 0, 1.0])
        place_obj_on_floor_plane(stockpot)
        for _ in range(5):
            og.sim.step()

        assert stockpot.states[Filled].set_value(system, True)
        og.sim.step()
        assert stockpot.states[Filled].get_value(system)

        # Cannot set Filled state False
        with pytest.raises(NotImplementedError):
            stockpot.states[Filled].set_value(system, False)

        system.remove_all_particles()
        og.sim.step()
        assert not stockpot.states[Filled].get_value(system)


@og_test
def test_contains(env):
    stockpot = env.scene.object_registry("name", "stockpot")
    systems = [env.scene.get_system(system_name) for system_name, system_class in SYSTEM_EXAMPLES.items()]
    for system in systems:
        print(f"Testing Contains {stockpot.name} with {system.name}")
        stockpot.set_position_orientation(position=th.ones(3) * 50.0, orientation=[0, 0, 0, 1.0])
        place_obj_on_floor_plane(stockpot)
        for _ in range(5):
            og.sim.step()

        # Sample single particle
        if env.scene.is_physical_particle_system(system_name=system.name):
            system.generate_particles(positions=[[0, 0, stockpot.aabb[1][2].item() - 0.1]])
        else:
            if system.get_group_name(stockpot) not in system.groups:
                system.create_attachment_group(stockpot)
            system.generate_group_particles(
                group=system.get_group_name(stockpot),
                positions=[th.tensor([0, 0, stockpot.aabb[1][2] - 0.1])],
                link_prim_paths=[stockpot.root_link.prim_path],
            )

        og.sim.step()
        assert stockpot.states[Contains].get_value(system)

        # Remove all particles and make sure contains returns False
        stockpot.states[Contains].set_value(system, False)
        og.sim.step()
        assert not stockpot.states[Contains].get_value(system)

        # Cannot set Contains state
        with pytest.raises(NotImplementedError):
            stockpot.states[Contains].set_value(system, True)

        system.remove_all_particles()


@og_test
def test_covered(env):
    bracelet = env.scene.object_registry("name", "bracelet")
    bowl = env.scene.object_registry("name", "bowl")
    microwave = env.scene.object_registry("name", "microwave")
    systems = [env.scene.get_system(system_name) for system_name, system_class in SYSTEM_EXAMPLES.items()]
    for obj in (bracelet, bowl, microwave):
        for system in systems:
            # bracelet is too small to sample physical particles on it
            sampleable = env.scene.is_visual_particle_system(system.name) or obj != bracelet
            if sampleable:
                print(f"Testing Covered {obj.name} with {system.name}")
                obj.set_position_orientation(position=th.ones(3) * 50.0, orientation=[0, 0, 0, 1.0])
                place_obj_on_floor_plane(obj)
                for _ in range(5):
                    og.sim.step()

                assert obj.states[Covered].set_value(system, True)
                og.sim.step()
                assert obj.states[Covered].get_value(system)

                assert obj.states[Covered].set_value(system, False)
                # We don't call og.sim.step() here because it's possible for the "second" layer of particles to fall down
                # and make Covered to be True again. Instead, we clear the caches and check that Covered is False.
                obj.states[Covered].clear_cache()
                obj.states[ContactParticles].clear_cache()
                assert not obj.states[Covered].get_value(system)

                system.remove_all_particles()

        obj.set_position_orientation(position=th.ones(3) * 75.0, orientation=[0, 0, 0, 1.0])


def test_clear_sim():
    og.clear()<|MERGE_RESOLUTION|>--- conflicted
+++ resolved
@@ -27,11 +27,7 @@
 
         assert obj.states[OnTop].get_value(breakfast_table)
 
-<<<<<<< HEAD
-        obj.set_position_orientation(position=np.ones(3) * 10 * (i + 1))
-=======
-        obj.set_position(th.ones(3) * 10 * (i + 1))
->>>>>>> 0d897a86
+        obj.set_position_orientation(position=th.ones(3) * 10 * (i + 1))
         og.sim.step()
 
         assert not obj.states[OnTop].get_value(breakfast_table)
@@ -89,11 +85,7 @@
 
         assert obj.states[Under].get_value(breakfast_table)
 
-<<<<<<< HEAD
-        obj.set_position_orientation(position=np.ones(3) * 10 * (i + 1))
-=======
-        obj.set_position(th.ones(3) * 10 * (i + 1))
->>>>>>> 0d897a86
+        obj.set_position_orientation(position=th.ones(3) * 10 * (i + 1))
         og.sim.step()
 
         assert not obj.states[Under].get_value(breakfast_table)
@@ -120,11 +112,7 @@
         assert obj.states[Touching].get_value(breakfast_table)
         assert breakfast_table.states[Touching].get_value(obj)
 
-<<<<<<< HEAD
-        obj.set_position_orientation(position=np.ones(3) * 10 * (i + 1))
-=======
-        obj.set_position(th.ones(3) * 10 * (i + 1))
->>>>>>> 0d897a86
+        obj.set_position_orientation(position=th.ones(3) * 10 * (i + 1))
         og.sim.step()
 
         assert not obj.states[Touching].get_value(breakfast_table)
@@ -151,11 +139,7 @@
             assert obj.root_link in breakfast_table.states[ContactBodies].get_value()
         assert breakfast_table.root_link in obj.states[ContactBodies].get_value()
 
-<<<<<<< HEAD
-        obj.set_position_orientation(position=np.ones(3) * 10 * (i + 1))
-=======
-        obj.set_position(th.ones(3) * 10 * (i + 1))
->>>>>>> 0d897a86
+        obj.set_position_orientation(position=th.ones(3) * 10 * (i + 1))
         og.sim.step()
 
         assert obj.root_link not in breakfast_table.states[ContactBodies].get_value()
@@ -180,11 +164,7 @@
         assert obj.states[NextTo].get_value(bottom_cabinet)
         assert bottom_cabinet.states[NextTo].get_value(obj)
 
-<<<<<<< HEAD
-        obj.set_position_orientation(position=np.ones(3) * 10 * (i + 1))
-=======
-        obj.set_position(th.ones(3) * 10 * (i + 1))
->>>>>>> 0d897a86
+        obj.set_position_orientation(position=th.ones(3) * 10 * (i + 1))
         og.sim.step()
 
         assert not obj.states[NextTo].get_value(bottom_cabinet)
@@ -207,11 +187,7 @@
 
     assert carpet.states[Overlaid].get_value(breakfast_table)
 
-<<<<<<< HEAD
-    carpet.set_position_orientation(position=np.ones(3) * 20.0)
-=======
-    carpet.set_position(th.ones(3) * 20.0)
->>>>>>> 0d897a86
+    carpet.set_position_orientation(position=th.ones(3) * 20.0)
     og.sim.step()
 
     assert not carpet.states[Overlaid].get_value(breakfast_table)
@@ -674,7 +650,7 @@
     stove.set_position_orientation(
         [1.48, 0.3, 0.443], T.euler2quat(th.tensor([0, 0, -math.pi / 2.0], dtype=th.float32))
     )
-    robot.set_position_orientation([0.0, 0.38, 0.0], [0, 0, 0, 1])
+    robot.set_position_orientation(position=[0.0, 0.38, 0.0], orientation=[0, 0, 0, 1])
 
     assert not stove.states[ToggledOn].get_value()
 
@@ -819,13 +795,8 @@
     # There should be no water particles.
     assert water_system.n_particles == 0
 
-<<<<<<< HEAD
     sink_pos = sink.states[ParticleSink].link.get_position_orientation()[0]
-    water_system.generate_particles(positions=[sink_pos + np.array([0, 0, 0.05])])
-=======
-    sink_pos = sink.states[ParticleSink].link.get_position()
     water_system.generate_particles(positions=[(sink_pos + th.tensor([0, 0, 0.05])).tolist()])
->>>>>>> 0d897a86
     # There should be exactly 1 water particle.
     assert water_system.n_particles == 1
 
@@ -942,11 +913,7 @@
 
     # Test adjacency
 
-<<<<<<< HEAD
-    vacuum.set_position_orientation(position=np.ones(3) * 50.0)
-=======
-    vacuum.set_position(th.ones(3) * 50.0)
->>>>>>> 0d897a86
+    vacuum.set_position_orientation(position=th.ones(3) * 50.0)
     place_objA_on_objB_bbox(remover_dishtowel, breakfast_table, z_offset=0.03)
     og.sim.step()
     # Place single particle of water on middle of table
@@ -1231,4 +1198,4 @@
 
 
 def test_clear_sim():
-    og.clear()+    og.clear()
