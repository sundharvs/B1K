import torch as th

import omnigibson as og
import omnigibson.lazy as lazy
from omnigibson.action_primitives.starter_semantic_action_primitives import StarterSemanticActionPrimitives
from omnigibson.macros import gm
from omnigibson.robots import *
from omnigibson.sensors import VisionSensor
from omnigibson.utils.transform_utils import mat2pose, pose2mat, quaternions_close, relative_pose_transform
from omnigibson.utils.usd_utils import PoseAPI


def setup_environment(flatcache):
    """
    Sets up the environment with or without flatcache based on the flatcache parameter.
    """
    if og.sim is None:
        # Set global flags
        gm.ENABLE_OBJECT_STATES = True
        gm.USE_GPU_DYNAMICS = True
        gm.ENABLE_FLATCACHE = flatcache  # Set based on function parameter
        gm.ENABLE_TRANSITION_RULES = False
    else:
        # Make sure sim is stopped
        og.sim.stop()

    # Define the environment configuration
    config = {
        "scene": {
            "type": "Scene",
        },
        "robots": [
            {
                "type": "Fetch",
                "obs_modalities": ["rgb", "seg_semantic", "seg_instance"],
                "position": [150, 150, 100],
                "orientation": [0, 0, 0, 1],
            }
        ],
    }

    env = og.Environment(configs=config)
    return env


def camera_pose_test(flatcache):
    env = setup_environment(flatcache)
    robot = env.robots[0]
    env.reset()
    og.sim.step()

    sensors = [s for s in robot.sensors.values() if isinstance(s, VisionSensor)]
    assert len(sensors) > 0
    vision_sensor = sensors[0]

    # Get vision sensor world pose via directly calling get_position_orientation
    robot_world_pos, robot_world_ori = robot.get_position_orientation()
    sensor_world_pos, sensor_world_ori = vision_sensor.get_position_orientation()

    robot_to_sensor_mat = pose2mat(
        relative_pose_transform(sensor_world_pos, sensor_world_ori, robot_world_pos, robot_world_ori)
    )

    sensor_world_pos_gt = th.tensor([150.1620, 149.9999, 101.2193])
    sensor_world_ori_gt = th.tensor([-0.2952, 0.2959, 0.6427, -0.6421])

    assert th.allclose(sensor_world_pos, sensor_world_pos_gt, atol=1e-3)
    assert quaternions_close(sensor_world_ori, sensor_world_ori_gt, atol=1e-3)

    # Now, we want to move the robot and check if the sensor pose has been updated
    old_camera_local_pose = vision_sensor.get_position_orientation(frame="parent")

    robot.set_position_orientation(position=[100, 100, 100])
    new_camera_local_pose = vision_sensor.get_position_orientation(frame="parent")
    new_camera_world_pose = vision_sensor.get_position_orientation()
    robot_pose_mat = pose2mat(robot.get_position_orientation())
    expected_camera_world_pos, expected_camera_world_ori = mat2pose(robot_pose_mat @ robot_to_sensor_mat)
    assert th.allclose(old_camera_local_pose[0], new_camera_local_pose[0], atol=1e-3)
    assert th.allclose(new_camera_world_pose[0], expected_camera_world_pos, atol=1e-3)
    assert quaternions_close(new_camera_world_pose[1], expected_camera_world_ori, atol=1e-3)

    # Then, we want to move the local pose of the camera and check
    # 1) if the world pose is updated 2) if the robot stays in the same position
    old_camera_local_pose = vision_sensor.get_position_orientation(frame="parent")
    vision_sensor.set_position_orientation(position=[10, 10, 10], orientation=[0, 0, 0, 1], frame="parent")
    new_camera_world_pose = vision_sensor.get_position_orientation()
    camera_parent_prim = lazy.omni.isaac.core.utils.prims.get_prim_parent(vision_sensor.prim)
    camera_parent_path = str(camera_parent_prim.GetPath())
    camera_parent_world_transform = PoseAPI.get_world_pose_with_scale(camera_parent_path)
    expected_new_camera_world_pos, expected_new_camera_world_ori = mat2pose(
        camera_parent_world_transform
        @ pose2mat((th.tensor([10, 10, 10], dtype=th.float32), th.tensor([0, 0, 0, 1], dtype=th.float32)))
    )
    assert th.allclose(new_camera_world_pose[0], expected_new_camera_world_pos, atol=1e-3)
    assert quaternions_close(new_camera_world_pose[1], expected_new_camera_world_ori, atol=1e-3)
    assert th.allclose(robot.get_position_orientation()[0], th.tensor([100, 100, 100], dtype=th.float32), atol=1e-3)

    # Finally, we want to move the world pose of the camera and check
    # 1) if the local pose is updated 2) if the robot stays in the same position
    robot.set_position_orientation(position=[150, 150, 100])
    old_camera_local_pose = vision_sensor.get_position_orientation(frame="parent")
    vision_sensor.set_position_orientation([150, 150, 101.36912537], [-0.29444987, 0.29444981, 0.64288363, -0.64288352])
    new_camera_local_pose = vision_sensor.get_position_orientation(frame="parent")
    assert not th.allclose(old_camera_local_pose[0], new_camera_local_pose[0], atol=1e-3)
    assert not quaternions_close(old_camera_local_pose[1], new_camera_local_pose[1], atol=1e-3)
    assert th.allclose(robot.get_position_orientation()[0], th.tensor([150, 150, 100], dtype=th.float32), atol=1e-3)

    # Another test we want to try is setting the camera's parent scale and check if the world pose is updated
    camera_parent_prim.GetAttribute("xformOp:scale").Set(lazy.pxr.Gf.Vec3d([2.0, 2.0, 2.0]))
    camera_parent_world_transform = PoseAPI.get_world_pose_with_scale(camera_parent_path)
<<<<<<< HEAD
    camera_local_pose = vision_sensor.get_position_orientation(frame="parent")
    expected_new_camera_world_pos, _ = mat2pose(camera_parent_world_transform @ pose2mat(camera_local_pose))
=======
    camera_local_pose = vision_sensor.get_local_pose()
    expected_mat = camera_parent_world_transform @ pose2mat(camera_local_pose)
    expected_mat[:3, :3] = expected_mat[:3, :3] / th.norm(expected_mat[:3, :3], dim=0, keepdim=True)
    expected_new_camera_world_pos, _ = mat2pose(expected_mat)
>>>>>>> 8085108e
    new_camera_world_pose = vision_sensor.get_position_orientation()
    assert th.allclose(new_camera_world_pose[0], expected_new_camera_world_pos, atol=1e-3)

    og.clear()


def test_camera_pose_flatcache_on():
    camera_pose_test(True)


def test_robot_load_drive():
    if og.sim is None:
        # Set global flags
        gm.ENABLE_OBJECT_STATES = True
        gm.USE_GPU_DYNAMICS = True
        gm.ENABLE_TRANSITION_RULES = False
    else:
        # Make sure sim is stopped
        og.sim.stop()

    config = {
        "scene": {
            "type": "Scene",
        },
    }

    env = og.Environment(configs=config)
    og.sim.stop()

    # Iterate over all robots and test their motion
    for robot_name, robot_cls in REGISTERED_ROBOTS.items():

        if robot_name in ["FrankaMounted", "Stretch"]:
            # TODO: skipping FrankaMounted and Stretch for now because CI doesn't have the required assets
            continue

        robot = robot_cls(
            name=robot_name,
            obs_modalities=[],
        )
        env.scene.add_object(robot)

        # At least one step is always needed while sim is playing for any imported object to be fully initialized
        og.sim.play()
        og.sim.step()

        # Reset robot and make sure it's not moving
        robot.reset()
        robot.keep_still()

        # Set viewer in front facing robot
        og.sim.viewer_camera.set_position_orientation(
            position=[2.69918369, -3.63686664, 4.57894564],
            orientation=[0.39592411, 0.1348514, 0.29286304, 0.85982],
        )

        if not robot_name in ["Husky", "BehaviorRobot"]:
            # Husky base motion is a little messed up because of the 4-wheel drive; skipping for now
            # BehaviorRobot does not work with the primitive actions at the moment

            # If this is a manipulation robot, we want to test moving the arm
            if isinstance(robot, ManipulationRobot):
                # load IK controller
                controller_config = {
                    f"arm_{robot.default_arm}": {"name": "InverseKinematicsController", "mode": "pose_absolute_ori"}
                }
                robot.reload_controllers(controller_config=controller_config)
                env.scene.update_initial_state()

                action_primitives = StarterSemanticActionPrimitives(env)

                eef_pos = env.robots[0].get_eef_position()
                eef_orn = env.robots[0].get_eef_orientation()
                if isinstance(robot, Stretch):  # Stretch arm faces the y-axis
                    target_eef_pos = th.tensor([eef_pos[0], eef_pos[1] - 0.1, eef_pos[2]], dtype=th.float32)
                else:
                    target_eef_pos = th.tensor([eef_pos[0] + 0.1, eef_pos[1], eef_pos[2]], dtype=th.float32)
                target_eef_orn = eef_orn
                for action in action_primitives._move_hand_direct_ik((target_eef_pos, target_eef_orn)):
                    env.step(action)
                assert th.norm(robot.get_eef_position() - target_eef_pos) < 0.05

            # If this is a locomotion robot, we want to test driving
            if isinstance(robot, LocomotionRobot):
                action_primitives = StarterSemanticActionPrimitives(env)
                goal_location = th.tensor([0, 1, 0], dtype=th.float32)
                for action in action_primitives._navigate_to_pose_direct(goal_location):
                    env.step(action)
                assert th.norm(robot.get_position()[:2] - goal_location[:2]) < 0.1

        # Stop the simulator and remove the robot
        og.sim.stop()
        env.scene.remove_object(obj=robot)

    env.close()<|MERGE_RESOLUTION|>--- conflicted
+++ resolved
@@ -99,7 +99,7 @@
     # 1) if the local pose is updated 2) if the robot stays in the same position
     robot.set_position_orientation(position=[150, 150, 100])
     old_camera_local_pose = vision_sensor.get_position_orientation(frame="parent")
-    vision_sensor.set_position_orientation([150, 150, 101.36912537], [-0.29444987, 0.29444981, 0.64288363, -0.64288352])
+    vision_sensor.set_position_orientation(position=[150, 150, 101.36912537], orientation=[-0.29444987, 0.29444981, 0.64288363, -0.64288352])
     new_camera_local_pose = vision_sensor.get_position_orientation(frame="parent")
     assert not th.allclose(old_camera_local_pose[0], new_camera_local_pose[0], atol=1e-3)
     assert not quaternions_close(old_camera_local_pose[1], new_camera_local_pose[1], atol=1e-3)
@@ -108,15 +108,10 @@
     # Another test we want to try is setting the camera's parent scale and check if the world pose is updated
     camera_parent_prim.GetAttribute("xformOp:scale").Set(lazy.pxr.Gf.Vec3d([2.0, 2.0, 2.0]))
     camera_parent_world_transform = PoseAPI.get_world_pose_with_scale(camera_parent_path)
-<<<<<<< HEAD
     camera_local_pose = vision_sensor.get_position_orientation(frame="parent")
-    expected_new_camera_world_pos, _ = mat2pose(camera_parent_world_transform @ pose2mat(camera_local_pose))
-=======
-    camera_local_pose = vision_sensor.get_local_pose()
     expected_mat = camera_parent_world_transform @ pose2mat(camera_local_pose)
     expected_mat[:3, :3] = expected_mat[:3, :3] / th.norm(expected_mat[:3, :3], dim=0, keepdim=True)
     expected_new_camera_world_pos, _ = mat2pose(expected_mat)
->>>>>>> 8085108e
     new_camera_world_pose = vision_sensor.get_position_orientation()
     assert th.allclose(new_camera_world_pose[0], expected_new_camera_world_pos, atol=1e-3)
 
