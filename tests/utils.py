--- conflicted
+++ resolved
@@ -239,13 +239,8 @@
     obj_aabb_center, obj_aabb_extent = obj.aabb_center, obj.aabb_extent
     obj_aabb_offset = obj.get_position_orientation()[0] - obj_aabb_center
 
-<<<<<<< HEAD
-    target_obj_aabb_pos = np.array([0, 0, obj_aabb_extent[2] / 2.0]) + np.array([x_offset, y_offset, z_offset])
+    target_obj_aabb_pos = th.tensor([0, 0, obj_aabb_extent[2] / 2.0]) + th.tensor([x_offset, y_offset, z_offset])
     obj.set_position_orientation(position=target_obj_aabb_pos + obj_aabb_offset)
-=======
-    target_obj_aabb_pos = th.tensor([0, 0, obj_aabb_extent[2] / 2.0]) + th.tensor([x_offset, y_offset, z_offset])
-    obj.set_position(target_obj_aabb_pos + obj_aabb_offset)
->>>>>>> 0d897a86
 
 
 def remove_all_systems(scene):
